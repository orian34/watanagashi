void main()
{
	int AdvMode;
	AdvMode = 1;
	int Line_ModeSpecific;
	if (AdvMode) {
		Line_ModeSpecific = Line_Normal;
	} else {
		Line_ModeSpecific = Line_WaitForInput;
	}


//////*Watanagasi_day11_2
//■大石再び
	FadeOutBGM( 0, 1000, FALSE );
	FadeOutBGM( 1, 1000, FALSE );
	FadeOutBGM( 2, 1000, TRUE );
	DisableWindow();
	DrawScene( "black", 1000 );
	PlaySE( 3, "wa_001", 128, 64 );
	SetValidityOfInput( FALSE );
	Wait( 2000 );
	SetValidityOfInput( TRUE );
	DrawSceneWithMask( "bg_093", "up", 0, 0, 1300 );
	PlayBGM( 1, "msys06", 128, 0 );

//　下校時間には、たくさんの保護者が迎えに来ていた＠...さながら幼稚園のようだった￥
	ClearMessage();
	if (AdvMode) { OutputLineAll("", NULL, Line_ContinueAfterTyping); }
	OutputLine(NULL, "　下校時間には、たくさんの保護者が迎えに来ていた。",
		   NULL, "There were a lot of parents picking up their children after school.", Line_WaitForInput);
	OutputLine(NULL, "…さながら幼稚園のようだった。",
		   NULL, " ...It was just like a kindergarten.", Line_Normal);
	ClearMessage();
	DisableWindow();
	DrawSceneWithMask( "black", "left", 0, 0, 300 );
	DrawSceneWithMask( "bg_041", "left", 0, 0, 300 );

//　親の来ない生徒は集団下校＠
	if (AdvMode) { OutputLineAll("", NULL, Line_ContinueAfterTyping); }
	OutputLine(NULL, "　親の来ない生徒は集団下校。",
		   NULL, "The students whose parents didn't come went home as a group.", Line_ModeSpecific);
	if (AdvMode) { ClearMessage(); } else { OutputLineAll(NULL, "\n", Line_ContinueAfterTyping); }


//　決められた順路に従い、みんなで下校する￥
	if (AdvMode) { OutputLineAll("", NULL, Line_ContinueAfterTyping); }
	OutputLine(NULL, "　決められた順路に従い、みんなで下校する。",
		   NULL, "We left school with everyone else, following the assigned route.", Line_Normal);
	ClearMessage();

//　下校中も、みんなは面白おかしいおしゃべりなどしなかった＠
	if (AdvMode) { OutputLineAll("", NULL, Line_ContinueAfterTyping); }
	OutputLine(NULL, "　下校中も、みんなは面白おかしいおしゃべりなどしなかった。",
		   NULL, "Even while leaving, nobody said anything funny.", Line_ModeSpecific);
	if (AdvMode) { ClearMessage(); } else { OutputLineAll(NULL, "\n", Line_ContinueAfterTyping); }


//　......まるで黙々と山中を歩く、疲れ切った登山者みたいだった￥
	if (AdvMode) { OutputLineAll("", NULL, Line_ContinueAfterTyping); }
	OutputLine(NULL, "　……まるで黙々と山中を歩く、疲れ切った登山者みたいだった。",
		   NULL, "...They all looked like exhausted mountaineers silently marching through the mountains.", Line_Normal);
	ClearMessage();
	DisableWindow();
	DrawSceneWithMask( "black", "left", 0, 0, 300 );
	DrawBustshot( 2, "re_se_de_a1", 0, 0, 0, FALSE, 0, 0, 0, 0, 0, 0, 0, 10, 0, FALSE );
	DrawSceneWithMask( "bg_119", "left", 0, 0, 300 );


//　......そうして、ひとり、!w1000またひとりといなくなり、!w1000最後には俺とレナだけになった＠
	if (AdvMode) { OutputLineAll("", NULL, Line_ContinueAfterTyping); }
	OutputLine(NULL, "　……そうして、ひとり、",
		   NULL, "...As we went, one left,", Line_ContinueAfterTyping);

	SetValidityOfInput( FALSE );
	Wait( 1000 );
	SetValidityOfInput( TRUE );

	OutputLine(NULL, "またひとりといなくなり、",
		   NULL, " and then another,", Line_ContinueAfterTyping);

	SetValidityOfInput( FALSE );
	Wait( 1000 );
	SetValidityOfInput( TRUE );

	OutputLine(NULL, "最後には俺とレナだけになった。",
		   NULL, " and in the end it was just Rena and me.", Line_ModeSpecific);
	if (AdvMode) { ClearMessage(); } else { OutputLineAll(NULL, "\n", Line_ContinueAfterTyping); }


//　レナを自宅まで送っていくことになっていたが、レナはそれを辞退すると言った￥
	if (AdvMode) { OutputLineAll("", NULL, Line_ContinueAfterTyping); }
	OutputLine(NULL, "　レナを自宅まで送っていくことになっていたが、レナはそれを辞退すると言った。",
		   NULL, "I was supposed to escort Rena all the way to her house, but she declined.", Line_Normal);
	ClearMessage();

//「...本当にいいのか＠　ひとりじゃ無用心だぞ...。＠
	PlaySE(4, "s02/01/130100804", 128, 64);
	if (AdvMode) { OutputLine("<color=#956f6e>圭一</color>", NULL, "<color=#956f6e>Keiichi</color>", NULL, Line_ContinueAfterTyping); }
	OutputLine(NULL, "「…本当にいいのか？",
		   NULL, "\"...Will you be all right?", Line_WaitForInput);
	PlaySE(4, "s02/01/130100805", 128, 64);
	OutputLine(NULL, "　ひとりじゃ無用心だぞ…。」",
		   NULL, " It's not safe to go alone...\"", Line_ModeSpecific);
	if (AdvMode) { ClearMessage(); } else { OutputLineAll(NULL, "\n", Line_ContinueAfterTyping); }


	DisableWindow();
	DrawBustshot( 2, "re_se_wa_a1", 0, 0, 0, FALSE, 0, 0, 0, 0, 0, 0, 0, 10, 200, TRUE );

//「レナを送った後、ひとりで帰る圭一くんだって同じくらい無用心だよ＠...まだ明るいんだもの＠大丈夫。＠
	PlaySE(4, "s02/02/130200378", 128, 64);
	if (AdvMode) { OutputLine("<color=#f0953d>レナ</color>", NULL, "<color=#f0953d>Rena</color>", NULL, Line_ContinueAfterTyping); }
	OutputLine(NULL, "「レナを送った後、ひとりで帰る圭一くんだって同じくらい無用心だよ。",
		   NULL, "\"It would be just as dangerous for you to go home by yourself after bringing me back, Keiichi-kun.", Line_WaitForInput);
	PlaySE(4, "s02/02/130200379", 128, 64);
	OutputLine(NULL, "…まだ明るいんだもの。",
		   NULL, " ...It's still light out anyway.", Line_WaitForInput);
	PlaySE(4, "s02/02/130200380", 128, 64);
	OutputLine(NULL, "大丈夫。」",
		   NULL, " I'll be fine.\"", Line_ModeSpecific);
	if (AdvMode) { ClearMessage(); } else { OutputLineAll(NULL, "\n", Line_ContinueAfterTyping); }


//「そうか＠......じゃあ、気をつけてな。￥
	PlaySE(4, "s02/01/130100806", 128, 64);
	if (AdvMode) { OutputLine("<color=#956f6e>圭一</color>", NULL, "<color=#956f6e>Keiichi</color>", NULL, Line_ContinueAfterTyping); }
	OutputLine(NULL, "「そうか。",
		   NULL, "\"I see.", Line_WaitForInput);
	PlaySE(4, "s02/01/130100807", 128, 64);
	OutputLine(NULL, "……じゃあ、気をつけてな。」",
		   NULL, " ...Then be careful, okay?\"", Line_Normal);
	ClearMessage();
	DisableWindow();
	DrawBustshot( 2, "re_se_na_a1", 0, 0, 0, FALSE, 0, 0, 0, 0, 0, 0, 0, 10, 200, TRUE );

//「うん＠......あれ＠　...あれ、警察の人じゃないかな？￥
	PlaySE(4, "s02/02/130200381", 128, 64);
	if (AdvMode) { OutputLine("<color=#f0953d>レナ</color>", NULL, "<color=#f0953d>Rena</color>", NULL, Line_ContinueAfterTyping); }
	OutputLine(NULL, "「うん。",
		   NULL, "\"Yeah.", Line_WaitForInput);
	PlaySE(4, "s02/02/130200382", 128, 64);
	OutputLine(NULL, "……あれ？",
		   NULL, " ...Huh?", Line_WaitForInput);
	PlaySE(4, "s02/02/130200383", 128, 64);
	OutputLine(NULL, "　…あれ、警察の人じゃないかな？」",
		   NULL, " ...Isn't that a policeman?\"", Line_Normal);
	ClearMessage();
//　レナが俺の家の方を指差す￥
	if (AdvMode) { OutputLineAll("", NULL, Line_ContinueAfterTyping); }
	OutputLine(NULL, "　レナが俺の家の方を指差す。",
		   NULL, "Rena pointed towards my house.", Line_Normal);
	ClearMessage();
	DisableWindow();
	DrawSceneWithMask( "bg_102", "left", 0, 0, 300 );

//　...家の前に車が停めてあった＠
	if (AdvMode) { OutputLineAll("", NULL, Line_ContinueAfterTyping); }
	OutputLine(NULL, "　…家の前に車が停めてあった。",
		   NULL, "...There was a car stopped in front of it.", Line_ModeSpecific);
	if (AdvMode) { ClearMessage(); } else { OutputLineAll(NULL, "\n", Line_ContinueAfterTyping); }


	DisableWindow();
	DrawBustshotWithFiltering( 1,"oi_si_wa_a1", "left", 1, -160, 0, FALSE, 0, 0, 0, 0, 0, 0, 300, TRUE );

//　そこから降りてきたのは大石さんだった＠......俺の帰宅を待ち伏せていたに違いない＠
	if (AdvMode) { OutputLineAll("", NULL, Line_ContinueAfterTyping); }
	OutputLine(NULL, "　そこから降りてきたのは大石さんだった。",
		   NULL, "Fom out of that car came Ooishi-san.", Line_WaitForInput);
	OutputLine(NULL, "……俺の帰宅を待ち伏せていたに違いない。",
		   NULL, " ...He must have been waiting for my return to ambush me.", Line_ModeSpecific);
	if (AdvMode) { ClearMessage(); } else { OutputLineAll(NULL, "\n\n", Line_ContinueAfterTyping); }

//　嫌らしくにやにやと笑いながらこちらにやってくる￥
	if (AdvMode) { OutputLineAll("", NULL, Line_ContinueAfterTyping); }
	OutputLine(NULL, "　嫌らしくにやにやと笑いながらこちらにやってくる。",
		   NULL, "Ooishi-san started walking over wearing that annoying grin.", Line_Normal);
	ClearMessage();
	DisableWindow();
	DrawBustshot( 3, "re_se_na_a1", 160, 0, 0, FALSE, 0, 0, 0, 0, 0, 0, 0, 20, 0, FALSE );
	DrawSceneWithMask( "bg_119", "right", 0, 0, 300 );
//「...レナはもう行きな＠あいつに絡まれると長い。＠
	PlaySE(4, "s02/01/130100808", 128, 64);
	if (AdvMode) { OutputLine("<color=#956f6e>圭一</color>", NULL, "<color=#956f6e>Keiichi</color>", NULL, Line_ContinueAfterTyping); }
	OutputLine(NULL, "「…レナはもう行きな。",
		   NULL, "\"...Rena, you should go.", Line_WaitForInput);
	PlaySE(4, "s02/01/130100809", 128, 64);
	OutputLine(NULL, "あいつに絡まれると長い。」",
		   NULL, " If you get involved with him, you'll be here for hours.\"", Line_ModeSpecific);
	if (AdvMode) { ClearMessage(); } else { OutputLineAll(NULL, "\n", Line_ContinueAfterTyping); }


	DisableWindow();
	DrawBustshot( 3, "re_se_bi_b1", 160, 0, 0, FALSE, 0, 0, 0, 0, 0, 0, 0, 20, 200, TRUE );

//「で、でも、!w1000どうして警察の人が圭一くんに用があるんだろ。...だろ。＠
	PlaySE(4, "s02/02/130200384", 128, 64);
	if (AdvMode) { OutputLine("<color=#f0953d>レナ</color>", NULL, "<color=#f0953d>Rena</color>", NULL, Line_ContinueAfterTyping); }
	OutputLine(NULL, "「で、でも、",
		   NULL, "\"B-But,", Line_ContinueAfterTyping);

	SetValidityOfInput( FALSE );
	Wait( 1000 );
	SetValidityOfInput( TRUE );

	OutputLine(NULL, "どうして警察の人が圭一くんに用があるんだろ。…だろ。」",
		   NULL, " what do the police want with you? ...With you?\"", Line_ModeSpecific);
	if (AdvMode) { ClearMessage(); } else { OutputLineAll(NULL, "\n", Line_ContinueAfterTyping); }


//　...............レナはいいヤツだと思った￥
	if (AdvMode) { OutputLineAll("", NULL, Line_ContinueAfterTyping); }
	OutputLine(NULL, "　……………レナはいいヤツだと思った。",
		   NULL, "............Rena's a good person.", Line_Normal);
	ClearMessage();

//　梨花ちゃんの失踪を騒ぎ出した時にも、俺になぜとは聞かなかった＠
	if (AdvMode) { OutputLineAll("", NULL, Line_ContinueAfterTyping); }
	OutputLine(NULL, "　梨花ちゃんの失踪を騒ぎ出した時にも、俺になぜとは聞かなかった。",
		   NULL, "Even when I made a fuss over Rika-chan's disappearance, she never asked me why I did.", Line_ModeSpecific);
	if (AdvMode) { ClearMessage(); } else { OutputLineAll(NULL, "\n", Line_ContinueAfterTyping); }


//　...あの時点から、レナは俺を疑ってもよかったのだ＠
	if (AdvMode) { OutputLineAll("", NULL, Line_ContinueAfterTyping); }
	OutputLine(NULL, "　…あの時点から、レナは俺を疑ってもよかったのだ。",
		   NULL, "...She could have been suspecting me ever since then, and that would have been okay.", Line_ModeSpecific);
	if (AdvMode) { ClearMessage(); } else { OutputLineAll(NULL, "\n\n", Line_ContinueAfterTyping); }

//　でも、今日までレナはあえて聞かないでくれた＠......俺が打ち明けるまで、急かさないでくれた￥
	if (AdvMode) { OutputLineAll("", NULL, Line_ContinueAfterTyping); }
	OutputLine(NULL, "　でも、今日までレナはあえて聞かないでくれた。",
		   NULL, "Even so, she still hadn't asked me anything.", Line_WaitForInput);
	OutputLine(NULL, "……俺が打ち明けるまで、急かさないでくれた。",
		   NULL, " ...She didn't try and pressure me into revealing the truth.", Line_Normal);
	ClearMessage();

//「............俺は犯人じゃない。＠
	PlaySE(4, "s02/01/130100810", 128, 64);
	if (AdvMode) { OutputLine("<color=#956f6e>圭一</color>", NULL, "<color=#956f6e>Keiichi</color>", NULL, Line_ContinueAfterTyping); }
	OutputLine(NULL, "「…………俺は犯人じゃない。」",
		   NULL, "\"......I'm not the culprit.\"", Line_ModeSpecific);
	if (AdvMode) { ClearMessage(); } else { OutputLineAll(NULL, "\n", Line_ContinueAfterTyping); }


	DisableWindow();
	DrawBustshot( 3, "re_se_de_a1", 160, 0, 0, FALSE, 0, 0, 0, 0, 0, 0, 0, 20, 200, TRUE );

//「そんなの知ってるよ。＠
	PlaySE(4, "s02/02/130200385", 128, 64);
	if (AdvMode) { OutputLine("<color=#f0953d>レナ</color>", NULL, "<color=#f0953d>Rena</color>", NULL, Line_ContinueAfterTyping); }
	OutputLine(NULL, "「そんなの知ってるよ。」",
		   NULL, "\"I know that.\"", Line_ModeSpecific);
	if (AdvMode) { ClearMessage(); } else { OutputLineAll(NULL, "\n", Line_ContinueAfterTyping); }


//「............でも、!w800......事件に、......何の関わりもないとは...言い切れない。＠
	PlaySE(4, "s02/01/130100810_1", 128, 64);
	if (AdvMode) { OutputLine("<color=#956f6e>圭一</color>", NULL, "<color=#956f6e>Keiichi</color>", NULL, Line_ContinueAfterTyping); }
	OutputLine(NULL, "「…………でも、",
		   NULL, "\"......That said...", Line_ContinueAfterTyping);

	SetValidityOfInput( FALSE );
	Wait( 1000 );
	SetValidityOfInput( TRUE );

	OutputLine(NULL, "……事件に、……何の関わりもないとは…言い切れない。」",
		   NULL, " I can't say... that I'm totally uninvolved... with this incident.\"", Line_ModeSpecific);
	if (AdvMode) { ClearMessage(); } else { OutputLineAll(NULL, "\n", Line_ContinueAfterTyping); }


//　レナはいつもの笑顔で聞いてくれた＠
	if (AdvMode) { OutputLineAll("", NULL, Line_ContinueAfterTyping); }
	OutputLine(NULL, "　レナはいつもの笑顔で聞いてくれた。",
		   NULL, "Rena simply listened, smiling like she always did.", Line_ModeSpecific);
	if (AdvMode) { ClearMessage(); } else { OutputLineAll(NULL, "\n\n", Line_ContinueAfterTyping); }

//　...事件への関係を臭わせる俺にも、汚いものを見るような目を向けなかった￥
	if (AdvMode) { OutputLineAll("", NULL, Line_ContinueAfterTyping); }
	OutputLine(NULL, "　…事件への関係を臭わせる俺にも、汚いものを見るような目を向けなかった。",
		   NULL, "...Even though I had insinuated I was related to the incident, she didn't look at me as though she were looking at something dirty.", Line_Normal);
	ClearMessage();

//「......今度、話すよ。＠
	PlaySE(4, "s02/01/130100811", 128, 64);
	if (AdvMode) { OutputLine("<color=#956f6e>圭一</color>", NULL, "<color=#956f6e>Keiichi</color>", NULL, Line_ContinueAfterTyping); }
	OutputLine(NULL, "「……今度、話すよ。」",
		   NULL, "\"...I'll tell you next time.\"", Line_ModeSpecific);
	if (AdvMode) { ClearMessage(); } else { OutputLineAll(NULL, "\n", Line_ContinueAfterTyping); }


	DisableWindow();
	DrawBustshot( 3, "re_se_wa_a1", 160, 0, 0, FALSE, 0, 0, 0, 0, 0, 0, 0, 20, 200, TRUE );

//「うん＠......待ってるね。＠
	PlaySE(4, "s02/02/130200387", 128, 64);
	if (AdvMode) { OutputLine("<color=#f0953d>レナ</color>", NULL, "<color=#f0953d>Rena</color>", NULL, Line_ContinueAfterTyping); }
	OutputLine(NULL, "「うん。",
		   NULL, "\"Okay.", Line_WaitForInput);
	PlaySE(4, "s02/02/130200388", 128, 64);
	OutputLine(NULL, "……待ってるね。」",
		   NULL, " ...I'm looking forward to it.\"", Line_ModeSpecific);
	if (AdvMode) { ClearMessage(); } else { OutputLineAll(NULL, "\n", Line_ContinueAfterTyping); }


//「...じゃ、早く行きな。＠
	PlaySE(4, "s02/01/130100812", 128, 64);
	if (AdvMode) { OutputLine("<color=#956f6e>圭一</color>", NULL, "<color=#956f6e>Keiichi</color>", NULL, Line_ContinueAfterTyping); }
	OutputLine(NULL, "「…じゃ、早く行きな。」",
		   NULL, "\"...Get going, then.\"", Line_ModeSpecific);
	if (AdvMode) { ClearMessage(); } else { OutputLineAll(NULL, "\n", Line_ContinueAfterTyping); }


	DisableWindow();
	FadeBustshotWithFiltering( 3, "left", 1, FALSE, 0, 0, 300, TRUE );

//　レナは会釈してから小走りで駆けて行った＠
	if (AdvMode) { OutputLineAll("", NULL, Line_ContinueAfterTyping); }
	OutputLine(NULL, "　レナは会釈してから小走りで駆けて行った。",
		   NULL, "Rena gave me a slight bow and trotted away.", Line_ModeSpecific);
	if (AdvMode) { ClearMessage(); } else { OutputLineAll(NULL, "\n\n", Line_ContinueAfterTyping); }

//　...残される俺＠その眼前にやってくる大石さん￥
	if (AdvMode) { OutputLineAll("", NULL, Line_ContinueAfterTyping); }
	OutputLine(NULL, "　…残される俺。",
		   NULL, "...Leaving me...", Line_WaitForInput);
	OutputLine(NULL, "その眼前にやってくる大石さん。",
		   NULL, " alone with Ooishi-san, who walked over.", Line_Normal);
	ClearMessage();
	DisableWindow();
	DrawBustshotWithFiltering( 1,"oi_si_wa_a1", "left", 1, -160, 0, FALSE, 0, 0, 0, 0, 0, 0, 300, TRUE );

//「どうもどうも＠お帰りなさい。前原さん。＠
	PlaySE(4, "s02/11/130700213", 128, 64);
	if (AdvMode) { OutputLine("<color=#a59da9>大石</color>", NULL, "<color=#a59da9>Ooishi</color>", NULL, Line_ContinueAfterTyping); }
	OutputLine(NULL, "「どうもどうも。",
		   NULL, "\"Hello, hello.", Line_WaitForInput);
	PlaySE(4, "s02/11/130700214", 128, 64);
	OutputLine(NULL, "お帰りなさい。前原さん。」",
		   NULL, " Welcome home, Maebara-san.\"", Line_ModeSpecific);
	if (AdvMode) { ClearMessage(); } else { OutputLineAll(NULL, "\n", Line_ContinueAfterTyping); }


//「......どうも。＠
	PlaySE(4, "s02/01/130100813", 128, 64);
	if (AdvMode) { OutputLine("<color=#956f6e>圭一</color>", NULL, "<color=#956f6e>Keiichi</color>", NULL, Line_ContinueAfterTyping); }
	OutputLine(NULL, "「……どうも。」",
		   NULL, "\"...Hello.\"", Line_ModeSpecific);
	if (AdvMode) { ClearMessage(); } else { OutputLineAll(NULL, "\n", Line_ContinueAfterTyping); }


//「ご家族はお留守みたいですねぇ＠いやはや、困っていたんですよ。＠
	PlaySE(4, "s02/11/130700215", 128, 64);
	if (AdvMode) { OutputLine("<color=#a59da9>大石</color>", NULL, "<color=#a59da9>Ooishi</color>", NULL, Line_ContinueAfterTyping); }
	OutputLine(NULL, "「ご家族はお留守みたいですねぇ。",
		   NULL, "\"It looks like your parents aren't here.", Line_WaitForInput);
	PlaySE(4, "s02/11/130700216", 128, 64);
	OutputLine(NULL, "いやはや、困っていたんですよ。」",
		   NULL, " My my, was I in a bit of a spot.\"", Line_ModeSpecific);
	if (AdvMode) { ClearMessage(); } else { OutputLineAll(NULL, "\n", Line_ContinueAfterTyping); }


//　...家にまで来たのか...＠...両親不在の幸運に感謝するしかない＠
	if (AdvMode) { OutputLineAll("", NULL, Line_ContinueAfterTyping); }
	OutputLine(NULL, "　…家にまで来たのか…。",
		   NULL, "...He came all the way to my house...?", Line_WaitForInput);
	OutputLine(NULL, "…両親不在の幸運に感謝するしかない。",
		   NULL, " ...I could only thank my good fortune that my parents were absent.", Line_ModeSpecific);
	if (AdvMode) { ClearMessage(); } else { OutputLineAll(NULL, "\n\n", Line_ContinueAfterTyping); }

//　...この時間に２人揃っていないということは、きっと帰りは遅くなるだろう￥
	if (AdvMode) { OutputLineAll("", NULL, Line_ContinueAfterTyping); }
	OutputLine(NULL, "　…この時間に２人揃っていないということは、きっと帰りは遅くなるだろう。",
		   NULL, "...Since neither of them was around at this hour, they would probably be back late.", Line_Normal);
	ClearMessage();

//「...親父の仕事の関係で出掛けてるんだと思います＠帰りは遅いと思いますよ。＠
	PlaySE(4, "s02/01/130100814", 128, 64);
	if (AdvMode) { OutputLine("<color=#956f6e>圭一</color>", NULL, "<color=#956f6e>Keiichi</color>", NULL, Line_ContinueAfterTyping); }
	OutputLine(NULL, "「…親父の仕事の関係で出掛けてるんだと思います。",
		   NULL, "\"...I think Dad got called out on business.", Line_WaitForInput);
	PlaySE(4, "s02/01/130100815", 128, 64);
	OutputLine(NULL, "帰りは遅いと思いますよ。」",
		   NULL, " I don't think he'll be back until later.\"", Line_ModeSpecific);
	if (AdvMode) { ClearMessage(); } else { OutputLineAll(NULL, "\n", Line_ContinueAfterTyping); }


	DisableWindow();
	DrawBustshot( 1, "oi_si_de_a1", -160, 0, 0, FALSE, 0, 0, 0, 0, 0, 0, 0, 0, 200, TRUE );

//「そうですか＠それはそれは好都合です＠...親御さんに変な思いをさせずに済みます。＠
	PlaySE(4, "s02/11/130700217", 128, 64);
	if (AdvMode) { OutputLine("<color=#a59da9>大石</color>", NULL, "<color=#a59da9>Ooishi</color>", NULL, Line_ContinueAfterTyping); }
	OutputLine(NULL, "「そうですか。",
		   NULL, "\"I see.", Line_WaitForInput);
	PlaySE(4, "s02/11/130700218", 128, 64);
	OutputLine(NULL, "それはそれは好都合です。",
		   NULL, " Well, that's convenient, I suppose.", Line_WaitForInput);
	PlaySE(4, "s02/11/130700219", 128, 64);
	OutputLine(NULL, "…親御さんに変な思いをさせずに済みます。」",
		   NULL, " ...We can do this without giving your parents any strange ideas.\"", Line_ModeSpecific);
	if (AdvMode) { ClearMessage(); } else { OutputLineAll(NULL, "\n", Line_ContinueAfterTyping); }


//　大石さんが俺の背中を押し、歩くよう促す＠...どうも自分の車に乗せる気のようだった￥
	if (AdvMode) { OutputLineAll("", NULL, Line_ContinueAfterTyping); }
	OutputLine(NULL, "　大石さんが俺の背中を押し、歩くよう促す。",
		   NULL, "Ooishi-san pushed my back, prompting me to walk.", Line_WaitForInput);
	OutputLine(NULL, "…どうも自分の車に乗せる気のようだった。",
		   NULL, " ...It seemed like he wanted me to get in the car.", Line_Normal);
	ClearMessage();
	DisableWindow();
	DrawSceneWithMask( "bg_102", "left", 0, 0, 300 );

//「......警察に連行するんですか。＠
	PlaySE(4, "s02/01/130100816", 128, 64);
	if (AdvMode) { OutputLine("<color=#956f6e>圭一</color>", NULL, "<color=#956f6e>Keiichi</color>", NULL, Line_ContinueAfterTyping); }
	OutputLine(NULL, "「……警察に連行するんですか。」",
		   NULL, "\"...Are you taking me to the police station?\"", Line_ModeSpecific);
	if (AdvMode) { ClearMessage(); } else { OutputLineAll(NULL, "\n", Line_ContinueAfterTyping); }


//　...俺は犯人じゃないが、......全ての元凶だ＠
	if (AdvMode) { OutputLineAll("", NULL, Line_ContinueAfterTyping); }
	OutputLine(NULL, "　…俺は犯人じゃないが、……全ての元凶だ。",
		   NULL, "...I wasn't the culprit... but I was the cause of everything.", Line_ModeSpecific);
	if (AdvMode) { ClearMessage(); } else { OutputLineAll(NULL, "\n", Line_ContinueAfterTyping); }


//　取調べられてもおかしくない＠
	if (AdvMode) { OutputLineAll("", NULL, Line_ContinueAfterTyping); }
	OutputLine(NULL, "　取調べられてもおかしくない。",
		   NULL, "It wouldn't be weird if he wanted to investigate me.", Line_ModeSpecific);
	if (AdvMode) { ClearMessage(); } else { OutputLineAll(NULL, "\n\n", Line_ContinueAfterTyping); }

//　そういう意味ではある種の諦めに似た感情もあった...￥
	if (AdvMode) { OutputLineAll("", NULL, Line_ContinueAfterTyping); }
	OutputLine(NULL, "　そういう意味ではある種の諦めに似た感情もあった…。",
		   NULL, "That kind of gave me a resigned feeling...", Line_Normal);
	ClearMessage();
	DisableWindow();
	DrawBustshot( 2, "oi_si_de_a1", 0, 0, 0, FALSE, 0, 0, 0, 0, 0, 0, 0, 10, 400, TRUE );

//「いえいえ、立ち話も何ですから、車の中でお話しようってだけですよ＠さぁさ、どうぞどうぞ。＠
	PlaySE(4, "s02/11/130700220", 128, 64);
	if (AdvMode) { OutputLine("<color=#a59da9>大石</color>", NULL, "<color=#a59da9>Ooishi</color>", NULL, Line_ContinueAfterTyping); }
	OutputLine(NULL, "「いえいえ、立ち話も何ですから、車の中でお話しようってだけですよ。",
		   NULL, "\"No, no, I just don't want to stand around talking—we can just talk in the car, that's all.", Line_WaitForInput);
	PlaySE(4, "s02/11/130700221", 128, 64);
	OutputLine(NULL, "さぁさ、どうぞどうぞ。」",
		   NULL, " Come now, don't be shy.\"", Line_ModeSpecific);
	if (AdvMode) { ClearMessage(); } else { OutputLineAll(NULL, "\n", Line_ContinueAfterTyping); }


//　後部座席を開け、入るように勧める￥
	if (AdvMode) { OutputLineAll("", NULL, Line_ContinueAfterTyping); }
	OutputLine(NULL, "　後部座席を開け、入るように勧める。",
		   NULL, "He opened the back door and urged me inside.", Line_Normal);
	ClearMessage();

//　......これに乗ってしまったら、簡単には開放されないだろう＠
	if (AdvMode) { OutputLineAll("", NULL, Line_ContinueAfterTyping); }
	OutputLine(NULL, "　……これに乗ってしまったら、簡単には開放されないだろう。",
		   NULL, "...If I got in, I wouldn't have a very easy time getting out.", Line_ModeSpecific);
	if (AdvMode) { ClearMessage(); } else { OutputLineAll(NULL, "\n", Line_ContinueAfterTyping); }


//　...だが、......嫌だと言えばこの男のこと、本当に手錠をかけて連れて行くかもしれない＠
	if (AdvMode) { OutputLineAll("", NULL, Line_ContinueAfterTyping); }
	OutputLine(NULL, "　…だが、……嫌だと言えばこの男のこと、本当に手錠をかけて連れて行くかもしれない。",
		   NULL, "...If I said no, however... then this man might really handcuff me and take me away.", Line_ModeSpecific);
	if (AdvMode) { ClearMessage(); } else { OutputLineAll(NULL, "\n\n", Line_ContinueAfterTyping); }

//　......断っても駄目なら、潔くするしかなかった￥
	if (AdvMode) { OutputLineAll("", NULL, Line_ContinueAfterTyping); }
	OutputLine(NULL, "　……断っても駄目なら、潔くするしかなかった。",
		   NULL, "...I couldn't refuse—I could only accept in good grace.", Line_Normal);
	ClearMessage();
	DisableWindow();
	DrawSceneWithMask( "black", "right", 0, 0, 300 );
	FadeOutBGM( 1, 1000, TRUE );
	FadeOutBGM( 2, 1000, TRUE );
	DrawSceneWithMask( "bg_100", "right", 0, 0, 300 );

//　車内は効き過ぎたクーラーと、あまり掃除をしていないフィルターのかび臭い匂いで満ちていた￥
	if (AdvMode) { OutputLineAll("", NULL, Line_ContinueAfterTyping); }
	OutputLine(NULL, "　車内は効き過ぎたクーラーと、あまり掃除をしていないフィルターのかび臭い匂いで満ちていた。",
		   NULL, "The inside of the car had been cooled too much by the air conditioner, and there was a rusty smell coming from the filter, which must have been cleaned only rarely.", Line_Normal);
	ClearMessage();
	DisableWindow();
	DrawBustshotWithFiltering( 3, "oi_si_de_a1", "right", 1, 160, 0, FALSE, 0, 0, 0, 0, 0, 20, 300, TRUE );

//「ありゃ、冷えすぎます＠　切りましょうか。＠
	PlaySE(4, "s02/11/130700222", 128, 64);
	if (AdvMode) { OutputLine("<color=#a59da9>大石</color>", NULL, "<color=#a59da9>Ooishi</color>", NULL, Line_ContinueAfterTyping); }
	OutputLine(NULL, "「ありゃ、冷えすぎます？",
		   NULL, "\"Oh, is it too cold?", Line_WaitForInput);
	PlaySE(4, "s02/11/130700223", 128, 64);
	OutputLine(NULL, "　切りましょうか。」",
		   NULL, " I'll turn the car off.\"", Line_ModeSpecific);
	if (AdvMode) { ClearMessage(); } else { OutputLineAll(NULL, "\n", Line_ContinueAfterTyping); }



	PlayBGM( 1, "msys11", 128, 0 );

//　エンジンを切ると、急に静かになり、涼しさと寂しさを持ったヒグラシの声が忍び込んできた￥
	if (AdvMode) { OutputLineAll("", NULL, Line_ContinueAfterTyping); }
	OutputLine(NULL, "　エンジンを切ると、急に静かになり、涼しさと寂しさを持ったヒグラシの声が忍び込んできた。",
		   NULL, "He turned off the engine and it suddenly became quiet—and the voices of the higurashi, with all their cool loneliness, snuck inside.", Line_Normal);
	ClearMessage();

//　......カナカナカナカナカナ￥
	if (AdvMode) { OutputLineAll("", NULL, Line_ContinueAfterTyping); }
	OutputLine(NULL, "　……カナカナカナカナカナ。",
		   NULL, "......Kwakwakwakwakwakwakwa.", Line_Normal);
	ClearMessage();

//　それは、自分の浅はかな好奇心が招いてしまった、あまりに大きすぎる代償を嘆く声の合唱に聞こえた＠
	if (AdvMode) { OutputLineAll("", NULL, Line_ContinueAfterTyping); }
	OutputLine(NULL, "　それは、自分の浅はかな好奇心が招いてしまった、あまりに大きすぎる代償を嘆く声の合唱に聞こえた。",
		   NULL, "It sounded to me like a chorus of voices, lamenting my exorbitant punishment for having harbored such foolish curiosity.", Line_ModeSpecific);
	if (AdvMode) { ClearMessage(); } else { OutputLineAll(NULL, "\n", Line_ContinueAfterTyping); }


//　しばらくの間、......その声を聞きながら、俺もまた、あの晩から狂い始めてしまった日々を...嘆く￥
	if (AdvMode) { OutputLineAll("", NULL, Line_ContinueAfterTyping); }
	OutputLine(NULL, "　しばらくの間、……その声を聞きながら、俺もまた、あの晩から狂い始めてしまった日々を…嘆く。",
		   NULL, "For a few moments... while listening to those voices, I myself lamented... the days that had been twisted and distorted since that night.", Line_Normal);
	ClearMessage();

//　大石さんも、俺が自発的に話すのを待っているつもりなのか、タバコに火をつけ、ひぐらしの声に耳を傾けている...＠
	if (AdvMode) { OutputLineAll("", NULL, Line_ContinueAfterTyping); }
	OutputLine(NULL, "　大石さんも、俺が自発的に話すのを待っているつもりなのか、タバコに火をつけ、ひぐらしの声に耳を傾けている…。",
		   NULL, "Ooishi-san, as if waiting for me to voluntarily begin talking, lit a cigarette and listened to the higurashi...", Line_ModeSpecific);
	if (AdvMode) { ClearMessage(); } else { OutputLineAll(NULL, "\n\n", Line_ContinueAfterTyping); }

//　沈黙が耳に痛くなり...先に折れたのは俺の方だった￥
	if (AdvMode) { OutputLineAll("", NULL, Line_ContinueAfterTyping); }
	OutputLine(NULL, "　沈黙が耳に痛くなり…先に折れたのは俺の方だった。",
		   NULL, "The silence became deafening... and I was the one who folded first.", Line_Normal);
	ClearMessage();

//「......捜査の方はどうなってるんですか。＠
	PlaySE(4, "s02/01/130100817", 128, 64);
	if (AdvMode) { OutputLine("<color=#956f6e>圭一</color>", NULL, "<color=#956f6e>Keiichi</color>", NULL, Line_ContinueAfterTyping); }
	OutputLine(NULL, "「……捜査の方はどうなってるんですか。」",
		   NULL, "\"...How is the investigation going?\"", Line_ModeSpecific);
	if (AdvMode) { ClearMessage(); } else { OutputLineAll(NULL, "\n", Line_ContinueAfterTyping); }



//「捜査＠　何のですか＠/
	PlaySE(4, "s02/11/130700224", 128, 64);
	if (AdvMode) { OutputLine("<color=#a59da9>大石</color>", NULL, "<color=#a59da9>Ooishi</color>", NULL, Line_ContinueAfterTyping); }
	OutputLine(NULL, "「捜査？",
		   NULL, "\"The investigation?", Line_WaitForInput);
	PlaySE(4, "s02/11/130700225", 128, 64);
	OutputLine(NULL, "　何のですか？",
		   NULL, " Of what?", Line_WaitForInput);

	DisableWindow();
	DrawBustshot( 3, "oi_si_wa_a1", 160, 0, 0, FALSE, 0, 0, 0, 0, 0, 0, 0, 20, 200, TRUE );

//　最近はいっぱいあり過ぎて、どれのことやら。んっふっふ！＠
	PlaySE(4, "s02/11/130700226", 128, 64);
	OutputLine(NULL, "　最近はいっぱいあり過ぎて、どれのことやら。んっふっふ！」",
		   NULL, " There've been so many. Which do you mean? Nfu-fu!\"", Line_ModeSpecific);
	if (AdvMode) { ClearMessage(); } else { OutputLineAll(NULL, "\n", Line_ContinueAfterTyping); }


//「全部です。￥
	PlaySE(4, "s02/01/130100818", 128, 64);
	if (AdvMode) { OutputLine("<color=#956f6e>圭一</color>", NULL, "<color=#956f6e>Keiichi</color>", NULL, Line_ContinueAfterTyping); }
	OutputLine(NULL, "「全部です。」",
		   NULL, "\"All of them.\"", Line_Normal);
	ClearMessage();
	DisableWindow();
	PlayBGM( 1, "msys07", 128, 0 );
	DrawBustshot( 3, "oi_si_de_a1", 160, 0, 0, FALSE, 0, 0, 0, 0, 0, 0, 0, 20, 200, TRUE );

//「......いいですよ＠本当は報道管制の敷かれた秘密捜査なんですが、あなたには特別に聞かせてあげましょう＠...じゃあ最初の事件から行きます？＠
	PlaySE(4, "s02/11/130700227", 128, 64);
	if (AdvMode) { OutputLine("<color=#a59da9>大石</color>", NULL, "<color=#a59da9>Ooishi</color>", NULL, Line_ContinueAfterTyping); }
	OutputLine(NULL, "「……いいですよ。",
		   NULL, "\"...Well, all right then.", Line_WaitForInput);
	PlaySE(4, "s02/11/130700228", 128, 64);
	OutputLine(NULL, "本当は報道管制の敷かれた秘密捜査なんですが、あなたには特別に聞かせてあげましょう。",
		   NULL, " They're officially secret investigations, and we're under a media blackout, but I'll let you in on them.", Line_WaitForInput);
	PlaySE(4, "s02/11/130700229", 128, 64);
	OutputLine(NULL, "…じゃあ最初の事件から行きます？」",
		   NULL, " ...Then shall we start from the first incident?\"", Line_ModeSpecific);
	if (AdvMode) { ClearMessage(); } else { OutputLineAll(NULL, "\n\n", Line_ContinueAfterTyping); }

//　...綿流しの晩の、富竹さんと鷹野さんの怪死￥
	if (AdvMode) { OutputLineAll("", NULL, Line_ContinueAfterTyping); }
	OutputLine(NULL, "　…綿流しの晩の、富竹さんと鷹野さんの怪死。",
		   NULL, "...The freak deaths of Tomitake-san and Takano-san on the night of Watanagashi.", Line_Normal);
	ClearMessage();
	DisableWindow();
	DrawBustshot( 3, "oi_si_wa_a1", 160, 0, 0, FALSE, 0, 0, 0, 0, 0, 0, 0, 20, 200, TRUE );

//「......こっちはお恥ずかしいかな、...さっぱり進展なしです＠
	PlaySE(4, "s02/11/130700230", 128, 64);
	if (AdvMode) { OutputLine("<color=#a59da9>大石</color>", NULL, "<color=#a59da9>Ooishi</color>", NULL, Line_ContinueAfterTyping); }
	OutputLine(NULL, "「……こっちはお恥ずかしいかな、…さっぱり進展なしです。",
		   NULL, "\"......On this one, embarrassingly enough... we haven't made any progress at all.", Line_ModeSpecific);
	if (AdvMode) { ClearMessage(); } else { OutputLineAll(NULL, "\n", Line_ContinueAfterTyping); }


	DisableWindow();
	DrawBustshot( 3, "oi_si_de_a1", 160, 0, 0, FALSE, 0, 0, 0, 0, 0, 0, 0, 20, 200, TRUE );

//　まずは富竹さん＠集団で暴行を受けた形跡はあるのですが、自分の喉を掻き破るなんて異常な死に方の説明がつかないんです＠
	PlaySE(4, "s02/11/130700231", 128, 64);
	if (AdvMode) { OutputLine("<color=#a59da9>大石</color>", NULL, "<color=#a59da9>Ooishi</color>", NULL, Line_ContinueAfterTyping); }
	OutputLine(NULL, "　まずは富竹さん。",
		   NULL, "First of all, Tomitake-san.", Line_WaitForInput);
	PlaySE(4, "s02/11/130700232", 128, 64);
	OutputLine(NULL, "集団で暴行を受けた形跡はあるのですが、自分の喉を掻き破るなんて異常な死に方の説明がつかないんです。",
		   NULL, " There are indications on his body that he was assaulted by a group of people, but we have no explanation for him clawing out his own throat and dying.", Line_ModeSpecific);
	if (AdvMode) { ClearMessage(); } else { OutputLineAll(NULL, "\n", Line_ContinueAfterTyping); }


//　...覚醒剤なんかの薬物中毒を疑っているんですが検出はされませんでした。￥
	PlaySE(4, "s02/11/130700233", 128, 64);
	if (AdvMode) { OutputLine("<color=#a59da9>大石</color>", NULL, "<color=#a59da9>Ooishi</color>", NULL, Line_ContinueAfterTyping); }
	OutputLine(NULL, "　…なんらかの薬物中毒を疑っているんですが検出はされませんでした。」",
		   NULL, "...We suspect an overdose from a stimulant or something, but we didn't detect anything.\"", Line_Normal);
	ClearMessage();

//「鷹野さんはどんな感じなんです...？＠
	PlaySE(4, "s02/01/130100819", 128, 64);
	if (AdvMode) { OutputLine("<color=#956f6e>圭一</color>", NULL, "<color=#956f6e>Keiichi</color>", NULL, Line_ContinueAfterTyping); }
	OutputLine(NULL, "「鷹野さんはどんな感じなんです…？」",
		   NULL, "\"What about Takano-san...?\"", Line_ModeSpecific);
	if (AdvMode) { ClearMessage(); } else { OutputLineAll(NULL, "\n", Line_ContinueAfterTyping); }


//「同じくさっぱりです＠焼死死体は検死が非常～に困難でして＠首を絞められた後にガソリンをかけられたんじゃないかと見ています＠
	PlaySE(4, "s02/11/130700234", 128, 64);
	if (AdvMode) { OutputLine("<color=#a59da9>大石</color>", NULL, "<color=#a59da9>Ooishi</color>", NULL, Line_ContinueAfterTyping); }
	OutputLine(NULL, "「同じくさっぱりです。",
		   NULL, "\"The same—we're in the dark.", Line_WaitForInput);
	PlaySE(4, "s02/11/130700235", 128, 64);
	OutputLine(NULL, "焼死死体は検死が非常〜に困難でして。",
		   NULL, " Autopsies for those who are burned to death are reeeeal tough.", Line_WaitForInput);
	PlaySE(4, "s02/11/130700236", 128, 64);
	OutputLine(NULL, "首を絞められた後にガソリンをかけられたんじゃないかと見ています。",
		   NULL, " We believe she was doused in gasoline after she was strangled.", Line_ModeSpecific);
	if (AdvMode) { ClearMessage(); } else { OutputLineAll(NULL, "\n", Line_ContinueAfterTyping); }


//　...管轄が岐阜県さんでね＠あちらさん、自分たちの縄張りの事件だからって、あんまり協力的じゃないんですよ＠/
	PlaySE(4, "s02/11/130700237", 128, 64);
	if (AdvMode) { OutputLine("<color=#a59da9>大石</color>", NULL, "<color=#a59da9>Ooishi</color>", NULL, Line_ContinueAfterTyping); }
	OutputLine(NULL, "　…管轄が岐阜県さんでね。",
		   NULL, "...That one falls under the Gifu Prefecture's police department.", Line_WaitForInput);
	PlaySE(4, "s02/11/130700238", 128, 64);
	OutputLine(NULL, "あちらさん、自分たちの縄張りの事件だからって、あんまり協力的じゃないんですよ。",
		   NULL, " They haven't been very cooperative, even though it happened in our territory.", Line_WaitForInput);

	DisableWindow();
	DrawBustshot( 3, "oi_si_wa_a1", 160, 0, 0, FALSE, 0, 0, 0, 0, 0, 0, 0, 20, 200, TRUE );

//...おっと、これは関係ない話ですね。＠
	PlaySE(4, "s02/11/130700239", 128, 64);
	OutputLine(NULL, "…おっと、これは関係ない話ですね。」",
		   NULL, " ...Oh, that's not really relevant, though.\"", Line_ModeSpecific);
	if (AdvMode) { ClearMessage(); } else { OutputLineAll(NULL, "\n", Line_ContinueAfterTyping); }


//　......不可解な死だという以上のことは、何もわかっていないということか￥
	if (AdvMode) { OutputLineAll("", NULL, Line_ContinueAfterTyping); }
	OutputLine(NULL, "　……不可解な死だという以上のことは、何もわかっていないということか。",
		   NULL, "...So the police didn't know anything other than the fact that the victims died inexplicably.", Line_Normal);
	ClearMessage();
	DisableWindow();
	DrawBustshot( 3, "oi_si_de_a1", 160, 0, 0, FALSE, 0, 0, 0, 0, 0, 0, 0, 20, 200, TRUE );

//「ですが、犯行時間は概ね、お祭りが終わった直後だろうと見ています＠......鷹野さんの方はちょっとあやふやですが、富竹さんとほぼ同じ時刻に殺害され、岐阜の山中に遺棄されたと考えるのが妥当でしょうなぁ。＠
	PlaySE(4, "s02/11/130700240", 128, 64);
	if (AdvMode) { OutputLine("<color=#a59da9>大石</color>", NULL, "<color=#a59da9>Ooishi</color>", NULL, Line_ContinueAfterTyping); }
	OutputLine(NULL, "「ですが、犯行時間は概ね、お祭りが終わった直後だろうと見ています。",
		   NULL, "\"Nonetheless, the times when the incidents occurred have been generally placed right after the festival ended. ", Line_ModeSpecific);
	PlaySE(4, "s02/11/130700241", 128, 64);
	if (AdvMode) { OutputLine("<color=#a59da9>大石</color>", NULL, "<color=#a59da9>Ooishi</color>", NULL, Line_ContinueAfterTyping); }
	OutputLine(NULL, "……鷹野さんの方はちょっとあやふやですが、富竹さんとほぼ同じ時刻に殺害され、山中に遺棄されたと考えるのが妥当でしょうなぁ。」",
		   NULL, "...It's a bit uncertain in Takano-san's case, but the likely prospect is that she was murdered at about the same time as Tomitake-san, then dumped in the mountains.\"", Line_ModeSpecific);
	if (AdvMode) { ClearMessage(); } else { OutputLineAll(NULL, "\n", Line_ContinueAfterTyping); }


//「......どうして、わざわざ遠くの山まで死体を運んだんでしょう＠...富竹さんも同じように遠くへ運べばよかったのに...。￥
	PlaySE(4, "s02/01/130100820", 128, 64);
	if (AdvMode) { OutputLine("<color=#956f6e>圭一</color>", NULL, "<color=#956f6e>Keiichi</color>", NULL, Line_ContinueAfterTyping); }
	OutputLine(NULL, "「……どうして、わざわざ遠くの山まで死体を運んだんでしょう。",
		   NULL, "\"...Why would they bring a dead body all the way to the mountains?", Line_WaitForInput);
	PlaySE(4, "s02/01/130100821", 128, 64);
	OutputLine(NULL, "…富竹さんも同じように遠くへ運べばよかったのに…。」",
		   NULL, " ...They should have just brought Tomitake-san out there too...\"", Line_Normal);
	ClearMessage();
	DisableWindow();
	DrawBustshot( 3, "oi_si_wa_a1", 160, 0, 0, FALSE, 0, 0, 0, 0, 0, 0, 0, 20, 200, TRUE );

//「ありゃ、...前原さん、あなた、なかなかどうして鋭いですねぇ＠　もちろん私もそこは注目すべき点だと思ってますよ＠...他にもいくつか不審点はありますが、...まぁ現時点でお話できるのはこのくらいです。＠
	PlaySE(4, "s02/11/130700242", 128, 64);
	if (AdvMode) { OutputLine("<color=#a59da9>大石</color>", NULL, "<color=#a59da9>Ooishi</color>", NULL, Line_ContinueAfterTyping); }
	OutputLine(NULL, "「ありゃ、…前原さん、あなた、なかなかどうして鋭いですねぇ！",
		   NULL, "\"Oh my... Maebara-san, you're quite sharp, you know that?", Line_WaitForInput);
	PlaySE(4, "s02/11/130700243", 128, 64);
	OutputLine(NULL, "　もちろん私もそこは注目すべき点だと思ってますよ。",
		   NULL, " Of course, I do believe that is something we need to be attentive of. ", Line_ModeSpecific);
	PlaySE(4, "s02/11/130700244", 128, 64);
	if (AdvMode) { OutputLine("<color=#a59da9>大石</color>", NULL, "<color=#a59da9>Ooishi</color>", NULL, Line_ContinueAfterTyping); }
	OutputLine(NULL, "…他にもいくつか不審点はありますが、…まぁ現時点でお話できるのはこのくらいです。」",
		   NULL, "...There are a bunch of other suspicious things... but this is about all I can tell you at this point.\"", Line_ModeSpecific);
	if (AdvMode) { ClearMessage(); } else { OutputLineAll(NULL, "\n", Line_ContinueAfterTyping); }


//「......村長さんの方はどうですか＠　何か手がかりはありましたか？＠
	PlaySE(4, "s02/01/130100822", 128, 64);
	if (AdvMode) { OutputLine("<color=#956f6e>圭一</color>", NULL, "<color=#956f6e>Keiichi</color>", NULL, Line_ContinueAfterTyping); }
	OutputLine(NULL, "「……村長さんの方はどうですか？",
		   NULL, "\"...How about the mayor?", Line_WaitForInput);
	PlaySE(4, "s02/01/130100823", 128, 64);
	OutputLine(NULL, "　何か手がかりはありましたか？」",
		   NULL, " Have there been any clues?\"", Line_ModeSpecific);
	if (AdvMode) { ClearMessage(); } else { OutputLineAll(NULL, "\n\n", Line_ContinueAfterTyping); }

//　話題が尽きると、次は自分にお鉢が回ってくるかもしれないと思い、次の話題を向ける...￥
	if (AdvMode) { OutputLineAll("", NULL, Line_ContinueAfterTyping); }
	OutputLine(NULL, "　話題が尽きると、次は自分にお鉢が回ってくるかもしれないと思い、次の話題を向ける…。",
		   NULL, "Having exhausted that topic, I changed the subject... otherwise, he might turn the conversation on me...", Line_Normal);
	ClearMessage();
	DisableWindow();
	PlayBGM( 1, "msys11", 128, 0 );
	DrawBustshot( 3, "oi_si_de_a1", 160, 0, 0, FALSE, 0, 0, 0, 0, 0, 0, 0, 20, 200, TRUE );

//「失踪された一日の足取りを調べました＠...手がかりになるようなものは見つかりませんでしたが、一応、お話しましょうか。￥
	PlaySE(4, "s02/11/130700245", 128, 64);
	if (AdvMode) { OutputLine("<color=#a59da9>大石</color>", NULL, "<color=#a59da9>Ooishi</color>", NULL, Line_ContinueAfterTyping); }
	OutputLine(NULL, "「失踪された一日の足取りを調べました。",
		   NULL, "\"We investigated his movements on the day he disappeared.", Line_WaitForInput);
	PlaySE(4, "s02/11/130700246", 128, 64);
	OutputLine(NULL, "…手がかりになるようなものは見つかりませんでしたが、一応、お話しましょうか。」",
		   NULL, " ...We didn't find anything that could provide any clues, but I'll tell you about it anyway.\"", Line_Normal);
	ClearMessage();

//　村長、公由喜一郎＠
	if (AdvMode) { OutputLineAll("", NULL, Line_ContinueAfterTyping); }
	OutputLine(NULL, "　村長、公由喜一郎。",
		   NULL, "The mayor—Kiichirou Kimiyoshi.", Line_ModeSpecific);
	if (AdvMode) { ClearMessage(); } else { OutputLineAll(NULL, "\n", Line_ContinueAfterTyping); }


//　...彼は重度の痔を患っていたという￥
	if (AdvMode) { OutputLineAll("", NULL, Line_ContinueAfterTyping); }
	OutputLine(NULL, "　…彼は重度の痔を患っていたという。",
		   NULL, "...Apparently he was suffering from severe hemorrhoids.", Line_Normal);
	ClearMessage();

//「古い生まれの方って非常にプライドが高いんですよね＠...それで村長さん、誰にも内緒で鹿骨市内の某大学病院の肛門科に通われていたんです＠失踪当日、村長さんは診察の予約が取ってあったんで朝一で出掛けられました。￥
	PlaySE(4, "s02/11/130700247", 128, 64);
	if (AdvMode) { OutputLine("<color=#a59da9>大石</color>", NULL, "<color=#a59da9>Ooishi</color>", NULL, Line_ContinueAfterTyping); }
	OutputLine(NULL, "「古い生まれの方って非常にプライドが高いんですよね。",
		   NULL, "\"People who've lived a long time have an unusual amount of pride.", Line_WaitForInput);
	PlaySE(4, "s02/11/130700248", 128, 64);
	OutputLine(NULL, "…それで村長さん、誰にも内緒で鹿骨市内の某大学病院の肛門科に通われていたんです。",
		   NULL, " ...So the mayor hadn't been telling anyone that he was going to a proctologist at a certain university hospital in Shishibone. ", Line_ModeSpecific);
	PlaySE(4, "s02/11/130700249", 128, 64);
	if (AdvMode) { OutputLine("<color=#a59da9>大石</color>", NULL, "<color=#a59da9>Ooishi</color>", NULL, Line_ContinueAfterTyping); }
	OutputLine(NULL, "失踪当日、村長さんは診察の予約が取ってあったんで朝一で出掛けられました。」",
		   NULL, "On the day he disappeared, he had an appointment for a checkup, so he went out first thing in the morning.\"", Line_Normal);
	ClearMessage();

//　大学病院みたいな大きい病院は、待ち時間がとても長いことは俺だって知ってる＠
	if (AdvMode) { OutputLineAll("", NULL, Line_ContinueAfterTyping); }
	OutputLine(NULL, "　大学病院みたいな大きい病院は、待ち時間がとても長いことは俺だって知ってる。",
		   NULL, "Even I knew that big hospitals, like university hospitals, had a really long waiting time.", Line_ModeSpecific);
	if (AdvMode) { ClearMessage(); } else { OutputLineAll(NULL, "\n\n", Line_ContinueAfterTyping); }

//　...予約があっても何時間も前から順番待ちをするのは当り前らしい￥
	if (AdvMode) { OutputLineAll("", NULL, Line_ContinueAfterTyping); }
	OutputLine(NULL, "　…予約があっても何時間も前から順番待ちをするのは当り前らしい。",
		   NULL, "...Apparently people would get in line hours beforehand, even if they had an appointment.", Line_Normal);
	ClearMessage();

//「診察が終わったのは午後１時頃です＠その後、病院内のレストランで軽食を取られ、雑誌を読みながら時間をつぶされました＠...この辺りのことは自宅にあったお財布の中のレシートでわかってます。＠
	PlaySE(4, "s02/11/130700250", 128, 64);
	if (AdvMode) { OutputLine("<color=#a59da9>大石</color>", NULL, "<color=#a59da9>Ooishi</color>", NULL, Line_ContinueAfterTyping); }
	OutputLine(NULL, "「診察が終わったのは午後１時頃です。",
		   NULL, "\"His exam ended at 1 PM.", Line_WaitForInput);
	PlaySE(4, "s02/11/130700251", 128, 64);
	OutputLine(NULL, "その後、病院内のレストランで軽食を取られ、雑誌を読みながら時間をつぶされました。",
		   NULL, " After that, he ate a light meal in the hospital restaurant and passed the time reading a magazine.", Line_WaitForInput);
	PlaySE(4, "s02/11/130700252", 128, 64);
	OutputLine(NULL, "…この辺りのことは自宅にあったお財布の中のレシートでわかってます。」",
		   NULL, " ...We know this because of a receipt we found in his wallet at his house.\"", Line_ModeSpecific);
	if (AdvMode) { ClearMessage(); } else { OutputLineAll(NULL, "\n", Line_ContinueAfterTyping); }


//　......不審な点はまったくない￥
	if (AdvMode) { OutputLineAll("", NULL, Line_ContinueAfterTyping); }
	OutputLine(NULL, "　……不審な点はまったくない。",
		   NULL, "...There was nothing suspicious at all about that.", Line_Normal);
	ClearMessage();

//「その日は夕方から神社の集会所で会合の予定があったんです＠
	PlaySE(4, "s02/11/130700253", 128, 64);
	if (AdvMode) { OutputLine("<color=#a59da9>大石</color>", NULL, "<color=#a59da9>Ooishi</color>", NULL, Line_ContinueAfterTyping); }
	OutputLine(NULL, "「その日は夕方から神社の集会所で会合の予定があったんです。",
		   NULL, "\"That day, he had planned to go to a meeting in the assembly hall in the evening.\"", Line_ModeSpecific);
	if (AdvMode) { ClearMessage(); } else { OutputLineAll(NULL, "\n", Line_ContinueAfterTyping); }


//　...それで余裕を持ってお帰りになるはずだったんですが、途中、電車で人身事故がありましてね＠どうも、それで足止めを食ってしまったらしく、家についたのは会合の時間の直前でした＠
	PlaySE(4, "s02/11/130700254", 128, 64);
	if (AdvMode) { OutputLine("<color=#a59da9>大石</color>", NULL, "<color=#a59da9>Ooishi</color>", NULL, Line_ContinueAfterTyping); }
	OutputLine(NULL, "　…それで余裕を持ってお帰りになるはずだったんですが、途中、電車で人身事故がありましてね。",
		   NULL, "...He was supposed return home with plenty of time to spare, but while he was on the train coming back, there was an accident. ", Line_ModeSpecific);
	PlaySE(4, "s02/11/130700255", 128, 64);
	if (AdvMode) { OutputLine("<color=#a59da9>大石</color>", NULL, "<color=#a59da9>Ooishi</color>", NULL, Line_ContinueAfterTyping); }
	OutputLine(NULL, "どうも、それで足止めを食ってしまったらしく、家についたのは会合の時間の直前でした。",
		   NULL, "Seems it delayed him a bit, and he only got back to his house right before the meeting was scheduled to start.", Line_ModeSpecific);
	if (AdvMode) { ClearMessage(); } else { OutputLineAll(NULL, "\n", Line_ContinueAfterTyping); }


//　ご家族が、大慌てで神社の集会所に出かけていく村長さんを目撃しています。￥
	PlaySE(4, "s02/11/130700256", 128, 64);
	if (AdvMode) { OutputLine("<color=#a59da9>大石</color>", NULL, "<color=#a59da9>Ooishi</color>", NULL, Line_ContinueAfterTyping); }
	OutputLine(NULL, "　ご家族が、大慌てで神社の集会所に出かけていく村長さんを目撃しています。」",
		   NULL, "His family witnessed a very hectic mayor leaving to go to the assembly hall at the shrine.\"", Line_Normal);
	ClearMessage();

//「...会合ってのは何だったんですか＠確か、その会合の帰り道に失踪してるんですよね。＠
	PlaySE(4, "s02/01/130100824", 128, 64);
	if (AdvMode) { OutputLine("<color=#956f6e>圭一</color>", NULL, "<color=#956f6e>Keiichi</color>", NULL, Line_ContinueAfterTyping); }
	OutputLine(NULL, "「…会合ってのは何だったんですか。",
		   NULL, "\"...What was the meeting about?", Line_WaitForInput);
	PlaySE(4, "s02/01/130100824_1", 128, 64);
	OutputLine(NULL, "確か、その会合の帰り道に失踪してるんですよね。」",
		   NULL, " He disappeared on his way back home, right?\"", Line_ModeSpecific);
	if (AdvMode) { ClearMessage(); } else { OutputLineAll(NULL, "\n", Line_ContinueAfterTyping); }


//「会合は御三家と町会の主要役員が集まってのものでした＠
	PlaySE(4, "s02/11/130700258", 128, 64);
	if (AdvMode) { OutputLine("<color=#a59da9>大石</color>", NULL, "<color=#a59da9>Ooishi</color>", NULL, Line_ContinueAfterTyping); }
	OutputLine(NULL, "「会合は御三家と町会の主要役員が集まってのものでした。",
		   NULL, "\"The Three Families and the essential members of the town assembly were at the meeting.", Line_ModeSpecific);
	if (AdvMode) { ClearMessage(); } else { OutputLineAll(NULL, "\n", Line_ContinueAfterTyping); }


//　今年も起こってしまった連続怪死事件の対応について協議したものと思われます。＠
	PlaySE(4, "s02/11/130700259", 128, 64);
	if (AdvMode) { OutputLine("<color=#a59da9>大石</color>", NULL, "<color=#a59da9>Ooishi</color>", NULL, Line_ContinueAfterTyping); }
	OutputLine(NULL, "　今年も起こってしまった連続怪死事件の対応について協議したものと思われます。」",
		   NULL, "We think they were discussing how to deal with the serial freak death incidents that had happened again this year.\"", Line_ModeSpecific);
	if (AdvMode) { ClearMessage(); } else { OutputLineAll(NULL, "\n\n", Line_ContinueAfterTyping); }

//　......それで......その帰り道に.........￥
	if (AdvMode) { OutputLineAll("", NULL, Line_ContinueAfterTyping); }
	OutputLine(NULL, "　……それで……その帰り道に………。",
		   NULL, "...So then... on his way home......", Line_Normal);
	ClearMessage();

//　詩音を可愛がってくれた爺さん＠
	if (AdvMode) { OutputLineAll("", NULL, Line_ContinueAfterTyping); }
	OutputLine(NULL, "　詩音を可愛がってくれた爺さん。",
		   NULL, "The old man, who had treated Shion like his own daughter.", Line_ModeSpecific);
	if (AdvMode) { ClearMessage(); } else { OutputLineAll(NULL, "\n", Line_ContinueAfterTyping); }


//　...不安に押しつぶされそうな詩音を励ましてくれた、頼もしい人だったろうに＠
	if (AdvMode) { OutputLineAll("", NULL, Line_ContinueAfterTyping); }
	OutputLine(NULL, "　…不安に押しつぶされそうな詩音を励ましてくれた、頼もしい人だったろうに。",
		   NULL, "...He was a dependable person who would encourage Shion whenever she felt pressured by anxiety, and yet...", Line_ModeSpecific);
	if (AdvMode) { ClearMessage(); } else { OutputLineAll(NULL, "\n", Line_ContinueAfterTyping); }


//　......詩音の痛ましい声が胸に刺さる...￥
	if (AdvMode) { OutputLineAll("", NULL, Line_ContinueAfterTyping); }
	OutputLine(NULL, "　……詩音の痛ましい声が胸に刺さる…。",
		   NULL, "...Shion's painful voice struck me right in the heart...", Line_Normal);
	ClearMessage();

//「え＠/
	PlaySE(4, "s02/01/130100825", 128, 64);
	if (AdvMode) { OutputLine("<color=#956f6e>圭一</color>", NULL, "<color=#956f6e>Keiichi</color>", NULL, Line_ContinueAfterTyping); }
	OutputLine(NULL, "「え？",
		   NULL, "\"Hm?", Line_ContinueAfterTyping);

	FadeOutBGM( 1, 1000, TRUE );
	FadeOutBGM( 2, 1000, TRUE );
	PlaySE( 3, "wa_023", 128, 64 );

//　!s300........................!sdあれ......？＠
//!s300
	SetSpeedOfMessage( TRUE, 0, );

	OutputLine(NULL, "……………………",
		   NULL, " ............", Line_ContinueAfterTyping);
//!sd
	SetSpeedOfMessage( FALSE, 0, );

	PlaySE(4, "s02/01/130100826", 128, 64);
	OutputLine(NULL, "あれ……？」",
		   NULL, " Huh......?\"", Line_ModeSpecific);
	if (AdvMode) { ClearMessage(); } else { OutputLineAll(NULL, "\n", Line_ContinueAfterTyping); }


//「どうなさいました？＠
	PlaySE(4, "s02/11/130700260", 128, 64);
	if (AdvMode) { OutputLine("<color=#a59da9>大石</color>", NULL, "<color=#a59da9>Ooishi</color>", NULL, Line_ContinueAfterTyping); }
	OutputLine(NULL, "「どうなさいました？」",
		   NULL, "\"What's the matter?\"", Line_ModeSpecific);
	if (AdvMode) { ClearMessage(); } else { OutputLineAll(NULL, "\n", Line_ContinueAfterTyping); }


//　自分で、自分の出した素っ頓狂な声に驚いた＠......今、俺は、...何に驚いたんだ...￥
	if (AdvMode) { OutputLineAll("", NULL, Line_ContinueAfterTyping); }
	OutputLine(NULL, "　自分で、自分の出した素っ頓狂な声に驚いた。",
		   NULL, "I was taken aback by how strange my own voice sounded.", Line_WaitForInput);
	OutputLine(NULL, "……今、俺は、…何に驚いたんだ…？",
		   NULL, " ...What was it that just... surprised me...?", Line_Normal);
	ClearMessage();
	DisableWindow();
	DrawSceneWithMask( "black", "down", 0, 0, 200 );
	PlayBGM( 1, "msys08", 128, 0 );

//　今、一瞬気がついたことを頭からもう一度引き出すため、両手で頭を締め付ける＠
	if (AdvMode) { OutputLineAll("", NULL, Line_ContinueAfterTyping); }
	OutputLine(NULL, "　今、一瞬気がついたことを頭からもう一度引き出すため、両手で頭を締め付ける。",
		   NULL, "I squeezed my head with my hands to try and drag back out what I had only realized for a split second.", Line_ModeSpecific);
	if (AdvMode) { ClearMessage(); } else { OutputLineAll(NULL, "\n\n", Line_ContinueAfterTyping); }

//　......思い出せ前原圭一！＠
	if (AdvMode) { OutputLineAll("", NULL, Line_ContinueAfterTyping); }
	OutputLine(NULL, "　……思い出せ前原圭一！！",
		   NULL, "...Remember, Keiichi Maebara!!", Line_ModeSpecific);
	if (AdvMode) { ClearMessage(); } else { OutputLineAll(NULL, "\n", Line_ContinueAfterTyping); }


//　今、気付いたじゃないか！＠　...大切なこと...！！￥
	if (AdvMode) { OutputLineAll("", NULL, Line_ContinueAfterTyping); }
	OutputLine(NULL, "　今、気付いたじゃないか！！",
		   NULL, "You just realized something!!", Line_WaitForInput);
	OutputLine(NULL, "　…大切なこと…！！！",
		   NULL, " ...Something important...!!!", Line_Normal);
	ClearMessage();
	DisableWindow();
	StopSE( 3 );
	PlayBGM( 2, "lsys13", 128, 0 );
	DrawScene( "bg_261", 1000 );

//　綿流しの晩＠
	if (AdvMode) { OutputLineAll("", NULL, Line_ContinueAfterTyping); }
	OutputLine(NULL, "　綿流しの晩。",
		   NULL, "The night of Watanagashi.", Line_ModeSpecific);
	if (AdvMode) { ClearMessage(); } else { OutputLineAll(NULL, "\n", Line_ContinueAfterTyping); }


//　これが全ての始まり＠
	if (AdvMode) { OutputLineAll("", NULL, Line_ContinueAfterTyping); }
	OutputLine(NULL, "　これが全ての始まり。",
		   NULL, "That was when everything started.", Line_ModeSpecific);
	if (AdvMode) { ClearMessage(); } else { OutputLineAll(NULL, "\n\n", Line_ContinueAfterTyping); }

//　...その夜、鷹野さんたちが死んだ￥
	if (AdvMode) { OutputLineAll("", NULL, Line_ContinueAfterTyping); }
	OutputLine(NULL, "　…その夜、鷹野さんたちが死んだ。",
		   NULL, "...That night, Takano-san and Tomitake-san died.", Line_Normal);
	ClearMessage();
	DisableWindow();
	PlayBGM( 2, "lsys12", 128, 0 );
	DrawSceneWithMask( "bg_048", "up", 0, 0, 1300 );

//　......翌朝、事件が雛見沢中に広がった￥
	if (AdvMode) { OutputLineAll("", NULL, Line_ContinueAfterTyping); }
	OutputLine(NULL, "　……翌朝、事件が雛見沢中に広がった。",
		   NULL, "...The next morning, word of the incident had spread throughout Hinamizawa.", Line_Normal);
	ClearMessage();


//　夕方からの会合でそれを話し合うことになった＠
	if (AdvMode) { OutputLineAll("", NULL, Line_ContinueAfterTyping); }
	OutputLine(NULL, "　夕方からの会合でそれを話し合うことになった。",
		   NULL, "They planned to talk about it during the evening meeting.", Line_ModeSpecific);
	if (AdvMode) { ClearMessage(); } else { OutputLineAll(NULL, "\n", Line_ContinueAfterTyping); }


//　だが村長さんは病院に予約があったので、予定通り、家族にも内緒の病院へ向かった￥
	if (AdvMode) { OutputLineAll("", NULL, Line_ContinueAfterTyping); }
	OutputLine(NULL, "　だが村長さんは病院に予約があったので、予定通り、家族にも内緒の病院へ向かった。",
		   NULL, "The mayor, however, had an appointment at the hospital, and as planned, he went there without telling his family.", Line_Normal);
	ClearMessage();
	DisableWindow();
	DrawSceneWithMask( "black", "left", 0, 0, 1300 );
	DrawScene( "bg_184", 1000 );

//　病院で診察を受け＠/
	if (AdvMode) { OutputLineAll("", NULL, Line_ContinueAfterTyping); }
	OutputLine(NULL, "　病院で診察を受け、",
		   NULL, "He got a checkup at the hospital,", Line_WaitForInput);

	DisableWindow();
	DrawSceneWithMask( "black", "left", 0, 0, 1300 );
	DrawSceneWithMask( "bg_162", "left", 0, 0, 1300 );

//食事をし＠/
	OutputLine(NULL, "食事をし、",
		   NULL, " ate something,", Line_WaitForInput);

	DisableWindow();
	DrawSceneWithMask( "black", "left", 0, 0, 1300 );
	DrawSceneWithMask( "bg_012", "left", 0, 0, 1300 );

//帰りの電車で思わぬ足止めを受け＠
	OutputLine(NULL, "帰りの電車で思わぬ足止めを受け。",
		   NULL, " and then there was an unexpected delay on his train ride back.", Line_ModeSpecific);
	if (AdvMode) { ClearMessage(); } else { OutputLineAll(NULL, "\n", Line_ContinueAfterTyping); }


	DisableWindow();
	PlayBGM( 2, "lsys11", 128, 0 );
	DrawScene( "bg_204", 1000 );

//　...帰宅した時にはもう会合の始まる時間だった＠
	if (AdvMode) { OutputLineAll("", NULL, Line_ContinueAfterTyping); }
	OutputLine(NULL, "　…帰宅した時にはもう会合の始まる時間だった。",
		   NULL, "...When he returned, the meeting was already about to start.", Line_ModeSpecific);
	if (AdvMode) { ClearMessage(); } else { OutputLineAll(NULL, "\n\n", Line_ContinueAfterTyping); }

//　村長さんは上着を着替え、自転車にまたがり、大急ぎで神社の集会所に走っていった...￥
	if (AdvMode) { OutputLineAll("", NULL, Line_ContinueAfterTyping); }
	OutputLine(NULL, "　村長さんは上着を着替え、自転車にまたがり、大急ぎで神社の集会所に走っていった…。",
		   NULL, "The mayor changed clothes, got on his bicycle, and hurried to the assembly hall at the shrine as fast as he could...", Line_Normal);
	ClearMessage();
	DisableWindow();
	DrawSceneWithMask( "black", "down", 0, 0, 1300 );

//　綿流しの晩の事件が耳に入ってから、...集会所に姿を現すまで＠......村長さんの一日の行動は全て秘密だったことになる＠
	if (AdvMode) { OutputLineAll("", NULL, Line_ContinueAfterTyping); }
	OutputLine(NULL, "　綿流しの晩の事件が耳に入ってから、…集会所に姿を現すまで。",
		   NULL, "From when he heard about the incident on the night of Watanagashi... until when he showed up at the assembly hall.", Line_WaitForInput);
	OutputLine(NULL, "……村長さんの一日の行動は全て秘密だったことになる。",
		   NULL, " ......Everything he was doing that day was done in secret.", Line_ModeSpecific);
	if (AdvMode) { ClearMessage(); } else { OutputLineAll(NULL, "\n\n", Line_ContinueAfterTyping); }

//　その間は誰にも知られることなく＠/
	if (AdvMode) { OutputLineAll("", NULL, Line_ContinueAfterTyping); }
	OutputLine(NULL, "　その間は誰にも知られることなく、",
		   NULL, "During that time, nobody found out that...", Line_WaitForInput);

	DisableWindow();
	DrawScene( "bg_184", 1000 );

//ひとりで病院で過ごし＠/
	OutputLine(NULL, "ひとりで病院で過ごし、",
		   NULL, " he went to the hospital alone,", Line_WaitForInput);

	DisableWindow();
	DrawScene( "bg_162", 1000 );

//ひとりで食事をし＠/
	OutputLine(NULL, "ひとりで食事をし、",
		   NULL, " he ate alone,", Line_WaitForInput);

	DisableWindow();
	DrawScene( "bg_012", 1000 );

//ひとりで電車に乗ってきた＠
	OutputLine(NULL, "ひとりで電車に乗ってきた。",
		   NULL, " and he got on the train alone.", Line_ModeSpecific);
	if (AdvMode) { ClearMessage(); } else { OutputLineAll(NULL, "\n", Line_ContinueAfterTyping); }



//　......それは外部から一切接触できなかったことを示す＠
	if (AdvMode) { OutputLineAll("", NULL, Line_ContinueAfterTyping); }
	OutputLine(NULL, "　……それは外部から一切接触できなかったことを示す。",
		   NULL, "...That all meant he had absolutely no contact with anyone else.", Line_ModeSpecific);
	if (AdvMode) { ClearMessage(); } else { OutputLineAll(NULL, "\n", Line_ContinueAfterTyping); }


//　電話ですら呼び出せない状態だった￥
	if (AdvMode) { OutputLineAll("", NULL, Line_ContinueAfterTyping); }
	OutputLine(NULL, "　電話ですら呼び出せない状態だった。",
		   NULL, "You couldn't have even called him on the phone.", Line_Normal);
	ClearMessage();
	DisableWindow();
	DrawScene( "black", 400 );
	PlayBGM( 1, "msys16", 128, 0 );

//　......でもそれが何だってんだ前原圭一...＠
	if (AdvMode) { OutputLineAll("", NULL, Line_ContinueAfterTyping); }
	OutputLine(NULL, "　……でもそれが何だってんだ前原圭一…。",
		   NULL, "...Okay, but what does that mean, Keiichi Maebara...?", Line_ModeSpecific);
	if (AdvMode) { ClearMessage(); } else { OutputLineAll(NULL, "\n", Line_ContinueAfterTyping); }


//　それがどうしたって言うんだ前原圭一...＠
	if (AdvMode) { OutputLineAll("", NULL, Line_ContinueAfterTyping); }
	OutputLine(NULL, "　それがどうしたって言うんだ前原圭一…。",
		   NULL, "Why does that matter, Keiichi Maebara...?", Line_ModeSpecific);
	if (AdvMode) { ClearMessage(); } else { OutputLineAll(NULL, "\n\n", Line_ContinueAfterTyping); }


	FadeOutBGM( 1, 1000, TRUE );
	PlaySE( 3, "wa_027", 128, 64 );

//　....................................あ。!w1000
	if (AdvMode) { OutputLineAll("", NULL, Line_ContinueAfterTyping); }
	OutputLine(NULL, "　………………………………あ。",
		   NULL, "............Ah—", Line_ContinueAfterTyping);

	SetValidityOfInput( FALSE );
	Wait( 1000 );
	SetValidityOfInput( TRUE );
	OutputLineAll(NULL, "", Line_WaitForInput);

	ClearMessage();
	DisableWindow();
	DrawFilm( 2, 170, 170, 170, 255, 0, 1000, TRUE );
	DrawScene( "bg_081", 3000 );
	PlayBGM( 1, "msys16", 128, 0 );

//「.......................................圭ちゃん、......私、...............どうしよう......。＠
	PlaySE(4, "s02/06/130600460", 128, 64);
	if (AdvMode) { OutputLine("<color=#5ec69a>詩音</color>", NULL, "<color=#5ec69a>Shion</color>", NULL, Line_ContinueAfterTyping); }
	OutputLine(NULL, "「…………………………………圭ちゃん、……私、……………どうしよう……。」",
		   NULL, "\"............Kei-chan, ...What should............ I do...\"", Line_ModeSpecific);
	if (AdvMode) { ClearMessage(); } else { OutputLineAll(NULL, "\n", Line_ContinueAfterTyping); }


//「...どうした＠......話せよ＠俺たちの間で隠し事はなしだろ...？＠
	PlaySE(4, "s02/01/130100593", 128, 64);
	if (AdvMode) { OutputLine("<color=#956f6e>圭一</color>", NULL, "<color=#956f6e>Keiichi</color>", NULL, Line_ContinueAfterTyping); }
	OutputLine(NULL, "「…どうした。",
		   NULL, "\"...What's wrong?", Line_WaitForInput);
	PlaySE(4, "s02/01/130100594", 128, 64);
	OutputLine(NULL, "……話せよ。",
		   NULL, " ...Tell me.", Line_WaitForInput);
	PlaySE(4, "s02/01/130100595", 128, 64);
	OutputLine(NULL, "俺たちの間で隠し事はなしだろ…？」",
		   NULL, " We're not keeping secrets from each other, right...?\"", Line_ModeSpecific);
	if (AdvMode) { ClearMessage(); } else { OutputLineAll(NULL, "\n", Line_ContinueAfterTyping); }


//「私、............公由のお爺ちゃんに......打ち明けたんです。＠
	PlaySE(4, "s02/06/130600461", 128, 64);
	if (AdvMode) { OutputLine("<color=#5ec69a>詩音</color>", NULL, "<color=#5ec69a>Shion</color>", NULL, Line_ContinueAfterTyping); }
	OutputLine(NULL, "「私、…………公由のお爺ちゃんに……打ち明けたんです。」",
		   NULL, "\"I............ Old man Kimiyoshi, I... I told him everything.\"", Line_ModeSpecific);

	if (AdvMode) { ClearMessage(); } else { OutputLineAll(NULL, "\n\n", Line_ContinueAfterTyping); }

//　打チ明ケタンデス＠公由ノオ爺チャンニ￥
	if (AdvMode) { OutputLineAll("", NULL, Line_ContinueAfterTyping); }
	OutputLine(NULL, "　打チ明ケタンデス。",
		   NULL, "<i>I told him everything.</i>", Line_WaitForInput);
	OutputLine(NULL, "公由ノオ爺チャンニ。",
		   NULL, " <i>I told old man Kimiyoshi everything.</i>", Line_Normal);
	ClearMessage();

//「......村長さんに、......私、あの晩、祭具殿に忍び込んだこと......打ち明けたんです＠...誰かにそれを見られてて、......私たちを狙っている人がいるって。＠
	PlaySE(4, "s02/06/130600462", 128, 64);
	if (AdvMode) { OutputLine("<color=#5ec69a>詩音</color>", NULL, "<color=#5ec69a>Shion</color>", NULL, Line_ContinueAfterTyping); }
	OutputLine(NULL, "「……村長さんに、……私、あの晩、祭具殿に忍び込んだこと……打ち明けたんです。",
		   NULL, "\"...That night... I told the mayor... that we snuck into the ritual storehouse.", Line_WaitForInput);
	PlaySE(4, "s02/06/130600463", 128, 64);
	OutputLine(NULL, "…誰かにそれを見られてて、……私たちを狙っている人がいるって。」",
		   NULL, " ...Also that someone saw us... and was out to get us.\"", Line_ModeSpecific);
	if (AdvMode) { ClearMessage(); } else { OutputLineAll(NULL, "\n", Line_ContinueAfterTyping); }


//「.........あぁ＠...それで？￥
	PlaySE(4, "s02/01/130100603", 128, 64);
	if (AdvMode) { OutputLine("<color=#956f6e>圭一</color>", NULL, "<color=#956f6e>Keiichi</color>", NULL, Line_ContinueAfterTyping); }
	OutputLine(NULL, "「………あぁ。",
		   NULL, "\"...Right.", Line_WaitForInput);
	PlaySE(4, "s02/01/130100604", 128, 64);
	OutputLine(NULL, "…それで？」",
		   NULL, " ...What then?\"", Line_Normal);

	ClearMessage();

//「......公由のお爺ちゃん、...怒らなかった＠
	PlaySE(4, "s02/06/130600464", 128, 64);
	if (AdvMode) { OutputLine("<color=#5ec69a>詩音</color>", NULL, "<color=#5ec69a>Shion</color>", NULL, Line_ContinueAfterTyping); }
	OutputLine(NULL, "「……公由のお爺ちゃん、…怒らなかった。",
		   NULL, "\"...Old man Kimiyoshi... didn't get angry.", Line_ModeSpecific);
	if (AdvMode) { ClearMessage(); } else { OutputLineAll(NULL, "\n", Line_ContinueAfterTyping); }


//　......そして、にっこり笑って、詩音ちゃんがちゃんと反省してるなら、鬼隠しになんかなるものか、...って＠...本当に......笑いながら......任せなさい...って.........。!w1500......ぅぅ...ッ！！＠
	PlaySE(4, "s02/06/130600465", 128, 64);
	if (AdvMode) { OutputLine("<color=#5ec69a>詩音</color>", NULL, "<color=#5ec69a>Shion</color>", NULL, Line_ContinueAfterTyping); }
	OutputLine(NULL, "　……そして、にっこり笑って、詩音ちゃんがちゃんと反省してるなら、鬼隠しになんかなるものか、…って。",
		   NULL, "......He smiled, then told me that if I was properly sorry about it, there was no way I'd be demoned away...", Line_WaitForInput);
	PlaySE(4, "s02/06/130600466", 128, 64);
	OutputLine(NULL, "…本当に……笑いながら……任せなさい…って………。",
		   NULL, " ...He was really... smiling... and he told me to leave it to... him......", Line_ContinueAfterTyping);

	SetValidityOfInput( FALSE );
	Wait( 1000 );
	SetValidityOfInput( TRUE );

	OutputLine(NULL, "……ぅぅ…ッ！！」",
		   NULL, " ...ngh...!!\"", Line_ModeSpecific);


	if (AdvMode) { ClearMessage(); } else { OutputLineAll(NULL, "\n\n", Line_ContinueAfterTyping); }

//　全身に、玉のように汗が浮き出ていた＠
	if (AdvMode) { OutputLineAll("", NULL, Line_ContinueAfterTyping); }
	OutputLine(NULL, "　全身に、玉のように汗が浮き出ていた。",
		   NULL, "Sweat burst out of my body like bullets.", Line_ModeSpecific);
	if (AdvMode) { ClearMessage(); } else { OutputLineAll(NULL, "\n", Line_ContinueAfterTyping); }


//　......それらが一筋の汗となって、......つーっと...額から鼻筋へ、......伝い落ちていく￥
	if (AdvMode) { OutputLineAll("", NULL, Line_ContinueAfterTyping); }
	OutputLine(NULL, "　……それらが一筋の汗となって、……つーっと…額から鼻筋へ、……伝い落ちていく。",
		   NULL, "...They became one long strand... and slid down... down from my forehead to my nose...... and fell.", Line_Normal);
	ClearMessage();
	DisableWindow();
	DrawScene( "black", 3000 );
	FadeFilm( 1000, TRUE );

//　.........だからつまり、!w1600.........何だってんだ......＠
	if (AdvMode) { OutputLineAll("", NULL, Line_ContinueAfterTyping); }
	OutputLine(NULL, "　………だからつまり、",
		   NULL, "......So then...", Line_ContinueAfterTyping);

	SetValidityOfInput( FALSE );
	Wait( 1600 );
	SetValidityOfInput( TRUE );

	OutputLine(NULL, "………何だってんだ……？",
		   NULL, " What does it mean...?", Line_ModeSpecific);
	if (AdvMode) { ClearMessage(); } else { OutputLineAll(NULL, "\n\n", Line_ContinueAfterTyping); }

//　おい、...もうとぼけるのはよせよ前原圭一............＠
	if (AdvMode) { OutputLineAll("", NULL, Line_ContinueAfterTyping); }
	OutputLine(NULL, "　おい、…もうとぼけるのはよせよ前原圭一…………。",
		   NULL, "Hey, Keiichi Maebara... No more playing dumb.........", Line_ModeSpecific);
	if (AdvMode) { ClearMessage(); } else { OutputLineAll(NULL, "\n\n", Line_ContinueAfterTyping); }

//　イツ、打チ明ケルンダ？/
	if (AdvMode) { OutputLineAll("", NULL, Line_ContinueAfterTyping); }
	OutputLine(NULL, "　イツ、打チ明ケルンダ？",
		   NULL, "<i>When did she tell him?</i>", Line_ContinueAfterTyping);

	PlaySE( 3, "wa_025", 128, 64 );
	Wait( 2000 );
	OutputLineAll(NULL, "", Line_WaitForInput);


	ClearMessage();

//　詩音は事件を知ったのを、朝、父親がしていた電話で聞いたと言った＠
	if (AdvMode) { OutputLineAll("", NULL, Line_ContinueAfterTyping); }
	OutputLine(NULL, "　詩音は事件を知ったのを、朝、父親がしていた電話で聞いたと言った。",
		   NULL, "Shion said she learned of the incident from a phone call her father had made that morning.", Line_ModeSpecific);
	if (AdvMode) { ClearMessage(); } else { OutputLineAll(NULL, "\n", Line_ContinueAfterTyping); }


//　その頃、村長は病院の予約があったから朝一で家を出ていた＠
	if (AdvMode) { OutputLineAll("", NULL, Line_ContinueAfterTyping); }
	OutputLine(NULL, "　その頃、村長は病院の予約があったから朝一で家を出ていた。",
		   NULL, "The mayor had left the house first thing in the morning for his appointment at the hospital.", Line_ModeSpecific);
	if (AdvMode) { ClearMessage(); } else { OutputLineAll(NULL, "\n\n", Line_ContinueAfterTyping); }

//　行き先は誰にも告げてない＠
	if (AdvMode) { OutputLineAll("", NULL, Line_ContinueAfterTyping); }
	OutputLine(NULL, "　行き先は誰にも告げてない。",
		   NULL, "He didn't tell anybody where he was going.", Line_ModeSpecific);
	if (AdvMode) { ClearMessage(); } else { OutputLineAll(NULL, "\n", Line_ContinueAfterTyping); }


//　......村長が大学病院へ行ったのは、誰も知らないことだ￥
	if (AdvMode) { OutputLineAll("", NULL, Line_ContinueAfterTyping); }
	OutputLine(NULL, "　……村長が大学病院へ行ったのは、誰も知らないことだ。",
		   NULL, "...Nobody knew about him going to the university hospital.", Line_Normal);
	ClearMessage();

//　そして電車の事故で帰宅が遅れ、帰ってきたらすぐに集会所に飛び出して行った＠
	if (AdvMode) { OutputLineAll("", NULL, Line_ContinueAfterTyping); }
	OutputLine(NULL, "　そして電車の事故で帰宅が遅れ、帰ってきたらすぐに集会所に飛び出して行った。",
		   NULL, "Furthermore... his train ride back to his house was delayed by an accident—as soon as he got home, he rushed out to the assembly hall.", Line_ModeSpecific);
	if (AdvMode) { ClearMessage(); } else { OutputLineAll(NULL, "\n\n", Line_ContinueAfterTyping); }

//　そして集会所で会合が始まり、!w1600...それは暗くなるまで続いた￥
	if (AdvMode) { OutputLineAll("", NULL, Line_ContinueAfterTyping); }
	OutputLine(NULL, "　そして集会所で会合が始まり、",
		   NULL, "Then the meeting at the assembly hall began...", Line_ContinueAfterTyping);

	SetValidityOfInput( FALSE );
	Wait( 1600 );
	SetValidityOfInput( TRUE );

	OutputLine(NULL, "…それは暗くなるまで続いた。",
		   NULL, " ...and continued until it was dark out.", Line_Normal);
	ClearMessage();

//　...そして解散＠
	if (AdvMode) { OutputLineAll("", NULL, Line_ContinueAfterTyping); }
	OutputLine(NULL, "　…そして解散。",
		   NULL, "...Then, everyone left.", Line_ModeSpecific);
	if (AdvMode) { ClearMessage(); } else { OutputLineAll(NULL, "\n", Line_ContinueAfterTyping); }


//　...解散のあとは、もう目撃はない＠...失踪するのみ￥
	if (AdvMode) { OutputLineAll("", NULL, Line_ContinueAfterTyping); }
	OutputLine(NULL, "　…解散のあとは、もう目撃はない。",
		   NULL, "...Nobody saw him after the meeting was over.", Line_WaitForInput);
	OutputLine(NULL, "…失踪するのみ。",
		   NULL, " ...He just disappeared.", Line_Normal);
	ClearMessage();

	FadeOutBGM( 1, 1000, TRUE );
	FadeOutBGM( 2, 1000, TRUE );

//　つまり、!w1000...つまり、!w800......つまり、!w1000..................えぇと.........￥
	if (AdvMode) { OutputLineAll("", NULL, Line_ContinueAfterTyping); }
	OutputLine(NULL, "　つまり、",
		   NULL, "Which meant...", Line_ContinueAfterTyping);

	SetValidityOfInput( FALSE );
	Wait( 1000 );
	SetValidityOfInput( TRUE );

	OutputLine(NULL, "…つまり、",
		   NULL, " ...Which meant...", Line_ContinueAfterTyping);

	SetValidityOfInput( FALSE );
	Wait( 800 );
	SetValidityOfInput( TRUE );

	OutputLine(NULL, "……つまり、",
		   NULL, " ......Which meant...", Line_ContinueAfterTyping);

	SetValidityOfInput( FALSE );
	Wait( 1000 );
	SetValidityOfInput( TRUE );

	OutputLine(NULL, "………………えぇと………。",
		   NULL, " ............Umm......", Line_Normal);
	ClearMessage();
	DisableWindow();
	DrawScene( "bg_101", 400 );
	PlayBGM( 1, "msys11", 128, 0 );

//「前原さん＠　大丈夫ですか＠　やっぱり熱いならクーラー入れますよ？＠
	PlaySE(4, "s02/11/130700261", 128, 64);
	if (AdvMode) { OutputLine("<color=#a59da9>大石</color>", NULL, "<color=#a59da9>Ooishi</color>", NULL, Line_ContinueAfterTyping); }
	OutputLine(NULL, "「前原さん？",
		   NULL, "\"Maebara-san?", Line_WaitForInput);
	PlaySE(4, "s02/11/130700262", 128, 64);
	OutputLine(NULL, "　大丈夫ですか？",
		   NULL, " Are you all right?", Line_WaitForInput);
	PlaySE(4, "s02/11/130700263", 128, 64);
	OutputLine(NULL, "　やっぱり熱いならクーラー入れますよ？」",
		   NULL, " If you're too hot, I can turn on the air conditioner, mm?\"", Line_ModeSpecific);
	if (AdvMode) { ClearMessage(); } else { OutputLineAll(NULL, "\n", Line_ContinueAfterTyping); }


//「...............................................................。＠
	PlaySE(4, "s02/01/130100832", 128, 64);
	if (AdvMode) { OutputLine("<color=#956f6e>圭一</color>", NULL, "<color=#956f6e>Keiichi</color>", NULL, Line_ContinueAfterTyping); }
	OutputLine(NULL, "「………………………………………………………。」",
		   NULL, "\"............\"", Line_ModeSpecific);
	if (AdvMode) { ClearMessage(); } else { OutputLineAll(NULL, "\n\n", Line_ContinueAfterTyping); }

//　その先を考えることを、もうひとりの自分がやめろと脳を撹乱させる￥
	if (AdvMode) { OutputLineAll("", NULL, Line_ContinueAfterTyping); }
	OutputLine(NULL, "　その先を考えることを、もうひとりの自分がやめろと脳を撹乱させる。",
		   NULL, "Another part of me was messing with my thoughts, demanding that I not think any further than that.", Line_Normal);
	ClearMessage();

//　頭がカタカタと痙攣し...中に詰まったジュースを、わけわからなく...めちゃくちゃになるようにミキサーをかける＠
	if (AdvMode) { OutputLineAll("", NULL, Line_ContinueAfterTyping); }
	OutputLine(NULL, "　頭がカタカタと痙攣し…中に詰まったジュースを、わけわからなく…めちゃくちゃになるようにミキサーをかける。",
		   NULL, "My head was pounding violently... and the fluids packed inside it... all blended together until nothing made sense.", Line_ModeSpecific);
	if (AdvMode) { ClearMessage(); } else { OutputLineAll(NULL, "\n\n", Line_ContinueAfterTyping); }

//　やっと沈殿しかけたそれは、あっというまに粉々にぐちゃぐちゃになって形をなさなくなった...￥
	if (AdvMode) { OutputLineAll("", NULL, Line_ContinueAfterTyping); }
	OutputLine(NULL, "　やっと沈殿しかけたそれは、あっというまに粉々にぐちゃぐちゃになって形をなさなくなった…。",
		   NULL, "It was just about to settle, yet it had been smashed and melted in the blink of an eye, no longer able to retain its shape...", Line_Normal);
	ClearMessage();

//「...前原さん＠　もしもし？＠
	PlaySE(4, "s02/11/130700264", 128, 64);
	if (AdvMode) { OutputLine("<color=#a59da9>大石</color>", NULL, "<color=#a59da9>Ooishi</color>", NULL, Line_ContinueAfterTyping); }
	OutputLine(NULL, "「…前原さん？",
		   NULL, "\"...Maebara-san?", Line_WaitForInput);
	PlaySE(4, "s02/11/130700265", 128, 64);
	OutputLine(NULL, "　もしもし？」",
		   NULL, " Are you in there?\"", Line_ModeSpecific);
	if (AdvMode) { ClearMessage(); } else { OutputLineAll(NULL, "\n", Line_ContinueAfterTyping); }


//「.....................あ＠...............はい。￥
	PlaySE(4, "s02/01/130100833", 128, 64);
	if (AdvMode) { OutputLine("<color=#956f6e>圭一</color>", NULL, "<color=#956f6e>Keiichi</color>", NULL, Line_ContinueAfterTyping); }
	OutputLine(NULL, "「…………………あ、",
		   NULL, "\"............Ah...", Line_WaitForInput);
	PlaySE(4, "s02/01/130100834", 128, 64);
	OutputLine(NULL, "……………はい。」",
		   NULL, " ............yeah.\"", Line_Normal);
	ClearMessage();

//　大石さんは何本目かのタバコに火をつける＠
	if (AdvMode) { OutputLineAll("", NULL, Line_ContinueAfterTyping); }
	OutputLine(NULL, "　大石さんは何本目かのタバコに火をつける。",
		   NULL, "Ooishi-san lit yet another cigarette.", Line_ModeSpecific);
	if (AdvMode) { ClearMessage(); } else { OutputLineAll(NULL, "\n", Line_ContinueAfterTyping); }


//　...吸殻入れにはもう何本もの吸殻が詰まっていた＠
	if (AdvMode) { OutputLineAll("", NULL, Line_ContinueAfterTyping); }
	OutputLine(NULL, "　…吸殻入れにはもう何本もの吸殻が詰まっていた。",
		   NULL, "...There was yet another cigarette butt placed in the ashtray.", Line_ModeSpecific);
	if (AdvMode) { ClearMessage(); } else { OutputLineAll(NULL, "\n\n", Line_ContinueAfterTyping); }

//　......それは時間の経過を示すものなのか＠
	if (AdvMode) { OutputLineAll("", NULL, Line_ContinueAfterTyping); }
	OutputLine(NULL, "　……それは時間の経過を示すものなのか。",
		   NULL, "...Was it displaying the passage of time?", Line_ModeSpecific);
	if (AdvMode) { ClearMessage(); } else { OutputLineAll(NULL, "\n", Line_ContinueAfterTyping); }


//　...俺は、...そんなにも長い時間、思考を凍らせていたのか.........￥
	if (AdvMode) { OutputLineAll("", NULL, Line_ContinueAfterTyping); }
	OutputLine(NULL, "　…俺は、…そんなにも長い時間、思考を凍らせていたのか………。",
		   NULL, "...Had I... had my thoughts been frozen over for that long...?", Line_Normal);
	ClearMessage();

//「私、知ってる限りのことを話したつもりです＠...お返しに、今度は前原さんの話を聞かせてもらってもいいですよね。＠
	PlaySE(4, "s02/11/130700266", 128, 64);
	if (AdvMode) { OutputLine("<color=#a59da9>大石</color>", NULL, "<color=#a59da9>Ooishi</color>", NULL, Line_ContinueAfterTyping); }
	OutputLine(NULL, "「私、知ってる限りのことを話したつもりです。",
		   NULL, "\"I've tried to tell you everything I know.", Line_WaitForInput);
	PlaySE(4, "s02/11/130700267", 128, 64);
	OutputLine(NULL, "…お返しに、今度は前原さんの話を聞かせてもらってもいいですよね。」",
		   NULL, " ...In return, feel free to tell me anything you want, Maebara-san.\"", Line_ModeSpecific);
	if (AdvMode) { ClearMessage(); } else { OutputLineAll(NULL, "\n", Line_ContinueAfterTyping); }


//「.................................。￥
	PlaySE(4, "s02/01/130100835", 128, 64);
	if (AdvMode) { OutputLine("<color=#956f6e>圭一</color>", NULL, "<color=#956f6e>Keiichi</color>", NULL, Line_ContinueAfterTyping); }
	OutputLine(NULL, "「……………………………。」",
		   NULL, "\"............\"", Line_Normal);
	ClearMessage();

//　俺の頭の中は...もう、ぐちゃぐちゃのジュースになっていた＠
	if (AdvMode) { OutputLineAll("", NULL, Line_ContinueAfterTyping); }
	OutputLine(NULL, "　俺の頭の中は…もう、ぐちゃぐちゃのジュースになっていた。",
		   NULL, "My mind had become... a gigantic, oozing mess.", Line_ModeSpecific);
	if (AdvMode) { ClearMessage(); } else { OutputLineAll(NULL, "\n", Line_ContinueAfterTyping); }


//　...脳みそだったものはミキサーの刃ですっかり摩り下ろされてしまっていて、......何も考えることなんてできない￥
	if (AdvMode) { OutputLineAll("", NULL, Line_ContinueAfterTyping); }
	OutputLine(NULL, "　…脳みそだったものはミキサーの刃ですっかり摩り下ろされてしまっていて、……何も考えることなんてできない。",
		   NULL, "...My brain felt like it had been totally minced by the blades of a blender...... and I couldn't think.", Line_Normal);
	ClearMessage();

//「ほらほら、また黙り込む＠...もし誤解があるような先に解いておきたいんですがね＠...私ゃ別に、あなたが犯人だなんて思っちゃいないんです。＠
	PlaySE(4, "s02/11/130700268", 128, 64);
	if (AdvMode) { OutputLine("<color=#a59da9>大石</color>", NULL, "<color=#a59da9>Ooishi</color>", NULL, Line_ContinueAfterTyping); }
	OutputLine(NULL, "「ほらほら、また黙り込む。",
		   NULL, "\"Now, now, don't clam up again.", Line_WaitForInput);
	PlaySE(4, "s02/11/130700269", 128, 64);
	OutputLine(NULL, "…もし誤解があるような先に解いておきたいんですがね。",
		   NULL, " ...If there are any misunderstandings, I'd like to clear them up first.", Line_WaitForInput);
	PlaySE(4, "s02/11/130700270", 128, 64);
	OutputLine(NULL, "…私ゃ別に、あなたが犯人だなんて思っちゃいないんです。」",
		   NULL, " ...I don't think you're the culprit here or anything.\"", Line_ModeSpecific);
	if (AdvMode) { ClearMessage(); } else { OutputLineAll(NULL, "\n", Line_ContinueAfterTyping); }


//　大石さんは、本人なりの精一杯のスマイルをして見せた￥
	if (AdvMode) { OutputLineAll("", NULL, Line_ContinueAfterTyping); }
	OutputLine(NULL, "　大石さんは、本人なりの精一杯のスマイルをして見せた。",
		   NULL, "Ooishi-san gave his best attempt at an adult smile.", Line_Normal);
	ClearMessage();

//「...あの晩、あなたたち４人が祭具殿に忍び込んだことは知っています＠次の日にはもう村の、知る人は誰でも知る噂になってましたからね＠...それ自体は不法侵入として問われるべきことですが、問題はそれじゃない＠......そこで何があったかなんです＠...忍び込んだ人間が次々と犠牲になるような、何があったのか。＠
	PlaySE(4, "s02/11/130700271", 128, 64);
	if (AdvMode) { OutputLine("<color=#a59da9>大石</color>", NULL, "<color=#a59da9>Ooishi</color>", NULL, Line_ContinueAfterTyping); }
	OutputLine(NULL, "「…あの晩、あなたたち４人が祭具殿に忍び込んだことは知っています。",
		   NULL, "\"...I know the four of you snuck into the ritual storehouse that night.", Line_WaitForInput);
	PlaySE(4, "s02/11/130700272", 128, 64);
	OutputLine(NULL, "次の日にはもう村の、知る人は誰でも知る噂になってましたからね。",
		   NULL, " Everyone in the village heard rumors about it by the next day. ", Line_ModeSpecific);
	PlaySE(4, "s02/11/130700273", 128, 64);
	if (AdvMode) { OutputLine("<color=#a59da9>大石</color>", NULL, "<color=#a59da9>Ooishi</color>", NULL, Line_ContinueAfterTyping); }
	OutputLine(NULL, "…それ自体は不法侵入として問われるべきことですが、問題はそれじゃない。",
		   NULL, "...That in itself means we should take you in for trespassing, but that isn't the problem.", Line_WaitForInput);
	PlaySE(4, "s02/11/130700274", 128, 64);
	OutputLine(NULL, "……そこで何があったかなんです。",
		   NULL, " ......It's what was inside.", Line_WaitForInput);
	PlaySE(4, "s02/11/130700275", 128, 64);
	OutputLine(NULL, "…忍び込んだ人間が次々と犠牲になるような、何があったのか。」",
		   NULL, " ...What was inside that made the people who snuck in there end up as sacrifices?\"", Line_ModeSpecific);
	if (AdvMode) { ClearMessage(); } else { OutputLineAll(NULL, "\n", Line_ContinueAfterTyping); }


//「...............何も、!w1500......なかったです。＠
	PlaySE(4, "s02/01/130100836", 128, 64);
	if (AdvMode) { OutputLine("<color=#956f6e>圭一</color>", NULL, "<color=#956f6e>Keiichi</color>", NULL, Line_ContinueAfterTyping); }
	OutputLine(NULL, "「……………何も、",
		   NULL, "\"............There...", Line_ContinueAfterTyping);

	SetValidityOfInput( FALSE );
	Wait( 1000 );
	SetValidityOfInput( TRUE );

	OutputLine(NULL, "……なかったです。」",
		   NULL, " ......There wasn't anything.\"", Line_ModeSpecific);
	if (AdvMode) { ClearMessage(); } else { OutputLineAll(NULL, "\n", Line_ContinueAfterTyping); }


//　言ってしまってから、認めたことを後悔したが、...もう今さらだと思った￥
	if (AdvMode) { OutputLineAll("", NULL, Line_ContinueAfterTyping); }
	OutputLine(NULL, "　言ってしまってから、認めたことを後悔したが、…もう今さらだと思った。",
		   NULL, "As soon as I said it, I regretted confirming my presence there... but I knew it didn't matter anymore.", Line_Normal);
	ClearMessage();

//「...本当に何もなかったんですか＠
	PlaySE(4, "s02/11/130700276", 128, 64);
	if (AdvMode) { OutputLine("<color=#a59da9>大石</color>", NULL, "<color=#a59da9>Ooishi</color>", NULL, Line_ContinueAfterTyping); }
	OutputLine(NULL, "「…本当に何もなかったんですか？",
		   NULL, "\"...Was there really nothing in there?", Line_ModeSpecific);
	if (AdvMode) { ClearMessage(); } else { OutputLineAll(NULL, "\n", Line_ContinueAfterTyping); }


//　だって、現にこうして中に入った人たちが次々と犠牲になってるんですよ＠　しかも、扉のカギを付け替えた村長や梨花さんまで犠牲に＠...それだけの事態を引き起こす、何があの中になったんです？￥
	PlaySE(4, "s02/11/130700277", 128, 64);
	if (AdvMode) { OutputLine("<color=#a59da9>大石</color>", NULL, "<color=#a59da9>Ooishi</color>", NULL, Line_ContinueAfterTyping); }
	OutputLine(NULL, "　だって、現にこうして中に入った人たちが次々と犠牲になってるんですよ？",
		   NULL, "I mean, everyone who went in is being sacrificed one by one, you know?", Line_WaitForInput);
	PlaySE(4, "s02/11/130700278", 128, 64);
	OutputLine(NULL, "　しかも、扉のカギを付け替えた村長や梨花さんまで犠牲に。",
		   NULL, " Even the mayor and Rika-san, who switched the lock on the door, were sacrificed. ", Line_ModeSpecific);
	PlaySE(4, "s02/11/130700279", 128, 64);
	if (AdvMode) { OutputLine("<color=#a59da9>大石</color>", NULL, "<color=#a59da9>Ooishi</color>", NULL, Line_ContinueAfterTyping); }
	OutputLine(NULL, "…それだけの事態を引き起こす、何があの中になったんです？」",
		   NULL, "...What was inside that could have caused such terrible things to happen?\"", Line_Normal);
	ClearMessage();

//　もう黙っているのにも疲れ果てた...＠
	if (AdvMode) { OutputLineAll("", NULL, Line_ContinueAfterTyping); }
	OutputLine(NULL, "　もう黙っているのにも疲れ果てた…。",
		   NULL, "I was far too tired of keeping quiet about this...", Line_ModeSpecific);
	if (AdvMode) { ClearMessage(); } else { OutputLineAll(NULL, "\n", Line_ContinueAfterTyping); }


//　...これこそが大石の狙いなのだろうが、...もう今さらどうでもよかった￥
	if (AdvMode) { OutputLineAll("", NULL, Line_ContinueAfterTyping); }
	OutputLine(NULL, "　…これこそが大石の狙いなのだろうが、…もう今さらどうでもよかった。",
		   NULL, "...Perhaps that was Ooishi-san's goal all along... but again, that didn't matter anymore.", Line_Normal);
	ClearMessage();

//「.........大昔に使った拷問道具がたくさんしまってありました＠...それを鷹野さんたちと見て回りました。＠
	PlaySE(4, "s02/01/130100837", 128, 64);
	if (AdvMode) { OutputLine("<color=#956f6e>圭一</color>", NULL, "<color=#956f6e>Keiichi</color>", NULL, Line_ContinueAfterTyping); }
	OutputLine(NULL, "「………大昔に使った拷問道具がたくさんしまってありました。",
		   NULL, "\"...There were just a lot of torture devices that were used a long time ago.", Line_WaitForInput);
	PlaySE(4, "s02/01/130100838", 128, 64);
	OutputLine(NULL, "…それを鷹野さんたちと見て回りました。」",
		   NULL, " ...I looked around at them with everyone.\"", Line_ModeSpecific);
	if (AdvMode) { ClearMessage(); } else { OutputLineAll(NULL, "\n", Line_ContinueAfterTyping); }


//「本当にそれだけ？＠
	PlaySE(4, "s02/11/130700280", 128, 64);
	if (AdvMode) { OutputLine("<color=#a59da9>大石</color>", NULL, "<color=#a59da9>Ooishi</color>", NULL, Line_ContinueAfterTyping); }
	OutputLine(NULL, "「本当にそれだけ？」",
		   NULL, "\"Was that really all?\"", Line_ModeSpecific);
	if (AdvMode) { ClearMessage(); } else { OutputLineAll(NULL, "\n", Line_ContinueAfterTyping); }


//「...本当にそれだけです。￥
	PlaySE(4, "s02/01/130100839", 128, 64);
	if (AdvMode) { OutputLine("<color=#956f6e>圭一</color>", NULL, "<color=#956f6e>Keiichi</color>", NULL, Line_ContinueAfterTyping); }
	OutputLine(NULL, "「…本当にそれだけです。」",
		   NULL, "\"...That was really all.\"", Line_Normal);
	ClearMessage();

//「口封じをされるような、とんでもない物が隠してあったんじゃないですか＠　...例えば、覚醒剤の山とか＠ケシの秘密工場があったとか＠あるいはソ連か中国辺りの拳銃が山ほど積まれていたと＠不審な木箱やコンテナが山積みされてませんでしたか？＠
	PlaySE(4, "s02/11/130700281", 128, 64);
	if (AdvMode) { OutputLine("<color=#a59da9>大石</color>", NULL, "<color=#a59da9>Ooishi</color>", NULL, Line_ContinueAfterTyping); }
	OutputLine(NULL, "「口封じをされるような、とんでもない物が隠してあったんじゃないですか？",
		   NULL, "\"There was nothing terrible in there that would make you keep silent?", Line_WaitForInput);
	PlaySE(4, "s02/11/130700285", 128, 64);
	OutputLine(NULL, "不審な木箱やコンテナが山積みされてませんでしたか？」",
		   NULL, " There weren't any suspicious wooden boxes or containers packed in there?\"", Line_ModeSpecific);
	if (AdvMode) { ClearMessage(); } else { OutputLineAll(NULL, "\n\n", Line_ContinueAfterTyping); }

//　大石さんが期待するような、...そんな大仰なものは一切なかったが＠
	if (AdvMode) { OutputLineAll("", NULL, Line_ContinueAfterTyping); }
	OutputLine(NULL, "　大石さんが期待するような、…そんな大仰なものは一切なかったが。",
		   NULL, "There was nothing... as exaggerated as what Ooishi-san was hoping for, but...", Line_ModeSpecific);
	if (AdvMode) { ClearMessage(); } else { OutputLineAll(NULL, "\n", Line_ContinueAfterTyping); }


//　......ある意味、充分にとんでもない物が隠してあったと思う￥
	if (AdvMode) { OutputLineAll("", NULL, Line_ContinueAfterTyping); }
	OutputLine(NULL, "　……ある意味、充分にとんでもない物が隠してあったと思う。",
		   NULL, "...I felt like in a way, there were plenty of terrible things hidden in there.", Line_Normal);
	ClearMessage();

//　それに、祭具殿を神聖だと思う側の人間から見れば、...俺が見て大した物だと思おうが思うまいが、どうでもいいことに違いない＠
	if (AdvMode) { OutputLineAll("", NULL, Line_ContinueAfterTyping); }
	OutputLine(NULL, "　それに、祭具殿を神聖だと思う側の人間から見れば、…俺が見て大した物だと思おうが思うまいが、どうでもいいことに違いない。",
		   NULL, "From the perspective of someone who viewed the storehouse as sacred... whether or not I thought I had seen some crazy things didn't matter in the slightest.", Line_ModeSpecific);
	if (AdvMode) { ClearMessage(); } else { OutputLineAll(NULL, "\n\n", Line_ContinueAfterTyping); }

//　......あの４人は禁忌を破った＠罰せよ＠.........そうなるはずだ￥
	if (AdvMode) { OutputLineAll("", NULL, Line_ContinueAfterTyping); }
	OutputLine(NULL, "　……あの４人は禁忌を破った。",
		   NULL, "......The four of us broke the taboo.", Line_WaitForInput);
	OutputLine(NULL, "罰せよ。",
		   NULL, " Punish us.", Line_WaitForInput);
	OutputLine(NULL, "………そうなるはずだ。",
		   NULL, " .........That should have been what happened.", Line_Normal);
	ClearMessage();

//「...あの祭具殿に、何か秘密があるんじゃないかと思って、捜査令状を請求したんですがね＠......もーー、空前絶後の妨害工作がありまして＠信仰の対象に対する侮辱であり、憲法で定めた信仰の自由を何たらかんたら...＠いやぁもう＠　...だから実際に入ったあなたに聞くほかなかったんですよ。＠
	PlaySE(4, "s02/11/130700286", 128, 64);
	if (AdvMode) { OutputLine("<color=#a59da9>大石</color>", NULL, "<color=#a59da9>Ooishi</color>", NULL, Line_ContinueAfterTyping); }
	OutputLine(NULL, "「…あの祭具殿に、何か秘密があるんじゃないかと思って、捜査令状を請求したんですがね、",
		   NULL, "\"...We put in a request for a search warrant thinking that there might have been some secrets hidden in that storehouse.", Line_WaitForInput);
	PlaySE(4, "s02/11/130700287", 128, 64);
	OutputLine(NULL, "……もーー、空前絶後の妨害工作がありまして。",
		   NULL, " ...Agh, it's been the sabotage of the century. ", Line_ModeSpecific);
	PlaySE(4, "s02/11/130700288", 128, 64);
	if (AdvMode) { OutputLine("<color=#a59da9>大石</color>", NULL, "<color=#a59da9>Ooishi</color>", NULL, Line_ContinueAfterTyping); }
	OutputLine(NULL, "信仰の対象に対する侮辱であり、憲法で定めた信仰の自由を何たらかんたら…。",
		   NULL, "They said it would be an insult to religious figures, and something about the right to free religion in the constitution...", Line_WaitForInput);
	PlaySE(4, "s02/11/130700289", 128, 64);
	OutputLine(NULL, "いやぁもう！",
		   NULL, " Ahh, geez! ", Line_ModeSpecific);
	PlaySE(4, "s02/11/130700290", 128, 64);
	if (AdvMode) { OutputLine("<color=#a59da9>大石</color>", NULL, "<color=#a59da9>Ooishi</color>", NULL, Line_ContinueAfterTyping); }
	OutputLine(NULL, "　…だから実際に入ったあなたに聞くほかなかったんですよ。」",
		   NULL, "...That's why I really didn't have any other recourse but to ask you, since you went in there.\"", Line_ModeSpecific);
	if (AdvMode) { ClearMessage(); } else { OutputLineAll(NULL, "\n", Line_ContinueAfterTyping); }


//「......本当に、...古い、錆びて埃を被った拷問道具しかなかったです＠......他に目立つものなんて何もなかったです。￥
	PlaySE(4, "s02/01/130100840", 128, 64);
	if (AdvMode) { OutputLine("<color=#956f6e>圭一</color>", NULL, "<color=#956f6e>Keiichi</color>", NULL, Line_ContinueAfterTyping); }
	OutputLine(NULL, "「……本当に、…古い、錆びて埃を被った拷問道具しかなかったです。",
		   NULL, "\"......There really was just... old, rusty, dusty torture equipment.", Line_WaitForInput);
	PlaySE(4, "s02/01/130100841", 128, 64);
	OutputLine(NULL, "……他に目立つものなんて何もなかったです。」",
		   NULL, " ...Nothing else stood out.\"", Line_Normal);
	ClearMessage();

//「...ふ～む＠......では、富竹さんたちが殺されたのは、禁忌を破ったからという、制裁だけなんですかね？＠
	PlaySE(4, "s02/11/130700291", 128, 64);
	if (AdvMode) { OutputLine("<color=#a59da9>大石</color>", NULL, "<color=#a59da9>Ooishi</color>", NULL, Line_ContinueAfterTyping); }
	OutputLine(NULL, "「…ふ〜む。",
		   NULL, "\"...Hmm.", Line_WaitForInput);
	PlaySE(4, "s02/11/130700292", 128, 64);
	OutputLine(NULL, "……では、富竹さんたちが殺されたのは、禁忌を破ったからという、制裁だけなんですかね？」",
		   NULL, " ......Then Tomitake-san and Takano-san were only killed as a punishment for having broken the taboo?\"", Line_ModeSpecific);
	if (AdvMode) { ClearMessage(); } else { OutputLineAll(NULL, "\n\n", Line_ContinueAfterTyping); }

//　......だけなんですかね、なんて言われたら返事のしようがない￥
	if (AdvMode) { OutputLineAll("", NULL, Line_ContinueAfterTyping); }
	OutputLine(NULL, "　……だけなんですかね、なんて言われたら返事のしようがない。",
		   NULL, "...I didn't have an answer for the 'only' part.", Line_Normal);
	ClearMessage();
	DisableWindow();
	DrawBustshot( 3, "oi_si_ma_a1", 160, 0, 0, FALSE, 0, 0, 0, 0, 0, 0, 0, 20, 0, FALSE );
	DrawScene( "bg_100", 1000 );

//「......もういちいち隠しませんけどね＠...あなただけが今日まで被害を免れてるんです＠
	PlaySE(4, "s02/11/130700293", 128, 64);
	if (AdvMode) { OutputLine("<color=#a59da9>大石</color>", NULL, "<color=#a59da9>Ooishi</color>", NULL, Line_ContinueAfterTyping); }
	OutputLine(NULL, "「……もういちいち隠しませんけどね。",
		   NULL, "\"...I suppose I won't bother hiding it anymore.", Line_WaitForInput);
	PlaySE(4, "s02/11/130700294", 128, 64);
	OutputLine(NULL, "…あなただけが今日まで被害を免れてるんです。",
		   NULL, " ...You're the only one to escape harm so far.", Line_ModeSpecific);
	if (AdvMode) { ClearMessage(); } else { OutputLineAll(NULL, "\n", Line_ContinueAfterTyping); }


//　あなた以外は全員が消えたのに、/
	PlaySE(4, "s02/11/130700295", 128, 64);
	if (AdvMode) { OutputLine("<color=#a59da9>大石</color>", NULL, "<color=#a59da9>Ooishi</color>", NULL, Line_ContinueAfterTyping); }
	OutputLine(NULL, "　あなた以外は全員が消えたのに、",
		   NULL, "Everyone but you has disappeared,", Line_ContinueAfterTyping);

	PlaySE( 3, "wa_022", 128, 64 );

//あなただけが無事なんです＠
	OutputLine(NULL, "あなただけが無事なんです。",
		   NULL, " and yet you alone are safe.", Line_ModeSpecific);
	if (AdvMode) { ClearMessage(); } else { OutputLineAll(NULL, "\n", Line_ContinueAfterTyping); }


//　...あなたが無事で、あなた以外が被害に遭う、どんな違いがあったのか＠　それが知りたいんです。￥
	PlaySE(4, "s02/11/130700296", 128, 64);
	if (AdvMode) { OutputLine("<color=#a59da9>大石</color>", NULL, "<color=#a59da9>Ooishi</color>", NULL, Line_ContinueAfterTyping); }
	OutputLine(NULL, "　…あなたが無事で、あなた以外が被害に遭う、どんな違いがあったのか？",
		   NULL, "...What's the difference between you and them that would protect you, but bring harm to the others?", Line_WaitForInput);
	PlaySE(4, "s02/11/130700297", 128, 64);
	OutputLine(NULL, "　それが知りたいんです。」",
		   NULL, " That's what I want to know.\"", Line_Normal);
	ClearMessage();

//　...大石さんの言い方にどこか違和感がある＠
	if (AdvMode) { OutputLineAll("", NULL, Line_ContinueAfterTyping); }
	OutputLine(NULL, "　…大石さんの言い方にどこか違和感がある。",
		   NULL, "...There was something wrong with what Ooishi-san was saying.", Line_ModeSpecific);
	if (AdvMode) { ClearMessage(); } else { OutputLineAll(NULL, "\n\n", Line_ContinueAfterTyping); }

//　...あなただけが＠あなただけが＠...何だって...￥
	if (AdvMode) { OutputLineAll("", NULL, Line_ContinueAfterTyping); }
	OutputLine(NULL, "　…あなただけが、",
		   NULL, "...You alone...", Line_WaitForInput);
	OutputLine(NULL, "あなただけが。",
		   NULL, " You alone.", Line_WaitForInput);
	OutputLine(NULL, "…何だって…？",
		   NULL, " ...What...?", Line_Normal);
	ClearMessage();

//「ちょ、...ちょっと待ってください＠あなただけがって、...どういう意味ですか？＠
	PlaySE(4, "s02/01/130100842", 128, 64);
	if (AdvMode) { OutputLine("<color=#956f6e>圭一</color>", NULL, "<color=#956f6e>Keiichi</color>", NULL, Line_ContinueAfterTyping); }
	OutputLine(NULL, "「ちょ、…ちょっと待ってください。",
		   NULL, "\"Wait... Wait a second.", Line_WaitForInput);
	PlaySE(4, "s02/01/130100843", 128, 64);
	OutputLine(NULL, "あなただけがって、…どういう意味ですか？」",
		   NULL, " What do you mean by... 'you alone'?\"", Line_ModeSpecific);
	if (AdvMode) { ClearMessage(); } else { OutputLineAll(NULL, "\n", Line_ContinueAfterTyping); }


	DisableWindow();
	DrawBustshot( 3, "oi_si_wa_a1", 160, 0, 0, FALSE, 0, 0, 0, 0, 0, 0, 0, 20, 200, TRUE );

//「なははは、!w1000...ですから、!w800あなただけが、!w800最後の生き残りなんじゃないですか＠/
	PlaySE(4, "s02/11/130700298", 128, 64);
	if (AdvMode) { OutputLine("<color=#a59da9>大石</color>", NULL, "<color=#a59da9>Ooishi</color>", NULL, Line_ContinueAfterTyping); }
	OutputLine(NULL, "「なははは、",
		   NULL, "\"Na-ha-ha-ha.", Line_ContinueAfterTyping);

	SetValidityOfInput( FALSE );
	Wait( 1000 );
	SetValidityOfInput( TRUE );

	OutputLine(NULL, "…ですから、",
		   NULL, " ...I'm saying,", Line_ContinueAfterTyping);

	SetValidityOfInput( FALSE );
	Wait( 800 );
	SetValidityOfInput( TRUE );

	OutputLine(NULL, "あなただけが、",
		   NULL, " that you alone", Line_ContinueAfterTyping);

	SetValidityOfInput( FALSE );
	Wait( 800 );
	SetValidityOfInput( TRUE );

	OutputLine(NULL, "最後の生き残りなんじゃないですか。",
		   NULL, " have been left alive, right?", Line_ContinueAfterTyping);
	StopSE( 3 );
	PlaySE( 3, "wa_023", 128, 64 );
	OutputLineAll(NULL, "", Line_WaitForInput);


//祭具殿に忍び込んだコソ泥４人組の。＠
	PlaySE(4, "s02/11/130700299", 128, 64);
	OutputLine(NULL, "祭具殿に忍び込んだコソ泥４人組の。」",
		   NULL, " Out of the four people who tiptoed into the storehouse for ritual implements, I mean.\"", Line_ModeSpecific);
	if (AdvMode) { ClearMessage(); } else { OutputLineAll(NULL, "\n\n", Line_ContinueAfterTyping); }

//　.........最後の生き残り＠
	if (AdvMode) { OutputLineAll("", NULL, Line_ContinueAfterTyping); }
	OutputLine(NULL, "　………最後の生き残り？",
		   NULL, "...The only one left alive?", Line_ModeSpecific);
	if (AdvMode) { ClearMessage(); } else { OutputLineAll(NULL, "\n", Line_ContinueAfterTyping); }


//　...ちょっと待って、!w1000...まだ詩音が...￥
	if (AdvMode) { OutputLineAll("", NULL, Line_ContinueAfterTyping); }
	OutputLine(NULL, "　…ちょっと待って、",
		   NULL, "...Hold on.", Line_ContinueAfterTyping);

	SetValidityOfInput( FALSE );
	Wait( 1000 );
	SetValidityOfInput( TRUE );

	OutputLine(NULL, "…まだ詩音が…、",
		   NULL, " ...Shion was still...", Line_Normal);
	ClearMessage();
	DisableWindow();
	DrawBustshot( 3, "oi_si_de_a1", 160, 0, 0, FALSE, 0, 0, 0, 0, 0, 0, 0, 20, 200, TRUE );

//「あの晩に、富竹ジロウさんと鷹野三四さんが死に、!w1500翌日、園崎詩音さんが失踪しました＠...あなただけが、無事に今日までを過ごしてるんです＠...なぜあなただけなのか＠　私はそれが知りたいと言ってるんです。＠
	PlaySE(4, "s02/11/130700300", 128, 64);
	if (AdvMode) { OutputLine("<color=#a59da9>大石</color>", NULL, "<color=#a59da9>Ooishi</color>", NULL, Line_ContinueAfterTyping); }
	OutputLine(NULL, "「あの晩に、富竹ジロウさんと鷹野三四さんが死に、",
		   NULL, "\"Jirou Tomitake-san and Miyo Takano-san died that night,", Line_ContinueAfterTyping);

	SetValidityOfInput( FALSE );
	Wait( 1500 );
	SetValidityOfInput( TRUE );

	OutputLine(NULL, "翌日、園崎詩音さんが失踪しました。",
		   NULL, " and Shion Sonozaki disappeared the next day.", Line_WaitForInput);
	PlaySE(4, "s02/11/130700301", 128, 64);
	OutputLine(NULL, "…あなただけが、無事に今日までを過ごしてるんです。",
		   NULL, " ...Only you are still safe and sound at this point.", Line_WaitForInput);
	PlaySE(4, "s02/11/130700302", 128, 64);
	OutputLine(NULL, "…なぜあなただけなのか？",
		   NULL, " ...Why only you?", Line_WaitForInput);
	PlaySE(4, "s02/11/130700303", 128, 64);
	OutputLine(NULL, "　私はそれが知りたいと言ってるんです。」",
		   NULL, " I'm saying that's what I want to know.\"", Line_ModeSpecific);
	if (AdvMode) { ClearMessage(); } else { OutputLineAll(NULL, "\n", Line_ContinueAfterTyping); }



	PlayBGM( 1, "msys08", 128, 0 );

//「し、詩音が失踪したって？＠　そんな馬鹿なッ！！！＠
	PlaySE(4, "s02/01/130100844", 128, 64);
	if (AdvMode) { OutputLine("<color=#956f6e>圭一</color>", NULL, "<color=#956f6e>Keiichi</color>", NULL, Line_ContinueAfterTyping); }
	OutputLine(NULL, "「し、詩音が失踪したって？！",
		   NULL, "\"S-Shion disappeared?!", Line_WaitForInput);
	PlaySE(4, "s02/01/130100845", 128, 64);
	OutputLine(NULL, "　そんな馬鹿なッ！！！」",
		   NULL, " That's impossible!!!\"", Line_ModeSpecific);
	if (AdvMode) { ClearMessage(); } else { OutputLineAll(NULL, "\n\n", Line_ContinueAfterTyping); }

//　思わず声を荒げてしまう＠...でもそんなことはどうでもよかった￥
	if (AdvMode) { OutputLineAll("", NULL, Line_ContinueAfterTyping); }
	OutputLine(NULL, "　思わず声を荒げてしまう。",
		   NULL, "I unintentionally raised my voice...", Line_WaitForInput);
	OutputLine(NULL, "…でもそんなことはどうでもよかった。",
		   NULL, " ...but I didn't care about that.", Line_Normal);
	ClearMessage();

	StopSE( 3 );

//　富竹さんが死に＠鷹野さんが死に＠/
	if (AdvMode) { OutputLineAll("", NULL, Line_ContinueAfterTyping); }
	OutputLine(NULL, "　富竹さんが死に、",
		   NULL, "Tomitake-san died,", Line_WaitForInput);
	OutputLine(NULL, "鷹野さんが死に、",
		   NULL, " Takano-san died,", Line_ContinueAfterTyping);

	PlaySE( 3, "wa_025", 128, 64 );
	OutputLineAll(NULL, "", Line_WaitForInput);

//...詩音が消えた？＠
	OutputLine(NULL, "…詩音が消えた？！",
		   NULL, " ...and Shion disappeared?!", Line_ModeSpecific);
	if (AdvMode) { ClearMessage(); } else { OutputLineAll(NULL, "\n", Line_ContinueAfterTyping); }


//　いつ消えたって...？！？＠
	if (AdvMode) { OutputLineAll("", NULL, Line_ContinueAfterTyping); }
	OutputLine(NULL, "　いつ消えたって…？！？！",
		   NULL, "When did she disappear...?!?!", Line_ModeSpecific);
	if (AdvMode) { ClearMessage(); } else { OutputLineAll(NULL, "\n", Line_ContinueAfterTyping); }


//　この男は、何の話をしているんだッ？！？￥
	if (AdvMode) { OutputLineAll("", NULL, Line_ContinueAfterTyping); }
	OutputLine(NULL, "　この男は、何の話をしているんだッ？！？！",
		   NULL, "What is this guy talking about?!?!", Line_Normal);
	ClearMessage();

//「...ありゃ、......とっくにご存知だったとばかり。＠
	PlaySE(4, "s02/11/130700304", 128, 64);
	if (AdvMode) { OutputLine("<color=#a59da9>大石</color>", NULL, "<color=#a59da9>Ooishi</color>", NULL, Line_ContinueAfterTyping); }
	OutputLine(NULL, "「…ありゃ、……とっくにご存知だったとばかり。」",
		   NULL, "\"...Oh, well now... I thought you were long since aware of this.\"", Line_ModeSpecific);
	if (AdvMode) { ClearMessage(); } else { OutputLineAll(NULL, "\n", Line_ContinueAfterTyping); }


//「...そ、そんなのは初めて聞いたッ＠　詩音が失踪した？　いつッ！！！＠
	PlaySE(4, "s02/01/130100846", 128, 64);
	if (AdvMode) { OutputLine("<color=#956f6e>圭一</color>", NULL, "<color=#956f6e>Keiichi</color>", NULL, Line_ContinueAfterTyping); }
	OutputLine(NULL, "「…そ、そんなのは初めて聞いたッ！",
		   NULL, "\"...Th-This is the first I've heard of it!", Line_WaitForInput);
	PlaySE(4, "s02/01/130100847", 128, 64);
	OutputLine(NULL, "　詩音が失踪した？　いつッ！！！」",
		   NULL, " Shion disappeared? When?!?\"", Line_ModeSpecific);
	if (AdvMode) { ClearMessage(); } else { OutputLineAll(NULL, "\n", Line_ContinueAfterTyping); }


//「えー、遡ると綿流しの次の日に失踪していたことになります。＠
	PlaySE(4, "s02/11/130700305", 128, 64);
	if (AdvMode) { OutputLine("<color=#a59da9>大石</color>", NULL, "<color=#a59da9>Ooishi</color>", NULL, Line_ContinueAfterTyping); }
	OutputLine(NULL, "「えー、遡ると綿流しの次の日に失踪していたことになります。」",
		   NULL, "\"Well, going back a bit, she disappeared the day after Watanagashi.\"", Line_ModeSpecific);
	if (AdvMode) { ClearMessage(); } else { OutputLineAll(NULL, "\n", Line_ContinueAfterTyping); }


//　...遡ると、だって？＠　わけのわからない言い方を...！￥
	if (AdvMode) { OutputLineAll("", NULL, Line_ContinueAfterTyping); }
	OutputLine(NULL, "　…遡ると、だって？！",
		   NULL, "...Going back a bit?!", Line_WaitForInput);
	OutputLine(NULL, "　わけのわからない言い方を…！！",
		   NULL, " Stop saying stuff I don't understand...!!", Line_Normal);
	ClearMessage();

//「園崎詩音さんは、その日の気分で親類の家を泊まり歩いたりしますので、所在不明が当り前なんですよ＠学校も気分ひとつでよく休みますしね＠先生も困り果ててました。＠
	PlaySE(4, "s02/11/130700306", 128, 64);
	if (AdvMode) { OutputLine("<color=#a59da9>大石</color>", NULL, "<color=#a59da9>Ooishi</color>", NULL, Line_ContinueAfterTyping); }
	OutputLine(NULL, "「園崎詩音さんは、その日の気分で親類の家を泊まり歩いたりしますので、所在不明が当り前なんですよ。",
		   NULL, "\"Shion Sonozaki spends the night at relatives' houses depending on her mood on any given day, so no one thought much of not knowing where she was.", Line_WaitForInput);
	PlaySE(4, "s02/11/130700307", 128, 64);
	OutputLine(NULL, "学校も気分ひとつでよく休みますしね。",
		   NULL, " She frequently takes days off from school, too. ", Line_ModeSpecific);
	PlaySE(4, "s02/11/130700308", 128, 64);
	if (AdvMode) { OutputLine("<color=#a59da9>大石</color>", NULL, "<color=#a59da9>Ooishi</color>", NULL, Line_ContinueAfterTyping); }
	OutputLine(NULL, "先生も困り果ててました。」",
		   NULL, "Her teacher has been pretty troubled by it.\"", Line_ModeSpecific);
	if (AdvMode) { ClearMessage(); } else { OutputLineAll(NULL, "\n", Line_ContinueAfterTyping); }


//「そんなことは聞いてないッ！＠　詩音はいつ失踪したかって聞いてるんだ！！￥
	PlaySE(4, "s02/01/130100848", 128, 64);
	if (AdvMode) { OutputLine("<color=#956f6e>圭一</color>", NULL, "<color=#956f6e>Keiichi</color>", NULL, Line_ContinueAfterTyping); }
	OutputLine(NULL, "「そんなことは聞いてないッ！！",
		   NULL, "\"I didn't ask about any of that!!", Line_WaitForInput);
	PlaySE(4, "s02/01/130100849", 128, 64);
	OutputLine(NULL, "　詩音はいつ失踪したかって聞いてるんだ！！」",
		   NULL, " I'm asking you when Shion disappeared!!\"", Line_Normal);
	ClearMessage();
	DisableWindow();
	DrawBustshot( 3, "oi_si_ma_a1", 160, 0, 0, FALSE, 0, 0, 0, 0, 0, 0, 0, 20, 200, TRUE );

//「ですから、綿流しの次の日です。￥
	PlaySE(4, "s02/11/130700309", 128, 64);
	if (AdvMode) { OutputLine("<color=#a59da9>大石</color>", NULL, "<color=#a59da9>Ooishi</color>", NULL, Line_ContinueAfterTyping); }
	OutputLine(NULL, "「ですから、綿流しの次の日です。」",
		   NULL, "\"I told you, it was the day after Watanagashi.\"", Line_Normal);
	ClearMessage();

	FadeOutBGM( 1, 1000, TRUE );
	FadeOutBGM( 2, 1000, TRUE );
	PlaySE( 3, "wa_026", 128, 64 );
//nega 1
//print 2
	DisableWindow();
	Negative( 1000, TRUE );


//　...全身の体液が逆流していく...＠
	if (AdvMode) { OutputLineAll("", NULL, Line_ContinueAfterTyping); }
	OutputLine(NULL, "　…全身の体液が逆流していく…。",
		   NULL, "...The fluids in my body all reversed direction...", Line_ModeSpecific);
	if (AdvMode) { ClearMessage(); } else { OutputLineAll(NULL, "\n", Line_ContinueAfterTyping); }


//　...平衡感覚がなくなり、...視界の全てのものがぐにゃりと歪み出す＠
	if (AdvMode) { OutputLineAll("", NULL, Line_ContinueAfterTyping); }
	OutputLine(NULL, "　…平衡感覚がなくなり、…視界の全てのものがぐにゃりと歪み出す。",
		   NULL, "...I lost my sense of balance... and everything I could see started to warp and twist out of shape.", Line_ModeSpecific);
	if (AdvMode) { ClearMessage(); } else { OutputLineAll(NULL, "\n\n", Line_ContinueAfterTyping); }

//　......とても自分を保っていられなかった...￥
	if (AdvMode) { OutputLineAll("", NULL, Line_ContinueAfterTyping); }
	OutputLine(NULL, "　……とても自分を保っていられなかった…。",
		   NULL, "...I simply couldn't endure it...", Line_Normal);
	ClearMessage();

	PlayBGM( 2, "lsys15", 128, 0 );

//　ちょっと待て、!w1000ちょっと待て＠
	if (AdvMode) { OutputLineAll("", NULL, Line_ContinueAfterTyping); }
	OutputLine(NULL, "　ちょっと待て、",
		   NULL, "Hang on,", Line_ContinueAfterTyping);

	SetValidityOfInput( FALSE );
	Wait( 1000 );
	SetValidityOfInput( TRUE );

	OutputLine(NULL, "ちょっと待て。",
		   NULL, " hang on.", Line_ModeSpecific);
	if (AdvMode) { ClearMessage(); } else { OutputLineAll(NULL, "\n", Line_ContinueAfterTyping); }


//　......詩音がもう失踪してたって...＠
	if (AdvMode) { OutputLineAll("", NULL, Line_ContinueAfterTyping); }
	OutputLine(NULL, "　……詩音がもう失踪してたって…？",
		   NULL, "......Shion had already disappeared...?", Line_ModeSpecific);
	if (AdvMode) { ClearMessage(); } else { OutputLineAll(NULL, "\n", Line_ContinueAfterTyping); }


//　じゃあじゃあ......＠
	if (AdvMode) { OutputLineAll("", NULL, Line_ContinueAfterTyping); }
	OutputLine(NULL, "　じゃあじゃあ……、",
		   NULL, "Then, then...", Line_ModeSpecific);
	if (AdvMode) { ClearMessage(); } else { OutputLineAll(NULL, "\n\n", Line_ContinueAfterTyping); }


//　!s150俺ニ毎晩、掛カッテキタ、アノ電話ハ、...誰ガ掛ケテタンダヨ...!sd￥
//!sd150
	SetSpeedOfMessage( TRUE, 0, );

	if (AdvMode) { OutputLineAll("", NULL, Line_ContinueAfterTyping); }
	OutputLine(NULL, "俺ニ毎晩、掛カッテキタ、アノ電話ハ、…誰ガ掛ケテタンダヨ…。",
		   NULL, "<i>That night, that call, that phone call... Who was that...?</i>", Line_Normal);
//!sd
	SetSpeedOfMessage( FALSE, 0, );

	ClearMessage();

//　毎晩かけてくれた＠
	if (AdvMode) { OutputLineAll("", NULL, Line_ContinueAfterTyping); }
	OutputLine(NULL, "　毎晩かけてくれた。",
		   NULL, "She called me every night.", Line_ModeSpecific);
	if (AdvMode) { ClearMessage(); } else { OutputLineAll(NULL, "\n", Line_ContinueAfterTyping); }


//　励ましてくれた＠
	if (AdvMode) { OutputLineAll("", NULL, Line_ContinueAfterTyping); }
	OutputLine(NULL, "　励ましてくれた。",
		   NULL, "She encouraged me.", Line_ModeSpecific);
	if (AdvMode) { ClearMessage(); } else { OutputLineAll(NULL, "\n", Line_ContinueAfterTyping); }


//　...消されてなるものかって、二人で頑張って生き抜こうと誓い合った＠
	if (AdvMode) { OutputLineAll("", NULL, Line_ContinueAfterTyping); }
	OutputLine(NULL, "　…消されてなるものかって、二人で頑張って生き抜こうと誓い合った。",
		   NULL, "...We vowed that we would do our best to live on and not be erased.", Line_ModeSpecific);
	if (AdvMode) { ClearMessage(); } else { OutputLineAll(NULL, "\n\n", Line_ContinueAfterTyping); }

//　......そう、あれは詩音からの電話のはず、!w800詩音からの電話のはず、!w800詩音からの電話のはず...￥
	if (AdvMode) { OutputLineAll("", NULL, Line_ContinueAfterTyping); }
	OutputLine(NULL, "　……そう、あれは詩音からの電話のはず、",
		   NULL, "...Yes, that should have been a phone call with Shion,", Line_ContinueAfterTyping);

	SetValidityOfInput( FALSE );
	Wait( 800 );
	SetValidityOfInput( TRUE );

	OutputLine(NULL, "詩音からの電話のはず、",
		   NULL, " should have been a phone call with Shion,", Line_ContinueAfterTyping);

	SetValidityOfInput( FALSE );
	Wait( 1000 );
	SetValidityOfInput( TRUE );

	OutputLine(NULL, "詩音からの電話のはず…。",
		   NULL, " should have been a phone call with Shion...", Line_Normal);
	ClearMessage();

//nega 0
//print 1
	DisableWindow();
	FadeFilm( 100, TRUE );
	DrawBustshot( 3, "oi_si_de_a1", 160, 0, 0, FALSE, 0, 0, 0, 0, 0, 0, 0, 20, 200, TRUE );

	StopSE( 3 );

//「学校は平気で休むし、それを自宅に知らせても取り合ってもらえないから、学校もいちいち電話しない＠...そんなこんなで、彼女が失踪したことに気付くのにだいぶ時間がかかったんですよ。￥
	PlaySE(4, "s02/11/130700310", 128, 64);
	if (AdvMode) { OutputLine("<color=#a59da9>大石</color>", NULL, "<color=#a59da9>Ooishi</color>", NULL, Line_ContinueAfterTyping); }
	OutputLine(NULL, "「学校は平気で休むし、それを自宅に知らせても取り合ってもらえないから、学校もいちいち電話しない。",
		   NULL, "\"She took breaks from class like it was nothing, and her family wouldn't listen when I told them, so I didn't bother calling the school in the end. ", Line_ModeSpecific);
	PlaySE(4, "s02/11/130700311", 128, 64);
	if (AdvMode) { OutputLine("<color=#a59da9>大石</color>", NULL, "<color=#a59da9>Ooishi</color>", NULL, Line_ContinueAfterTyping); }
	OutputLine(NULL, "…そんなこんなで、彼女が失踪したことに気付くのにだいぶ時間がかかったんですよ。」",
		   NULL, "...So it ended up taking quite a while before we realized she'd disappeared.\"", Line_Normal);
	ClearMessage();

	PlayBGM( 0, "lsys25", 128, 0 );
//dwaveplayloop 1


//　全身の毛穴に針を突き立てたような刺激痛＠
	if (AdvMode) { OutputLineAll("", NULL, Line_ContinueAfterTyping); }
	OutputLine(NULL, "　全身の毛穴に針を突き立てたような刺激痛。",
		   NULL, "I felt a stabbing pain like needles were being pushed into every pore of my body.", Line_ModeSpecific);
	if (AdvMode) { ClearMessage(); } else { OutputLineAll(NULL, "\n", Line_ContinueAfterTyping); }


//　......それが背中から始まり、...全身に広がっていく＠
	if (AdvMode) { OutputLineAll("", NULL, Line_ContinueAfterTyping); }
	OutputLine(NULL, "　……それが背中から始まり、…全身に広がっていく。",
		   NULL, "...It started on my back... and began spreading throughout the rest of me.", Line_ModeSpecific);
	if (AdvMode) { ClearMessage(); } else { OutputLineAll(NULL, "\n", Line_ContinueAfterTyping); }



//　...それは皮膚の表面を全て覆い尽くすと、...今度はお腹の内側にも広がっていった......￥
	if (AdvMode) { OutputLineAll("", NULL, Line_ContinueAfterTyping); }
	OutputLine(NULL, "　…それは皮膚の表面を全て覆い尽くすと、…今度はお腹の内側にも広がっていった……。",
		   NULL, "...When it had completely covered the surface of my skin... it began to worm its way inside my stomach as well......", Line_Normal);
	ClearMessage();
	DisableWindow();
	PlayBGM( 1, "msys15", 128, 0 );
	DrawBustshot( 3, "oi_si_wa_a1", 160, 0, 0, FALSE, 0, 0, 0, 0, 0, 0, 0, 20, 200, TRUE );

//「ほら、覚えてませんか＠　綿流しの次の日に、私たち図書館でお会いしたでしょう＠/
	PlaySE(4, "s02/11/130700312", 128, 64);
	if (AdvMode) { OutputLine("<color=#a59da9>大石</color>", NULL, "<color=#a59da9>Ooishi</color>", NULL, Line_ContinueAfterTyping); }
	OutputLine(NULL, "「ほら、覚えてませんか？",
		   NULL, "\"Don't you remember?", Line_WaitForInput);
	PlaySE(4, "s02/11/130700313", 128, 64);
	OutputLine(NULL, "　綿流しの次の日に、私たち図書館でお会いしたでしょう。",
		   NULL, " We talked at the library the day after Watanagashi.", Line_WaitForInput);

	DisableWindow();
	DrawBustshot( 3, "oi_si_de_a1", 160, 0, 0, FALSE, 0, 0, 0, 0, 0, 0, 0, 20, 200, TRUE );

//あの時、詩音さんも居ましたよね＠...あれが最後の目撃なんです＠あの後、彼女の所在は確認されてないんです。＠
	PlaySE(4, "s02/11/130700314", 128, 64);
	OutputLine(NULL, "あの時、詩音さんも居ましたよね。",
		   NULL, " Shion-san was there then.", Line_WaitForInput);
	PlaySE(4, "s02/11/130700315", 128, 64);
	OutputLine(NULL, "…あれが最後の目撃なんです。",
		   NULL, " ...That was the last we saw of her.", Line_WaitForInput);
	PlaySE(4, "s02/11/130700316", 128, 64);
	OutputLine(NULL, "あの後、彼女の所在は確認されてないんです。」",
		   NULL, " No one knows where she's been since.\"", Line_ModeSpecific);
	if (AdvMode) { ClearMessage(); } else { OutputLineAll(NULL, "\n", Line_ContinueAfterTyping); }


//「.........そんな馬鹿な...＠............そんな馬鹿な......。￥
	PlaySE(4, "s02/01/130100850", 128, 64);
	if (AdvMode) { OutputLine("<color=#956f6e>圭一</color>", NULL, "<color=#956f6e>Keiichi</color>", NULL, Line_ContinueAfterTyping); }
	OutputLine(NULL, "「………そんな馬鹿な…。",
		   NULL, "\".........That's...", Line_WaitForInput);
	PlaySE(4, "s02/01/130100851", 128, 64);
	OutputLine(NULL, "…………そんな馬鹿な……。」",
		   NULL, " ............That can't be......\"", Line_Normal);
	ClearMessage();

//　あの日は、俺だけ大石さんに捕まって、...詩音はバイトを口実にひょうひょうと逃げた＠
	if (AdvMode) { OutputLineAll("", NULL, Line_ContinueAfterTyping); }
	OutputLine(NULL, "　あの日は、俺だけ大石さんに捕まって、…詩音はバイトを口実にひょうひょうと逃げた。",
		   NULL, "That day, Ooishi-san had only caught me... and Shion bounded away, lying that she needed to go to work.", Line_ModeSpecific);
	if (AdvMode) { ClearMessage(); } else { OutputLineAll(NULL, "\n", Line_ContinueAfterTyping); }


//　......そして夜、電話をかけてきてくれたじゃないか...￥
	if (AdvMode) { OutputLineAll("", NULL, Line_ContinueAfterTyping); }
	OutputLine(NULL, "　……そして夜、電話をかけてきてくれたじゃないか…！",
		   NULL, "...Didn't she call me that night...?!", Line_Normal);
	ClearMessage();

//「エンジェルモートっていうファミレスのバイトですよね＠あの日から無断欠勤です＠...今日に至るまで全てを無断欠勤しているんです＠お店の人も連絡を取ろうにも取れず、困りきってましたよ。＠
	PlaySE(4, "s02/11/130700317", 128, 64);
	if (AdvMode) { OutputLine("<color=#a59da9>大石</color>", NULL, "<color=#a59da9>Ooishi</color>", NULL, Line_ContinueAfterTyping); }
	OutputLine(NULL, "「エンジェルモートっていうファミレスのバイトですよね。",
		   NULL, "\"Her job was at a restaurant called Angel Mort, right?", Line_WaitForInput);
	PlaySE(4, "s02/11/130700318", 128, 64);
	OutputLine(NULL, "あの日から無断欠勤です。",
		   NULL, " She hasn't been there since that day.", Line_WaitForInput);
	PlaySE(4, "s02/11/130700319", 128, 64);
	OutputLine(NULL, "…今日に至るまで全てを無断欠勤しているんです。",
		   NULL, " ...She's been completely absent ever since. ", Line_ModeSpecific);
	PlaySE(4, "s02/11/130700320", 128, 64);
	if (AdvMode) { OutputLine("<color=#a59da9>大石</color>", NULL, "<color=#a59da9>Ooishi</color>", NULL, Line_ContinueAfterTyping); }
	OutputLine(NULL, "お店の人も連絡を取ろうにも取れず、困りきってましたよ。」",
		   NULL, "The person at the restaurant couldn't get in touch with her. He was really worried.\"", Line_ModeSpecific);
	if (AdvMode) { ClearMessage(); } else { OutputLineAll(NULL, "\n", Line_ContinueAfterTyping); }


//「.........そんな馬鹿な...＠............そんな馬鹿な......。￥
	PlaySE(4, "s02/01/130100852", 128, 64);
	if (AdvMode) { OutputLine("<color=#956f6e>圭一</color>", NULL, "<color=#956f6e>Keiichi</color>", NULL, Line_ContinueAfterTyping); }
	OutputLine(NULL, "「………そんな馬鹿な…。",
		   NULL, "\"......That can't be...", Line_WaitForInput);
	PlaySE(4, "s02/01/130100853", 128, 64);
	OutputLine(NULL, "…………そんな馬鹿な……。」",
		   NULL, " .........It can't be...\"", Line_Normal);
	ClearMessage();

//「状況証拠だけですがね＠図書館でお別れしてから、バイト先に向かうまで＠...この間に失踪したと考えるのが妥当でしょうね。＠
	PlaySE(4, "s02/11/130700321", 128, 64);
	if (AdvMode) { OutputLine("<color=#a59da9>大石</color>", NULL, "<color=#a59da9>Ooishi</color>", NULL, Line_ContinueAfterTyping); }
	OutputLine(NULL, "「状況証拠だけですがね。",
		   NULL, "\"It's only circumstantial evidence, but...", Line_WaitForInput);
	PlaySE(4, "s02/11/130700322", 128, 64);
	OutputLine(NULL, "図書館でお別れしてから、バイト先に向かうまで。",
		   NULL, " after she left us at the library, but before she made it to work...", Line_WaitForInput);
	PlaySE(4, "s02/11/130700323", 128, 64);
	OutputLine(NULL, "…この間に失踪したと考えるのが妥当でしょうね。」",
		   NULL, " I think it's appropriate to consider her having disappeared during that time.\"", Line_ModeSpecific);
	if (AdvMode) { ClearMessage(); } else { OutputLineAll(NULL, "\n\n", Line_ContinueAfterTyping); }

//　......詩音が、......俺を置いて逃げ出した、!w1000...直後...？￥
	if (AdvMode) { OutputLineAll("", NULL, Line_ContinueAfterTyping); }
	OutputLine(NULL, "　……詩音が、……俺を置いて逃げ出した、",
		   NULL, "...Right after Shion...", Line_ContinueAfterTyping);

	SetValidityOfInput( FALSE );
	Wait( 1000 );
	SetValidityOfInput( TRUE );

	OutputLine(NULL, "…直後…？！",
		   NULL, " ran away without me...?!", Line_Normal);
	ClearMessage();
	DisableWindow();
	FadeOutBGM( 0, 1000, FALSE );
	FadeOutBGM( 1, 1000, FALSE );
	FadeOutBGM( 2, 1000, TRUE );
	PlayBGM( 1, "msys11", 128, 0 );
	DrawBustshot( 3, "oi_si_wa_a1", 160, 0, 0, FALSE, 0, 0, 0, 0, 0, 0, 0, 20, 200, TRUE );

//「ご存じなかったみたいですね＠...なら、先に話せばもっと話が早かったかなぁ＠もうこれでご理解いただけたでしょ＠...あとはあなただけなんです＠あなただけが、祭具殿に忍び込んだ４人の生き残りなんです。＠
	PlaySE(4, "s02/11/130700324", 128, 64);
	if (AdvMode) { OutputLine("<color=#a59da9>大石</color>", NULL, "<color=#a59da9>Ooishi</color>", NULL, Line_ContinueAfterTyping); }
	OutputLine(NULL, "「ご存じなかったみたいですね。",
		   NULL, "\"It seems that you didn't know.", Line_WaitForInput);
	PlaySE(4, "s02/11/130700325", 128, 64);
	OutputLine(NULL, "…なら、先に話せばもっと話が早かったかなぁ。",
		   NULL, " ...Maybe if you had said something earlier, this would have gone more quickly.", Line_WaitForInput);
	PlaySE(4, "s02/11/130700326", 128, 64);
	OutputLine(NULL, "もうこれでご理解いただけたでしょ。",
		   NULL, " Now you understand, right?", Line_WaitForInput);
	PlaySE(4, "s02/11/130700327", 128, 64);
	OutputLine(NULL, "…あとはあなただけなんです。",
		   NULL, " ...You're the only one left. ", Line_ModeSpecific);
	PlaySE(4, "s02/11/130700328", 128, 64);
	if (AdvMode) { OutputLine("<color=#a59da9>大石</color>", NULL, "<color=#a59da9>Ooishi</color>", NULL, Line_ContinueAfterTyping); }
	OutputLine(NULL, "あなただけが、祭具殿に忍び込んだ４人の生き残りなんです。」",
		   NULL, "You're the only survivor of the four who slipped into the ritual storehouse.\"", Line_ModeSpecific);
	if (AdvMode) { ClearMessage(); } else { OutputLineAll(NULL, "\n\n", Line_ContinueAfterTyping); }

//　.........そんな馬鹿な...＠............そんな馬鹿な......￥
	if (AdvMode) { OutputLineAll("", NULL, Line_ContinueAfterTyping); }
	OutputLine(NULL, "　………そんな馬鹿な…。",
		   NULL, "......It couldn't be...", Line_WaitForInput);
	OutputLine(NULL, "…………そんな馬鹿な……。",
		   NULL, " .........It just couldn't be...", Line_Normal);
	ClearMessage();
	DisableWindow();
	DrawBustshot( 3, "oi_si_de_a1", 160, 0, 0, FALSE, 0, 0, 0, 0, 0, 0, 0, 20, 200, TRUE );

//「次に何か起こるとすれば、それはあなたなんです＠前原さん、どうかご理解を。＠
	PlaySE(4, "s02/11/130700329", 128, 64);
	if (AdvMode) { OutputLine("<color=#a59da9>大石</color>", NULL, "<color=#a59da9>Ooishi</color>", NULL, Line_ContinueAfterTyping); }
	OutputLine(NULL, "「次に何か起こるとすれば、それはあなたなんです。",
		   NULL, "\"If something else happens, it would happen to you.", Line_WaitForInput);
	PlaySE(4, "s02/11/130700330", 128, 64);
	OutputLine(NULL, "前原さん、どうかご理解を。」",
		   NULL, " I need you to understand that, Maebara-san.\"", Line_ModeSpecific);
	if (AdvMode) { ClearMessage(); } else { OutputLineAll(NULL, "\n\n", Line_ContinueAfterTyping); }

//　......そんな馬鹿な＠そんな馬鹿な＠そんな馬鹿な...￥
	if (AdvMode) { OutputLineAll("", NULL, Line_ContinueAfterTyping); }
	OutputLine(NULL, "　……そんな馬鹿な、",
		   NULL, "...It can't be,", Line_WaitForInput);
	OutputLine(NULL, "そんな馬鹿な、",
		   NULL, " it can't be,", Line_WaitForInput);
	OutputLine(NULL, "そんな馬鹿な…。",
		   NULL, " it can't be...", Line_Normal);
	ClearMessage();

//　...詩音がもう、すでに、失踪してたって...？！？＠
	if (AdvMode) { OutputLineAll("", NULL, Line_ContinueAfterTyping); }
	OutputLine(NULL, "　…詩音がもう、すでに、失踪してたって…？！？！",
		   NULL, "...Shion had already disappeared...?!?!", Line_ModeSpecific);
	if (AdvMode) { ClearMessage(); } else { OutputLineAll(NULL, "\n", Line_ContinueAfterTyping); }


//　そんなはずはない、そんなはずはない＠
	if (AdvMode) { OutputLineAll("", NULL, Line_ContinueAfterTyping); }
	OutputLine(NULL, "　そんなはずはない、そんなはずはない。",
		   NULL, "That couldn't be. It couldn't be.", Line_ModeSpecific);
	if (AdvMode) { ClearMessage(); } else { OutputLineAll(NULL, "\n\n", Line_ContinueAfterTyping); }

//　...詩音とは一昨日も電話した＠
	if (AdvMode) { OutputLineAll("", NULL, Line_ContinueAfterTyping); }
	OutputLine(NULL, "　…詩音とは一昨日も電話した。",
		   NULL, "...I talked to her the day before yesterday.", Line_ModeSpecific);
	if (AdvMode) { ClearMessage(); } else { OutputLineAll(NULL, "\n", Line_ContinueAfterTyping); }


//　昨夜も電話した＠
	if (AdvMode) { OutputLineAll("", NULL, Line_ContinueAfterTyping); }
	OutputLine(NULL, "　昨夜も電話した。",
		   NULL, "I talked to her last night.", Line_ModeSpecific);
	if (AdvMode) { ClearMessage(); } else { OutputLineAll(NULL, "\n", Line_ContinueAfterTyping); }


//　そして今夜も掛かってくるはず＠
	if (AdvMode) { OutputLineAll("", NULL, Line_ContinueAfterTyping); }
	OutputLine(NULL, "　そして今夜も掛かってくるはず。",
		   NULL, "She was going to call me again today.", Line_ModeSpecific);
	if (AdvMode) { ClearMessage(); } else { OutputLineAll(NULL, "\n\n", Line_ContinueAfterTyping); }

//　それは詩音の電話、詩音の電話＠...詩音から詩音から￥
	if (AdvMode) { OutputLineAll("", NULL, Line_ContinueAfterTyping); }
	OutputLine(NULL, "　それは詩音の電話、詩音の電話。",
		   NULL, "That was Shion on the phone—Shion on the phone.", Line_WaitForInput);
	OutputLine(NULL, "…詩音から詩音から。",
		   NULL, " ...It was from Shion, from Shion.", Line_Normal);
	ClearMessage();

//「詩音さんはとっくに失踪してるんです＠...次は、あなたなんですよ。＠
	PlaySE(4, "s02/11/130700331", 128, 64);
	if (AdvMode) { OutputLine("<color=#a59da9>大石</color>", NULL, "<color=#a59da9>Ooishi</color>", NULL, Line_ContinueAfterTyping); }
	OutputLine(NULL, "「詩音さんはとっくに失踪してるんです。",
		   NULL, "\"Shion has long since disappeared.", Line_WaitForInput);
	PlaySE(4, "s02/11/130700332", 128, 64);
	OutputLine(NULL, "…次は、あなたなんですよ。」",
		   NULL, " ...Next will be you.\"", Line_ModeSpecific);
	if (AdvMode) { ClearMessage(); } else { OutputLineAll(NULL, "\n", Line_ContinueAfterTyping); }


//　じゃあ...夜毎に掛かってきた電話は誰からなんだ＠
	if (AdvMode) { OutputLineAll("", NULL, Line_ContinueAfterTyping); }
	OutputLine(NULL, "　じゃあ…夜毎に掛かってきた電話は誰からなんだ。",
		   NULL, "Then... who was on the phone those past nights?", Line_ModeSpecific);
	if (AdvMode) { ClearMessage(); } else { OutputLineAll(NULL, "\n", Line_ContinueAfterTyping); }


//　夜毎に掛かってきた電話は誰からなんだ＠
	if (AdvMode) { OutputLineAll("", NULL, Line_ContinueAfterTyping); }
	OutputLine(NULL, "　夜毎に掛かってきた電話は誰からなんだ。",
		   NULL, "Who was on the phone those past nights?", Line_ModeSpecific);
	if (AdvMode) { ClearMessage(); } else { OutputLineAll(NULL, "\n", Line_ContinueAfterTyping); }


//　夜毎に掛かってきた電話は誰からなんだ...！！￥
	if (AdvMode) { OutputLineAll("", NULL, Line_ContinueAfterTyping); }
	OutputLine(NULL, "　夜毎に掛かってきた電話は誰からなんだ…！！！",
		   NULL, "Who was on the phone those past nights...!!?", Line_Normal);
	ClearMessage();

//「そんな、.........!s100馬鹿ぁあぁあぁああぁあぁぁあぁあぁああぁあぁぁあぁあぁああぁあぁぁああぁあッ！！！」!sd

	PlaySE(4, "s02/01/130100854", 128, 64);
	if (AdvMode) { OutputLine("<color=#956f6e>圭一</color>", NULL, "<color=#956f6e>Keiichi</color>", NULL, Line_ContinueAfterTyping); }
	OutputLine(NULL, "「そんな、………",
		   NULL, "\"That's...", Line_ContinueAfterTyping);
// !s100
	SetSpeedOfMessage( TRUE, 0, );

	OutputLine(NULL, "馬鹿ぁあぁあぁああぁあぁぁあぁあぁああぁあぁぁあぁあぁああぁあぁぁああぁあッ！！！」",
		   NULL, " It can't beeeeeeeeeeeeeeeee!!!\"", Line_Normal);
//!sd
	SetSpeedOfMessage( FALSE, 0, );
	ClearMessage();

//■１１日目アイキャッチ

//mov %CAMP_MUGIC,0
	DisableWindow();
	SetValidityOfInput( FALSE );
//	Wait( 1000 );
	DrawBustshotWithFiltering( 6, "cinema", "x", 1, 0, 0, FALSE, 0, 0, 0, 0, 0, 25, 1300, TRUE );
	DrawBustshot( 7, "Title02", 0, 0, 0, FALSE, 0, 0, 0, 0, 0, 0, 0, 26, 3000, TRUE );
	Wait( 2000 );
	DrawBustshot( 5, "black", 0, 0, 0, FALSE, 0, 0, 0, 0, 0, 0, 0, 25, 3000, TRUE );
	Wait( 1000 );
	FadeBustshotWithFiltering( 7, "x", 1, FALSE, 0, 0, 1000, TRUE );
	DrawScene( "black", 3000 );
	SetValidityOfInput( TRUE );


//■自宅にひとり
	DisableWindow();
	PlayBGM( 1, "msys13", 128, 0 );
	DrawSceneWithMask( "bg_210", "down", 0, 0, 300 );

//　......ソファーに横になり、...ぼんやりと時間を過ごした￥
	if (AdvMode) { OutputLineAll("", NULL, Line_ContinueAfterTyping); }
	OutputLine(NULL, "　……ソファーに横になり、…ぼんやりと時間を過ごした。",
		   NULL, "...I lay down on the couch... and stayed there dazed for a while.", Line_Normal);
	ClearMessage();

//　すっかり頭の中が空っぽになり、......何を考えても形にまとまらなかった＠
	if (AdvMode) { OutputLineAll("", NULL, Line_ContinueAfterTyping); }
	OutputLine(NULL, "　すっかり頭の中が空っぽになり、……何を考えても形にまとまらなかった。",
		   NULL, "My mind was completely blank... I couldn't think about anything for more than a few seconds.", Line_ModeSpecific);
	if (AdvMode) { ClearMessage(); } else { OutputLineAll(NULL, "\n\n", Line_ContinueAfterTyping); }

//　家には書置きがあり、親父とお袋は帰りが深夜になるから、ラーメンでも作って食べててくれ、とのことだった￥
	if (AdvMode) { OutputLineAll("", NULL, Line_ContinueAfterTyping); }
	OutputLine(NULL, "　家には書置きがあり、親父とお袋は帰りが深夜になるから、ラーメンでも作って食べててくれ、とのことだった。",
		   NULL, "There was a note in my house saying that Mom and Dad would be home late and that I should have some ramen or something for dinner.", Line_Normal);
	ClearMessage();

//　食べる気ならいつでも作れるし、...それに食欲も湧かなかったので、...何も口にせず、ただぼーっと天井を眺めて過ごした￥
	if (AdvMode) { OutputLineAll("", NULL, Line_ContinueAfterTyping); }
	OutputLine(NULL, "　食べる気ならいつでも作れるし、…それに食欲も湧かなかったので、…何も口にせず、ただぼーっと天井を眺めて過ごした。",
		   NULL, "I could make it whenever I got hungry... but I had no appetite... so I just stared blankly at the ceiling without eating anything.", Line_Normal);
	ClearMessage();

//　時計の針が...もうじき夜の１０時を指す￥
	if (AdvMode) { OutputLineAll("", NULL, Line_ContinueAfterTyping); }
	OutputLine(NULL, "　時計の針が…もうじき夜の１０時を指す。",
		   NULL, "The hands of the clock... were already pointing at ten.", Line_Normal);
	ClearMessage();

	PlaySE( 3, "wa_026", 128, 64 );

//　......今日も、...あの電話は掛かってくるのだろうか＠
	if (AdvMode) { OutputLineAll("", NULL, Line_ContinueAfterTyping); }
	OutputLine(NULL, "　……今日も、…あの電話は掛かってくるのだろうか。",
		   NULL, "...Would I get... another phone call like that today?", Line_ModeSpecific);
	if (AdvMode) { ClearMessage(); } else { OutputLineAll(NULL, "\n", Line_ContinueAfterTyping); }


//　......すでに詩音は失踪しているのに＠
	if (AdvMode) { OutputLineAll("", NULL, Line_ContinueAfterTyping); }
	OutputLine(NULL, "　……すでに詩音は失踪しているのに。",
		   NULL, "...Even though Shion had already disappeared...", Line_ModeSpecific);
	if (AdvMode) { ClearMessage(); } else { OutputLineAll(NULL, "\n\n", Line_ContinueAfterTyping); }

//　......それでも詩音から電話は掛かってくるのだろうか＠
	if (AdvMode) { OutputLineAll("", NULL, Line_ContinueAfterTyping); }
	OutputLine(NULL, "　……それでも詩音から電話は掛かってくるのだろうか。",
		   NULL, "...Would she still call me?", Line_ModeSpecific);
	if (AdvMode) { ClearMessage(); } else { OutputLineAll(NULL, "\n", Line_ContinueAfterTyping); }


//　その電話はどこから......誰から......￥
	if (AdvMode) { OutputLineAll("", NULL, Line_ContinueAfterTyping); }
	OutputLine(NULL, "　その電話はどこから……誰から……。",
		   NULL, "Where were they calling from... and who were they...?", Line_Normal);
	ClearMessage();
	DisableWindow();
	DrawSceneWithMask( "black", "down", 0, 0, 1300 );

//　考えれば考えるほどに......体が震え出す...＠
	if (AdvMode) { OutputLineAll("", NULL, Line_ContinueAfterTyping); }
	OutputLine(NULL, "　考えれば考えるほどに……体が震え出す…。",
		   NULL, "The more I thought about it... the more I started to tremble...", Line_ModeSpecific);
	if (AdvMode) { ClearMessage(); } else { OutputLineAll(NULL, "\n", Line_ContinueAfterTyping); }


//　電話線をいっそ引っこ抜いてしまおうかとまで考えた＠
	if (AdvMode) { OutputLineAll("", NULL, Line_ContinueAfterTyping); }
	OutputLine(NULL, "　電話線をいっそ引っこ抜いてしまおうかとまで考えた。",
		   NULL, "I even thought about just disconnecting the phone line.", Line_ModeSpecific);
	if (AdvMode) { ClearMessage(); } else { OutputLineAll(NULL, "\n", Line_ContinueAfterTyping); }


//　......自分に理性があとちょっと足りなかったなら、本当にそうしたに違いない￥
	if (AdvMode) { OutputLineAll("", NULL, Line_ContinueAfterTyping); }
	OutputLine(NULL, "　……自分に理性があとちょっと足りなかったなら、本当にそうしたに違いない。",
		   NULL, "...If I had been thinking a little less logically, I really would have done it, too.", Line_Normal);
	ClearMessage();

//　...でも待てよ、前原圭一＠
	if (AdvMode) { OutputLineAll("", NULL, Line_ContinueAfterTyping); }
	OutputLine(NULL, "　…でも待てよ、前原圭一。",
		   NULL, "...Hold on, Keiichi Maebara.", Line_ModeSpecific);
	if (AdvMode) { ClearMessage(); } else { OutputLineAll(NULL, "\n", Line_ContinueAfterTyping); }


//　...大石さんも自分で認めたじゃないか＠
	if (AdvMode) { OutputLineAll("", NULL, Line_ContinueAfterTyping); }
	OutputLine(NULL, "　…大石さんも自分で認めたじゃないか。",
		   NULL, "...Ooishi-san admitted it himself, didn't he?", Line_ModeSpecific);
	if (AdvMode) { ClearMessage(); } else { OutputLineAll(NULL, "\n", Line_ContinueAfterTyping); }


//　詩音は所在不明なことが多いって＠
	if (AdvMode) { OutputLineAll("", NULL, Line_ContinueAfterTyping); }
	OutputLine(NULL, "　詩音は所在不明なことが多いって。",
		   NULL, "That Shion went missing a lot?", Line_ModeSpecific);
	if (AdvMode) { ClearMessage(); } else { OutputLineAll(NULL, "\n", Line_ContinueAfterTyping); }


//　大石さんの知らない親類の家で今日まで過ごしてたってのは考えられることじゃないのか￥
	if (AdvMode) { OutputLineAll("", NULL, Line_ContinueAfterTyping); }
	OutputLine(NULL, "　大石さんの知らない親類の家で今日まで過ごしてたってのは考えられることじゃないのか？",
		   NULL, "Couldn't she have just gone to relatives that Ooishi-san didn't know about and have been there ever since?", Line_Normal);
	ClearMessage();

//　俺も詩音も、何者かに狙われる身なんだから...、普段とは違う場所に身を隠そうと思ったって何の不思議もないはず...＠
	if (AdvMode) { OutputLineAll("", NULL, Line_ContinueAfterTyping); }
	OutputLine(NULL, "　俺も詩音も、何者かに狙われる身なんだから…、普段とは違う場所に身を隠そうと思ったって何の不思議もないはず…。",
		   NULL, "Shion and I were both being targeted by somebody... so it wouldn't be strange to think she went somewhere she usually didn't in order to hide...", Line_ModeSpecific);
	if (AdvMode) { ClearMessage(); } else { OutputLineAll(NULL, "\n\n", Line_ContinueAfterTyping); }

//　...だから大石さんは詩音の所在を見つけられず、失踪と決め付けてしまったに違いないのだ＠
	if (AdvMode) { OutputLineAll("", NULL, Line_ContinueAfterTyping); }
	OutputLine(NULL, "　…だから大石さんは詩音の所在を見つけられず、失踪と決め付けてしまったに違いないのだ。",
		   NULL, "...That must have been why Ooishi-san couldn't locate her—and why he labeled her a disappearance.", Line_ModeSpecific);
	if (AdvMode) { ClearMessage(); } else { OutputLineAll(NULL, "\n", Line_ContinueAfterTyping); }


//　...そうだ、そうに違いない＠　詩音は失踪なんかしてはいないのだ...！￥
	if (AdvMode) { OutputLineAll("", NULL, Line_ContinueAfterTyping); }
	OutputLine(NULL, "　…そうだ、そうに違いない！",
		   NULL, "...Yeah, that had to be it!", Line_WaitForInput);
	OutputLine(NULL, "　詩音は失踪なんかしてはいないのだ…！！",
		   NULL, " Shion hadn't disappeared at all...!!", Line_Normal);
	ClearMessage();

//　その時、自分の意志とは無関係に右手が動き、ピシャリと頬を叩いてくれた＠
	if (AdvMode) { OutputLineAll("", NULL, Line_ContinueAfterTyping); }
	OutputLine(NULL, "　その時、自分の意志とは無関係に右手が動き、ピシャリと頬を叩いてくれた。",
		   NULL, "Then, my right hand moved of its own volition and slapped me on the cheek.", Line_ModeSpecific);
	if (AdvMode) { ClearMessage(); } else { OutputLineAll(NULL, "\n", Line_ContinueAfterTyping); }


//　そのひんやりとした手の感触が、わずかな冷静さを取り戻させてくれた...￥
	if (AdvMode) { OutputLineAll("", NULL, Line_ContinueAfterTyping); }
	OutputLine(NULL, "　そのひんやりとした手の感触が、わずかな冷静さを取り戻させてくれた…。",
		   NULL, "Its cold sting let me calm down a little...", Line_Normal);
	ClearMessage();
	DisableWindow();
	DrawSceneWithMask( "bg_210", "down", 0, 0, 1300 );
	StopSE( 3 );
	PlayBGM( 1, "msys07", 128, 0 );

//「...............都合良く考えすぎるなよ、前原圭一......。＠
	PlaySE(4, "s02/01/130100855", 128, 64);
	if (AdvMode) { OutputLine("<color=#956f6e>圭一</color>", NULL, "<color=#956f6e>Keiichi</color>", NULL, Line_ContinueAfterTyping); }
	OutputLine(NULL, "「……………都合良く考えすぎるなよ、前原圭一……。」",
		   NULL, "\"............Don't just convince yourself of the most convenient possibility, Keiichi Maebara...\"", Line_ModeSpecific);
	if (AdvMode) { ClearMessage(); } else { OutputLineAll(NULL, "\n", Line_ContinueAfterTyping); }


//　......失踪を認めたくないのはわかる＠
	if (AdvMode) { OutputLineAll("", NULL, Line_ContinueAfterTyping); }
	OutputLine(NULL, "　……失踪を認めたくないのはわかる。",
		   NULL, "...I knew I didn't want to admit she had disappeared.", Line_ModeSpecific);
	if (AdvMode) { ClearMessage(); } else { OutputLineAll(NULL, "\n", Line_ContinueAfterTyping); }


//　...それを認めるのは、...きっととてつもなく恐ろしいことに違いないからだ￥
	if (AdvMode) { OutputLineAll("", NULL, Line_ContinueAfterTyping); }
	OutputLine(NULL, "　…それを認めるのは、…きっととてつもなく恐ろしいことに違いないからだ。",
		   NULL, "...Admitting it... would mean that something terrifying was definitely happening.", Line_Normal);
	ClearMessage();

//　......電話の相手に、...詩音かどうか確かめればいい＠
	if (AdvMode) { OutputLineAll("", NULL, Line_ContinueAfterTyping); }
	OutputLine(NULL, "　……電話の相手に、…詩音かどうか確かめればいい。",
		   NULL, "...I just needed... to figure out whether Shion was the one on the phone or not.", Line_ModeSpecific);
	if (AdvMode) { ClearMessage(); } else { OutputLineAll(NULL, "\n", Line_ContinueAfterTyping); }


//　.........詩音に、お前は本当に詩音かって確かめるのか...＠
	if (AdvMode) { OutputLineAll("", NULL, Line_ContinueAfterTyping); }
	OutputLine(NULL, "　………詩音に、お前は本当に詩音かって確かめるのか…？",
		   NULL, "......Would I ask her if she was actually Shion...?", Line_ModeSpecific);
	if (AdvMode) { ClearMessage(); } else { OutputLineAll(NULL, "\n", Line_ContinueAfterTyping); }


//　......それはとんでもなく滑稽な話に思えた￥
	if (AdvMode) { OutputLineAll("", NULL, Line_ContinueAfterTyping); }
	OutputLine(NULL, "　……それはとんでもなく滑稽な話に思えた。",
		   NULL, "...That seemed like an incredibly absurd thing to do.", Line_Normal);
	ClearMessage();

//「......でも、...逃げるな圭一。＠
	PlaySE(4, "s02/01/130100856", 128, 64);
	if (AdvMode) { OutputLine("<color=#956f6e>圭一</color>", NULL, "<color=#956f6e>Keiichi</color>", NULL, Line_ContinueAfterTyping); }
	OutputLine(NULL, "「……でも、…逃げるな圭一。」",
		   NULL, "\"...Still... don't run from this, Keiichi.\"", Line_ModeSpecific);
	if (AdvMode) { ClearMessage(); } else { OutputLineAll(NULL, "\n", Line_ContinueAfterTyping); }


//　向こうが、自分が詩音だと思われているとまだ信じているなら、...それは俺にとってほんのちょっとの優位だ￥
	if (AdvMode) { OutputLineAll("", NULL, Line_ContinueAfterTyping); }
	OutputLine(NULL, "　向こうが、自分が詩音だと思われているとまだ信じているなら、…それは俺にとってほんのちょっとの優位だ。",
		   NULL, "If the person on the other end still believed that I thought she was Shion... then that gave me a tiny advantage.", Line_Normal);
	ClearMessage();

//　さり気なく...本当にさり気なく、!w1000...会話を聞き＠受け＠流す＠...化けの皮を剥いでやるんだ...＠
	if (AdvMode) { OutputLineAll("", NULL, Line_ContinueAfterTyping); }
	OutputLine(NULL, "　さり気なく…本当にさり気なく、",
		   NULL, "Casually... completely casually...", Line_ContinueAfterTyping);

	SetValidityOfInput( FALSE );
	Wait( 1000 );
	SetValidityOfInput( TRUE );

	OutputLine(NULL, "…会話を聞き、",
		   NULL, " ...I would listen to what she had to say...", Line_WaitForInput);
	OutputLine(NULL, "受け、",
		   NULL, " and fend", Line_WaitForInput);
	OutputLine(NULL, "流す。",
		   NULL, " her off.", Line_WaitForInput);
	OutputLine(NULL, "…化けの皮を剥いでやるんだ…。",
		   NULL, " ...I would tear the skin off the monster...", Line_ModeSpecific);
	if (AdvMode) { ClearMessage(); } else { OutputLineAll(NULL, "\n\n", Line_ContinueAfterTyping); }

//　確かにそれはとても恐ろしいことだ...＠
	if (AdvMode) { OutputLineAll("", NULL, Line_ContinueAfterTyping); }
	OutputLine(NULL, "　確かにそれはとても恐ろしいことだ…。",
		   NULL, "It would definitely be really scary for me...", Line_ModeSpecific);
	if (AdvMode) { ClearMessage(); } else { OutputLineAll(NULL, "\n", Line_ContinueAfterTyping); }


//　でも、......あの晩、祭具殿に忍び込んだ人間の、...最後の生き残りとして......俺がやらねばならない責務なのだ￥
	if (AdvMode) { OutputLineAll("", NULL, Line_ContinueAfterTyping); }
	OutputLine(NULL, "　でも、……あの晩、祭具殿に忍び込んだ人間の、…最後の生き残りとして……俺がやらねばならない責務なのだ。",
		   NULL, "However... as the last survivor... of the people who went into the storehouse that night... this was my duty to perform.", Line_Normal);
	ClearMessage();

//　でも、......なら誰が......詩音のふりをして電話をしているんだ......＠
	if (AdvMode) { OutputLineAll("", NULL, Line_ContinueAfterTyping); }
	OutputLine(NULL, "　でも、……なら誰が……詩音のふりをして電話をしているんだ……？",
		   NULL, "Still...... then who...... Who would call me and pretend to be Shion......?", Line_ModeSpecific);
	if (AdvMode) { ClearMessage(); } else { OutputLineAll(NULL, "\n", Line_ContinueAfterTyping); }


//　電話の声とは言え...、そんな簡単に似せられるものじゃない＠
	if (AdvMode) { OutputLineAll("", NULL, Line_ContinueAfterTyping); }
	OutputLine(NULL, "　電話の声とは言え…、そんな簡単に似せられるものじゃない。",
		   NULL, "I may have only heard her over the phone... but her voice shouldn't be that easy to replicate.", Line_ModeSpecific);


	PlaySE( 3, "wa_024", 128, 64 );

	if (AdvMode) { ClearMessage(); } else { OutputLineAll(NULL, "\n\n", Line_ContinueAfterTyping); }

//　...あの声は確かに詩音だ＠...詩音にそっくり＠...詩音そのものとしか思えない......￥
	if (AdvMode) { OutputLineAll("", NULL, Line_ContinueAfterTyping); }
	OutputLine(NULL, "　…あの声は確かに詩音だ。",
		   NULL, "...That was definitely Shion's voice.", Line_WaitForInput);
	OutputLine(NULL, "…詩音にそっくり。",
		   NULL, " ...It sounded just like her.", Line_WaitForInput);
	OutputLine(NULL, "…詩音そのものとしか思えない……。",
		   NULL, " ...It could have only been Shion...", Line_Normal);
	ClearMessage();
	DisableWindow();
	DrawScene( "black", 1000 );

//　.................................いるじゃないか＠
	if (AdvMode) { OutputLineAll("", NULL, Line_ContinueAfterTyping); }
	OutputLine(NULL, "　……………………………いるじゃないか。",
		   NULL, "............There was someone, though, wasn't there?", Line_ModeSpecific);
	if (AdvMode) { ClearMessage(); } else { OutputLineAll(NULL, "\n", Line_ContinueAfterTyping); }


//　......詩音とそっくりに喋れるヤツが￥
	if (AdvMode) { OutputLineAll("", NULL, Line_ContinueAfterTyping); }
	OutputLine(NULL, "　……詩音とそっくりに喋れるヤツが。",
		   NULL, "...Someone who sounded just like Shion.", Line_Normal);
	ClearMessage();

//　......魅音だ＠
	if (AdvMode) { OutputLineAll("", NULL, Line_ContinueAfterTyping); }
	OutputLine(NULL, "　……魅音だ。",
		   NULL, "...Mion.", Line_ModeSpecific);
	if (AdvMode) { ClearMessage(); } else { OutputLineAll(NULL, "\n", Line_ContinueAfterTyping); }


//　........................魅音＠.........他に、...誰ができる...............￥
	if (AdvMode) { OutputLineAll("", NULL, Line_ContinueAfterTyping); }
	OutputLine(NULL, "　……………………魅音。",
		   NULL, "............Mion.", Line_WaitForInput);
	OutputLine(NULL, "………他に、…誰ができる……………？",
		   NULL, " ......Who else... could have done this............?", Line_Normal);
	ClearMessage();

//　この時になって...、本当に今さらのように......＠
	if (AdvMode) { OutputLineAll("", NULL, Line_ContinueAfterTyping); }
	OutputLine(NULL, "　この時になって…、本当に今さらのように……。",
		   NULL, "At this point... Seriously, after all this time......", Line_ModeSpecific);
	if (AdvMode) { ClearMessage(); } else { OutputLineAll(NULL, "\n", Line_ContinueAfterTyping); }


//　...今日まで魅音に感じてきた数々の違和感が...心の中にあふれ出す...￥
	if (AdvMode) { OutputLineAll("", NULL, Line_ContinueAfterTyping); }
	OutputLine(NULL, "　…今日まで魅音に感じてきた数々の違和感が…心の中にあふれ出す…。",
		   NULL, "...All those little things that didn't quite make sense about Mion until now... overwhelmed my mind...", Line_Normal);
	ClearMessage();

//　祭具殿に忍び込んだことを詰問し、......呪いの言葉を吐きながらハシゴを揺らした＠......他にも、...他にも、...............＠
	if (AdvMode) { OutputLineAll("", NULL, Line_ContinueAfterTyping); }
	OutputLine(NULL, "　祭具殿に忍び込んだことを詰問し、……呪いの言葉を吐きながらハシゴを揺らした。",
		   NULL, "Like being questioned about sneaking into the ritual storehouse...... and how she shook the ladder while spouting curses.", Line_WaitForInput);
	OutputLine(NULL, "……他にも、…他にも、……………。",
		   NULL, " ...Who else... who else could have............", Line_ModeSpecific);
	if (AdvMode) { ClearMessage(); } else { OutputLineAll(NULL, "\n\n", Line_ContinueAfterTyping); }

//　でも、......どうして魅音が......￥
	if (AdvMode) { OutputLineAll("", NULL, Line_ContinueAfterTyping); }
	OutputLine(NULL, "　でも、……どうして魅音が……？",
		   NULL, "Why, though... why would Mion...?", Line_Normal);
	ClearMessage();

//　大石さんや詩音に聞いた、園崎家の話を思い出す...＠
	if (AdvMode) { OutputLineAll("", NULL, Line_ContinueAfterTyping); }
	OutputLine(NULL, "　大石さんや詩音に聞いた、園崎家の話を思い出す…。",
		   NULL, "I thought back to the things about the Sonozaki family that I had heard from Ooishi-san and Shion...", Line_ModeSpecific);
	if (AdvMode) { ClearMessage(); } else { OutputLineAll(NULL, "\n\n", Line_ContinueAfterTyping); }

//　......魅音はいつも、事件の渦中にいて......全てを知り得る立場に居て......￥
	if (AdvMode) { OutputLineAll("", NULL, Line_ContinueAfterTyping); }
	OutputLine(NULL, "　……魅音はいつも、事件の渦中にいて……全てを知り得る立場に居て……。",
		   NULL, "...Mion was always entangled in the incidents... in a position where she was omnipotent...", Line_Normal);
	ClearMessage();

//　......その情報の中には、失踪後の「詩音」に聞かされたものも混じっていた＠頭をガリガリと掻き毟る...￥
	if (AdvMode) { OutputLineAll("", NULL, Line_ContinueAfterTyping); }
	OutputLine(NULL, "　……その情報の中には、失踪後の「詩音」に聞かされたものも混じっていた。",
		   NULL, "...Some of that information included things that 'Shion' had told me after she disappeared.", Line_WaitForInput);
	OutputLine(NULL, "頭をガリガリと掻き毟る…！",
		   NULL, " I madly scratched at my head...!", Line_Normal);
	ClearMessage();

//　勇気を...どうか勇気を...＠
	if (AdvMode) { OutputLineAll("", NULL, Line_ContinueAfterTyping); }
	OutputLine(NULL, "　勇気を…どうか勇気を…。",
		   NULL, "Courage... Give me the courage...", Line_ModeSpecific);
	if (AdvMode) { ClearMessage(); } else { OutputLineAll(NULL, "\n", Line_ContinueAfterTyping); }


//　......今夜も掛かってくるに違いない電話を取る、ほんの少しの勇気を...￥
	if (AdvMode) { OutputLineAll("", NULL, Line_ContinueAfterTyping); }
	OutputLine(NULL, "　……今夜も掛かってくるに違いない電話を取る、ほんの少しの勇気を…！",
		   NULL, "...Just a little bit of courage to pick up the phone—I know it will ring tonight...!", Line_Normal);
	ClearMessage();

	PlayBGM( 1, "msys16", 128, 0 );

//　逃げるのはあまりに簡単...＠
	if (AdvMode) { OutputLineAll("", NULL, Line_ContinueAfterTyping); }
	OutputLine(NULL, "　逃げるのはあまりに簡単…。",
		   NULL, "It would be so easy to run away...", Line_ModeSpecific);
	if (AdvMode) { ClearMessage(); } else { OutputLineAll(NULL, "\n", Line_ContinueAfterTyping); }


//　でもそれでは...自分が消されるまでの準備期間を相手にのんびりと与えることと何も変わらない...＠
	if (AdvMode) { OutputLineAll("", NULL, Line_ContinueAfterTyping); }
	OutputLine(NULL, "　でもそれでは…自分が消されるまでの準備期間を相手にのんびりと与えることと何も変わらない…。",
		   NULL, "That, though... would be the same as making it easy for them to erase me...", Line_ModeSpecific);
	if (AdvMode) { ClearMessage(); } else { OutputLineAll(NULL, "\n\n", Line_ContinueAfterTyping); }

//　逃げてはいけない...＠
	if (AdvMode) { OutputLineAll("", NULL, Line_ContinueAfterTyping); }
	OutputLine(NULL, "　逃げてはいけない…。",
		   NULL, "I cannot run...", Line_ModeSpecific);
	if (AdvMode) { ClearMessage(); } else { OutputLineAll(NULL, "\n", Line_ContinueAfterTyping); }


//　立ち向かわなくてはいけない...＠
	if (AdvMode) { OutputLineAll("", NULL, Line_ContinueAfterTyping); }
	OutputLine(NULL, "　立ち向かわなくてはいけない…。",
		   NULL, "I must stand up and face it...", Line_ModeSpecific);
	if (AdvMode) { ClearMessage(); } else { OutputLineAll(NULL, "\n", Line_ContinueAfterTyping); }


//　次に犠牲になるのは間違いなく......俺なのだから￥
	if (AdvMode) { OutputLineAll("", NULL, Line_ContinueAfterTyping); }
	OutputLine(NULL, "　次に犠牲になるのは間違いなく……俺なのだから。",
		   NULL, "After all, the next sacrifice...... would definitely be me.", Line_Normal);
	ClearMessage();

//　......「詩音」は言葉巧みに俺をワナにかけようとしているに違いない＠
	if (AdvMode) { OutputLineAll("", NULL, Line_ContinueAfterTyping); }
	OutputLine(NULL, "　……「詩音」は言葉巧みに俺をワナにかけようとしているに違いない。",
		   NULL, "...I was sure 'Shion' would use tricky words to try and trap me.", Line_ModeSpecific);
	if (AdvMode) { ClearMessage(); } else { OutputLineAll(NULL, "\n", Line_ContinueAfterTyping); }


//　......用心せよ用心せよ...＠...怖い怖い怖い...＠...嫌だ嫌だ嫌だ嫌だ......￥
	if (AdvMode) { OutputLineAll("", NULL, Line_ContinueAfterTyping); }
	OutputLine(NULL, "　……用心せよ用心せよ…。",
		   NULL, "......Be careful, be careful...", Line_WaitForInput);
	OutputLine(NULL, "…怖い怖い怖い…。",
		   NULL, " ...I'm scared I'm scared I'm scared...", Line_WaitForInput);
	OutputLine(NULL, "…嫌だ嫌だ嫌だ嫌だ……。",
		   NULL, " ...I don't want to do this I don't want to do this I don't want to do this I don't want to do this...", Line_Normal);
	ClearMessage();
	DisableWindow();
	FadeOutBGM( 1, 1000, TRUE );
	FadeOutBGM( 2, 1000, TRUE );
	PlayBGM( 2, "lsys17", 128, 0 );
	SetValidityOfInput( FALSE );
	Wait( 2000 );
	SetValidityOfInput( TRUE );
	DrawScene( "bg_210", 400 );

//　........................その時、!w2000...鳴った￥
	if (AdvMode) { OutputLineAll("", NULL, Line_ContinueAfterTyping); }
	OutputLine(NULL, "　……………………その時、",
		   NULL, "............At that point...", Line_ContinueAfterTyping);

	SetValidityOfInput( FALSE );
	Wait( 1000 );
	SetValidityOfInput( TRUE );

	OutputLine(NULL, "…鳴った。",
		   NULL, " it rang.", Line_Normal);
	ClearMessage();

	PlayBGM( 1, "msys15", 128, 0 );

//　どこから掛かってきているかもわからない、...電話が鳴った￥
	if (AdvMode) { OutputLineAll("", NULL, Line_ContinueAfterTyping); }
	OutputLine(NULL, "　どこから掛かってきているかもわからない、…電話が鳴った。",
		   NULL, "The phone rang... and I didn't know where the call was coming from.", Line_Normal);
	ClearMessage();

//　...詩音は消えていた＠
	if (AdvMode) { OutputLineAll("", NULL, Line_ContinueAfterTyping); }
	OutputLine(NULL, "　…詩音は消えていた。",
		   NULL, "...Shion had disappeared.", Line_ModeSpecific);
	if (AdvMode) { ClearMessage(); } else { OutputLineAll(NULL, "\n", Line_ContinueAfterTyping); }


//　...とっくに消えていた＠
	if (AdvMode) { OutputLineAll("", NULL, Line_ContinueAfterTyping); }
	OutputLine(NULL, "　…とっくに消えていた。",
		   NULL, "...Disappeared a long time ago.", Line_ModeSpecific);
	if (AdvMode) { ClearMessage(); } else { OutputLineAll(NULL, "\n", Line_ContinueAfterTyping); }


//　...綿流しの次の夜には消えていた￥
	if (AdvMode) { OutputLineAll("", NULL, Line_ContinueAfterTyping); }
	OutputLine(NULL, "　…綿流しの次の夜には消えていた。",
		   NULL, "...Disappeared the night after Watanagashi.", Line_Normal);
	ClearMessage();

//　なのに......、!w1000今日まで、!w1000...さも当り前のように電話がかかってきた＠
	if (AdvMode) { OutputLineAll("", NULL, Line_ContinueAfterTyping); }
	OutputLine(NULL, "　なのに……、",
		   NULL, "Yet...", Line_ContinueAfterTyping);

	SetValidityOfInput( FALSE );
	Wait( 1000 );
	SetValidityOfInput( TRUE );

	OutputLine(NULL, "今日まで、",
		   NULL, " until today...", Line_ContinueAfterTyping);

	SetValidityOfInput( FALSE );
	Wait( 1000 );
	SetValidityOfInput( TRUE );

	OutputLine(NULL, "…さも当り前のように電話がかかってきた。",
		   NULL, " she had been calling me like nothing happened.", Line_ModeSpecific);
	if (AdvMode) { ClearMessage(); } else { OutputLineAll(NULL, "\n", Line_ContinueAfterTyping); }


//　...そしてそれは今夜も......￥
	if (AdvMode) { OutputLineAll("", NULL, Line_ContinueAfterTyping); }
	OutputLine(NULL, "　…そしてそれは今夜も……。",
		   NULL, "...Now again, tonight...", Line_Normal);
	ClearMessage();

//　.........消された人たちは、...死体が見つからないだけで、...生きているとは到底思えない＠
	if (AdvMode) { OutputLineAll("", NULL, Line_ContinueAfterTyping); }
	OutputLine(NULL, "　………消された人たちは、…死体が見つからないだけで、…生きているとは到底思えない。",
		   NULL, "......The people that had disappeared... their corpses simply haven't been found... I really didn't think they were alive.", Line_ModeSpecific);
	if (AdvMode) { ClearMessage(); } else { OutputLineAll(NULL, "\n\n", Line_ContinueAfterTyping); }

//　...なら、この電話の主が本当の詩音なら、!w1000......それはこの世ならざる場所から掛かってくる電話なのか...￥
	if (AdvMode) { OutputLineAll("", NULL, Line_ContinueAfterTyping); }
	OutputLine(NULL, "　…なら、この電話の主が本当の詩音なら、",
		   NULL, "...So if it really was Shion on the other end...", Line_ContinueAfterTyping);

	SetValidityOfInput( FALSE );
	Wait( 1000 );
	SetValidityOfInput( TRUE );

	OutputLine(NULL, "……それはこの世ならざる場所から掛かってくる電話なのか…？",
		   NULL, " then did that mean she was calling me from another world...?", Line_Normal);
	ClearMessage();

//　もちろん、そんなわけはない＠
	if (AdvMode) { OutputLineAll("", NULL, Line_ContinueAfterTyping); }
	OutputLine(NULL, "　もちろん、そんなわけはない。",
		   NULL, "Of course, that couldn't be.", Line_ModeSpecific);
	if (AdvMode) { ClearMessage(); } else { OutputLineAll(NULL, "\n", Line_ContinueAfterTyping); }


//　......生きている誰かが、詩音のふりをして電話をかけているのだ￥
	if (AdvMode) { OutputLineAll("", NULL, Line_ContinueAfterTyping); }
	OutputLine(NULL, "　……生きている誰かが、詩音のふりをして電話をかけているのだ。",
		   NULL, "...A living being was calling me, pretending to be Shion.", Line_Normal);
	ClearMessage();

//　......詩音はもうとっくにいないのに、......詩音はさも健在であるように...＠
	if (AdvMode) { OutputLineAll("", NULL, Line_ContinueAfterTyping); }
	OutputLine(NULL, "　……詩音はもうとっくにいないのに、……詩音はさも健在であるように…。",
		   NULL, "...Shion was long gone... and yet, as though she were alive and well...", Line_ModeSpecific);
	if (AdvMode) { ClearMessage(); } else { OutputLineAll(NULL, "\n", Line_ContinueAfterTyping); }


//　諦めることなく、...電話は鳴り続けている￥
	if (AdvMode) { OutputLineAll("", NULL, Line_ContinueAfterTyping); }
	OutputLine(NULL, "　諦めることなく、…電話は鳴り続けている。",
		   NULL, "the phone continued its incessant ringing.", Line_Normal);
	ClearMessage();

//　電話に...出なくて済むなら出たくはない＠
	if (AdvMode) { OutputLineAll("", NULL, Line_ContinueAfterTyping); }
	OutputLine(NULL, "　電話に…出なくて済むなら出たくはない。",
		   NULL, "I... didn't want to pick up if I didn't have to.", Line_ModeSpecific);
	if (AdvMode) { ClearMessage(); } else { OutputLineAll(NULL, "\n", Line_ContinueAfterTyping); }


//　...だけど、それは何の解決にもならないとさっき自ら結論したばかりだ＠
	if (AdvMode) { OutputLineAll("", NULL, Line_ContinueAfterTyping); }
	OutputLine(NULL, "　…だけど、それは何の解決にもならないとさっき自ら結論したばかりだ。",
		   NULL, "...I had just concluded, though, that not doing so wouldn't solve anything.", Line_ModeSpecific);
	if (AdvMode) { ClearMessage(); } else { OutputLineAll(NULL, "\n\n", Line_ContinueAfterTyping); }

//　では......出てどうする...＠
	if (AdvMode) { OutputLineAll("", NULL, Line_ContinueAfterTyping); }
	OutputLine(NULL, "　では……出てどうする…？",
		   NULL, "Then... what would I do after I answered it...?", Line_ModeSpecific);
	if (AdvMode) { ClearMessage(); } else { OutputLineAll(NULL, "\n", Line_ContinueAfterTyping); }


//　お前は詩音じゃない、お前は何者だ、と問い詰めてみるか...＠
	if (AdvMode) { OutputLineAll("", NULL, Line_ContinueAfterTyping); }
	OutputLine(NULL, "　お前は詩音じゃない、お前は何者だ、と問い詰めてみるか…？",
		   NULL, "Would I immediately declare she wasn't Shion and ask who she was...?", Line_ModeSpecific);
	if (AdvMode) { ClearMessage(); } else { OutputLineAll(NULL, "\n", Line_ContinueAfterTyping); }


//　それとも、騙され続けているふりをしながら、......相手の尻尾を探ってみるか...￥
	if (AdvMode) { OutputLineAll("", NULL, Line_ContinueAfterTyping); }
	OutputLine(NULL, "　それとも、騙され続けているふりをしながら、……相手の尻尾を探ってみるか…？",
		   NULL, "Alternatively, would I pretend I was still fooled... and try to grab her by the tail...?", Line_Normal);
	ClearMessage();

//「..................それが、...一番、安全かもしれないよな...。＠
	PlaySE(4, "s02/01/130100857", 128, 64);
	if (AdvMode) { OutputLine("<color=#956f6e>圭一</color>", NULL, "<color=#956f6e>Keiichi</color>", NULL, Line_ContinueAfterTyping); }
	OutputLine(NULL, "「………………それが、…一番、安全かもしれないよな…。」",
		   NULL, "\"............That... would probably be the safest thing to do...\"", Line_ModeSpecific);
	if (AdvMode) { ClearMessage(); } else { OutputLineAll(NULL, "\n", Line_ContinueAfterTyping); }


//　電話の相手が、自分が詩音でないことを見破られたと知った時、どんな行動に出てくるかが一番、怖かった＠
	if (AdvMode) { OutputLineAll("", NULL, Line_ContinueAfterTyping); }
	OutputLine(NULL, "　電話の相手が、自分が詩音でないことを見破られたと知った時、どんな行動に出てくるかが一番、怖かった。",
		   NULL, "What I was most afraid of was what the person on the phone would do when she realized I knew she wasn't Shion.", Line_ModeSpecific);
	if (AdvMode) { ClearMessage(); } else { OutputLineAll(NULL, "\n\n", Line_ContinueAfterTyping); }

//　...だが、騙され続けているように見せる限り、相手は極端な行動には出ないのでは...＠
	if (AdvMode) { OutputLineAll("", NULL, Line_ContinueAfterTyping); }
	OutputLine(NULL, "　…だが、騙され続けているように見せる限り、相手は極端な行動には出ないのでは…？",
		   NULL, "...However, as long as I continued to let her think I was fooled, she wouldn't do anything extreme, right...?", Line_ModeSpecific);
	if (AdvMode) { ClearMessage(); } else { OutputLineAll(NULL, "\n\n", Line_ContinueAfterTyping); }

//　用心さえすれば、きっとそれが一番安全.........￥
	if (AdvMode) { OutputLineAll("", NULL, Line_ContinueAfterTyping); }
	OutputLine(NULL, "　用心さえすれば、きっとそれが一番安全………。",
		   NULL, "If I just make sure to be careful, that should be the safest option......", Line_Normal);
	ClearMessage();

//　......心に決める＠
	if (AdvMode) { OutputLineAll("", NULL, Line_ContinueAfterTyping); }
	OutputLine(NULL, "　……心に決める。",
		   NULL, "...I've made up my mind.", Line_ModeSpecific);
	if (AdvMode) { ClearMessage(); } else { OutputLineAll(NULL, "\n", Line_ContinueAfterTyping); }


//　...電話を取ろう＠
	if (AdvMode) { OutputLineAll("", NULL, Line_ContinueAfterTyping); }
	OutputLine(NULL, "　…電話を取ろう。",
		   NULL, "...I'll answer the phone.", Line_ModeSpecific);
	if (AdvMode) { ClearMessage(); } else { OutputLineAll(NULL, "\n", Line_ContinueAfterTyping); }


//　...そして、...さもいつものように話をしよう￥
	if (AdvMode) { OutputLineAll("", NULL, Line_ContinueAfterTyping); }
	OutputLine(NULL, "　…そして、…さもいつものように話をしよう。",
		   NULL, "...Once I do that... I'll talk to her as if nothing happened.", Line_Normal);
	ClearMessage();

//　だが、...今日はそれだけじゃない＠
	if (AdvMode) { OutputLineAll("", NULL, Line_ContinueAfterTyping); }
	OutputLine(NULL, "　だが、…今日はそれだけじゃない。",
		   NULL, "...That wasn't all I'd do this time, though.", Line_ModeSpecific);
	if (AdvMode) { ClearMessage(); } else { OutputLineAll(NULL, "\n", Line_ContinueAfterTyping); }


//　...相手を探るんだ＠
	if (AdvMode) { OutputLineAll("", NULL, Line_ContinueAfterTyping); }
	OutputLine(NULL, "　…相手を探るんだ。",
		   NULL, "...I'd scope her out.", Line_ModeSpecific);
	if (AdvMode) { ClearMessage(); } else { OutputLineAll(NULL, "\n\n", Line_ContinueAfterTyping); }

//　何者で、!w1000...何を考えていて、!w1000...何が目的なのか￥
	if (AdvMode) { OutputLineAll("", NULL, Line_ContinueAfterTyping); }
	OutputLine(NULL, "　何者で、",
		   NULL, "Who was she...", Line_ContinueAfterTyping);

	SetValidityOfInput( FALSE );
	Wait( 1000 );
	SetValidityOfInput( TRUE );

	OutputLine(NULL, "…何を考えていて、",
		   NULL, " what was she thinking...", Line_ContinueAfterTyping);

	SetValidityOfInput( FALSE );
	Wait( 1000 );
	SetValidityOfInput( TRUE );

	OutputLine(NULL, "…何が目的なのか。",
		   NULL, " and what was she after?", Line_Normal);
	ClearMessage();

//　......何でこんなことをするのか＠
	if (AdvMode) { OutputLineAll("", NULL, Line_ContinueAfterTyping); }
	OutputLine(NULL, "　……何でこんなことをするのか。",
		   NULL, "...Why was she doing this?", Line_ModeSpecific);
	if (AdvMode) { ClearMessage(); } else { OutputLineAll(NULL, "\n", Line_ContinueAfterTyping); }


//　富竹さんたちを殺したのは本当にお前なのか＠
	if (AdvMode) { OutputLineAll("", NULL, Line_ContinueAfterTyping); }
	OutputLine(NULL, "　富竹さんたちを殺したのは本当にお前なのか。",
		   NULL, "Was she really the one who killed Tomitake-san and Takano-san?", Line_ModeSpecific);
	if (AdvMode) { ClearMessage(); } else { OutputLineAll(NULL, "\n", Line_ContinueAfterTyping); }


//　村長さんはどうなったのか＠
	if (AdvMode) { OutputLineAll("", NULL, Line_ContinueAfterTyping); }
	OutputLine(NULL, "　村長さんはどうなったのか。",
		   NULL, "What happened to the mayor?", Line_ModeSpecific);
	if (AdvMode) { ClearMessage(); } else { OutputLineAll(NULL, "\n", Line_ContinueAfterTyping); }


//　......梨花ちゃんと沙都子をどうしたのか...￥
	if (AdvMode) { OutputLineAll("", NULL, Line_ContinueAfterTyping); }
	OutputLine(NULL, "　……梨花ちゃんと沙都子をどうしたのか…！",
		   NULL, "...What happened to Rika-chan and Satoko...?!", Line_Normal);
	ClearMessage();

	FadeOutBGM( 1, 1000, TRUE );

//　受話器を取ろうとする腕が震える...＠
	if (AdvMode) { OutputLineAll("", NULL, Line_ContinueAfterTyping); }
	OutputLine(NULL, "　受話器を取ろうとする腕が震える…。",
		   NULL, "I reached out for the receiver, my arm trembling...", Line_ModeSpecific);
	if (AdvMode) { ClearMessage(); } else { OutputLineAll(NULL, "\n", Line_ContinueAfterTyping); }


//　聞きたいことが多過ぎて...、問い詰めたいことが多過ぎて...、!w1000...怖い￥
	if (AdvMode) { OutputLineAll("", NULL, Line_ContinueAfterTyping); }
	OutputLine(NULL, "　聞きたいことが多過ぎて…、問い詰めたいことが多過ぎて…、",
		   NULL, "There were too many things I wanted to know... too many things I wanted to ask...", Line_ContinueAfterTyping);

	SetValidityOfInput( FALSE );
	Wait( 1000 );
	SetValidityOfInput( TRUE );

	OutputLine(NULL, "…怖い。",
		   NULL, " ...I was scared.", Line_Normal);
	ClearMessage();

//　とにかく電話を取ろう＠...取るぞ圭一＠取るぞ圭一！￥
	if (AdvMode) { OutputLineAll("", NULL, Line_ContinueAfterTyping); }
	OutputLine(NULL, "　とにかく電話を取ろう。",
		   NULL, "I should start by picking up the phone.", Line_WaitForInput);
	OutputLine(NULL, "…取るぞ圭一。",
		   NULL, " ...Pick it up, Keiichi.", Line_WaitForInput);
	OutputLine(NULL, "取るぞ圭一！！",
		   NULL, " Pick it up, Keiichi!!", Line_Normal);
	ClearMessage();

	FadeOutBGM( 2, 1000, TRUE );

//「......も、...もしもし。＠
	PlaySE(4, "s02/01/130100858", 128, 64);
	if (AdvMode) { OutputLine("<color=#956f6e>圭一</color>", NULL, "<color=#956f6e>Keiichi</color>", NULL, Line_ContinueAfterTyping); }
	OutputLine(NULL, "「……も、…もしもし。」",
		   NULL, "\"...H-Hello?\"", Line_ModeSpecific);
	if (AdvMode) { ClearMessage(); } else { OutputLineAll(NULL, "\n", Line_ContinueAfterTyping); }


//　......詩音からの電話でなければ、どんなに心安らかなことか.........￥
	if (AdvMode) { OutputLineAll("", NULL, Line_ContinueAfterTyping); }
	OutputLine(NULL, "　……詩音からの電話でなければ、どんなに心安らかなことか………。",
		   NULL, "...Oh, how relieved I would have been if it hadn't been a call from Shion......", Line_Normal);
	ClearMessage();

	PlayBGM( 1, "msys16", 128, 0 );

//「あ、圭ちゃんですか＠　私です＠詩音です。＠
	PlaySE(4, "s02/06/130600467", 128, 64);
	if (AdvMode) { OutputLine("<color=#5ec69a>詩音</color>", NULL, "<color=#5ec69a>Shion</color>", NULL, Line_ContinueAfterTyping); }
	OutputLine(NULL, "「あ、圭ちゃんですか？",
		   NULL, "\"Ah, Kei-chan?", Line_WaitForInput);
	PlaySE(4, "s02/06/130600468", 128, 64);
	OutputLine(NULL, "　私です。",
		   NULL, " It's me.", Line_WaitForInput);
	PlaySE(4, "s02/06/130600469", 128, 64);
	OutputLine(NULL, "詩音です。」",
		   NULL, " It's Shion.\"", Line_ModeSpecific);
	if (AdvMode) { ClearMessage(); } else { OutputLineAll(NULL, "\n", Line_ContinueAfterTyping); }


//　一瞬だけでも期待した、都合のいい淡い予感は、これ以上ない形で引き裂かれる＠
	if (AdvMode) { OutputLineAll("", NULL, Line_ContinueAfterTyping); }
	OutputLine(NULL, "　一瞬だけでも期待した、都合のいい淡い予感は、これ以上ない形で引き裂かれる。",
		   NULL, "My momentary, convenient, and above all fleeting prediction was ripped into a thousand pieces.", Line_ModeSpecific);
	if (AdvMode) { ClearMessage(); } else { OutputLineAll(NULL, "\n\n", Line_ContinueAfterTyping); }

//　...もう震えてもしょうがない...＠覚悟を決めるんだ...............￥
	if (AdvMode) { OutputLineAll("", NULL, Line_ContinueAfterTyping); }
	OutputLine(NULL, "　…もう震えてもしょうがない…。",
		   NULL, "...I couldn't help shaking at this point...", Line_WaitForInput);
	OutputLine(NULL, "覚悟を決めるんだ……………。",
		   NULL, " Get ready for this............", Line_Normal);
	ClearMessage();

//「電話、なかなか出なかったんで、お留守かと思って切ろうとしてたんですよ。＠
	PlaySE(4, "s02/06/130600470", 128, 64);
	if (AdvMode) { OutputLine("<color=#5ec69a>詩音</color>", NULL, "<color=#5ec69a>Shion</color>", NULL, Line_ContinueAfterTyping); }
	OutputLine(NULL, "「電話、なかなか出なかったんで、お留守かと思って切ろうとしてたんですよ。」",
		   NULL, "\"You took a long time to pick up. I thought you weren't home, and I was about to hang up.\"", Line_ModeSpecific);
	if (AdvMode) { ClearMessage(); } else { OutputLineAll(NULL, "\n", Line_ContinueAfterTyping); }


//「あ、...あぁ、ごめん...＠ちょっとその...お風呂に入っててさ。＠
	PlaySE(4, "s02/01/130100859", 128, 64);
	if (AdvMode) { OutputLine("<color=#956f6e>圭一</color>", NULL, "<color=#956f6e>Keiichi</color>", NULL, Line_ContinueAfterTyping); }
	OutputLine(NULL, "「あ、…あぁ、ごめん…。",
		   NULL, "\"Ah... ah, sorry...", Line_WaitForInput);
	PlaySE(4, "s02/01/130100860", 128, 64);
	OutputLine(NULL, "ちょっとその…お風呂に入っててさ。」",
		   NULL, " I was just... in the bath.\"", Line_ModeSpecific);
	if (AdvMode) { ClearMessage(); } else { OutputLineAll(NULL, "\n", Line_ContinueAfterTyping); }


//「...それでもご家族の方が電話を取りませんか＠　ひょっとして......圭ちゃんの家、今、ご両親はお留守なんですか？＠
	PlaySE(4, "s02/06/130600471", 128, 64);
	if (AdvMode) { OutputLine("<color=#5ec69a>詩音</color>", NULL, "<color=#5ec69a>Shion</color>", NULL, Line_ContinueAfterTyping); }
	OutputLine(NULL, "「…それでもご家族の方が電話を取りませんか？",
		   NULL, "\"...Did your family not pick up for you?", Line_WaitForInput);
	PlaySE(4, "s02/06/130600472", 128, 64);
	OutputLine(NULL, "　ひょっとして……圭ちゃんの家、今、ご両親はお留守なんですか？」",
		   NULL, " Could... your parents be out right now, Kei-chan?\"", Line_ModeSpecific);
	if (AdvMode) { ClearMessage(); } else { OutputLineAll(NULL, "\n", Line_ContinueAfterTyping); }


//　失態だ...＠
	if (AdvMode) { OutputLineAll("", NULL, Line_ContinueAfterTyping); }
	OutputLine(NULL, "　失態だ…。",
		   NULL, "I failed...", Line_ModeSpecific);
	if (AdvMode) { ClearMessage(); } else { OutputLineAll(NULL, "\n", Line_ContinueAfterTyping); }


//　自宅に自分が１人しかいないという致命的な情報が伝わったことを悟る...￥
	if (AdvMode) { OutputLineAll("", NULL, Line_ContinueAfterTyping); }
	OutputLine(NULL, "　自宅に自分が１人しかいないという致命的な情報が伝わったことを悟る…。",
		   NULL, "I let her in on a fatal piece of information—that I was currently the only one at my house...", Line_Normal);
	ClearMessage();

//「いや別に...留守ってわけじゃ......、!w800そ、そそ、そんな事より！＠　聞いたか？＠　梨花ちゃんと沙都子の件。＠
	PlaySE(4, "s02/01/130100861", 128, 64);
	if (AdvMode) { OutputLine("<color=#956f6e>圭一</color>", NULL, "<color=#956f6e>Keiichi</color>", NULL, Line_ContinueAfterTyping); }
	OutputLine(NULL, "「いや別に…留守ってわけじゃ……、",
		   NULL, "\"Well, no... They're not really...", Line_ContinueAfterTyping);

	SetValidityOfInput( FALSE );
	Wait( 800 );
	SetValidityOfInput( TRUE );

	OutputLine(NULL, "そ、そそ、そんな事より！！",
		   NULL, " A-A-A-Anyway!!", Line_WaitForInput);
	PlaySE(4, "s02/01/130100862", 128, 64);
	OutputLine(NULL, "　聞いたか？！",
		   NULL, " Have you heard?!", Line_WaitForInput);
	PlaySE(4, "s02/01/130100863", 128, 64);
	OutputLine(NULL, "　梨花ちゃんと沙都子の件。」",
		   NULL, " About Rika-chan and Satoko?\"", Line_ModeSpecific);
	if (AdvMode) { ClearMessage(); } else { OutputLineAll(NULL, "\n", Line_ContinueAfterTyping); }


//「いえ＠...結局、あの後、どうなったんですか＠　見つかったんですか？＠
	PlaySE(4, "s02/06/130600473", 128, 64);
	if (AdvMode) { OutputLine("<color=#5ec69a>詩音</color>", NULL, "<color=#5ec69a>Shion</color>", NULL, Line_ContinueAfterTyping); }
	OutputLine(NULL, "「いえ。",
		   NULL, "\"No.", Line_WaitForInput);
	PlaySE(4, "s02/06/130600474", 128, 64);
	OutputLine(NULL, "…結局、あの後、どうなったんですか？",
		   NULL, " ...What happened after that?", Line_WaitForInput);
	PlaySE(4, "s02/06/130600475", 128, 64);
	OutputLine(NULL, "　見つかったんですか？」",
		   NULL, " Were they found?\"", Line_ModeSpecific);
	if (AdvMode) { ClearMessage(); } else { OutputLineAll(NULL, "\n", Line_ContinueAfterTyping); }


//「.....................あぁ＠...見つからなかった。＠
	PlaySE(4, "s02/01/130100864", 128, 64);
	if (AdvMode) { OutputLine("<color=#956f6e>圭一</color>", NULL, "<color=#956f6e>Keiichi</color>", NULL, Line_ContinueAfterTyping); }
	OutputLine(NULL, "「…………………あぁ。",
		   NULL, "\"............Nah.", Line_WaitForInput);
	PlaySE(4, "s02/01/130100865", 128, 64);
	OutputLine(NULL, "…見つからなかった。」",
		   NULL, " ...They weren't found.\"", Line_ModeSpecific);
	if (AdvMode) { ClearMessage(); } else { OutputLineAll(NULL, "\n", Line_ContinueAfterTyping); }


//「......圭ちゃん、どうか気を落とさないで...。＠
	PlaySE(4, "s02/06/130600476", 128, 64);
	if (AdvMode) { OutputLine("<color=#5ec69a>詩音</color>", NULL, "<color=#5ec69a>Shion</color>", NULL, Line_ContinueAfterTyping); }
	OutputLine(NULL, "「……圭ちゃん、どうか気を落とさないで…。」",
		   NULL, "\"......Kei-chan, please don't lose hope...\"", Line_ModeSpecific);
	if (AdvMode) { ClearMessage(); } else { OutputLineAll(NULL, "\n", Line_ContinueAfterTyping); }


//　....................................￥
	if (AdvMode) { OutputLineAll("", NULL, Line_ContinueAfterTyping); }
	OutputLine(NULL, "　………………………………。",
		   NULL, "............", Line_Normal);
	ClearMessage();

//　......もしも、...俺が大石さんに何も知らされていなかったなら＠
	if (AdvMode) { OutputLineAll("", NULL, Line_ContinueAfterTyping); }
	OutputLine(NULL, "　……もしも、…俺が大石さんに何も知らされていなかったなら。",
		   NULL, "...If... If Ooishi-san hadn't let me know...", Line_ModeSpecific);
	if (AdvMode) { ClearMessage(); } else { OutputLineAll(NULL, "\n", Line_ContinueAfterTyping); }


//　......俺はこの、詩音の気遣ってくれる言葉に薄い涙を浮かべることもできたかもしれない＠
	if (AdvMode) { OutputLineAll("", NULL, Line_ContinueAfterTyping); }
	OutputLine(NULL, "　……俺はこの、詩音の気遣ってくれる言葉に薄い涙を浮かべることもできたかもしれない。",
		   NULL, "...then I might have allowed myself to shed a tear or two at Shion's considerate words.", Line_ModeSpecific);
	if (AdvMode) { ClearMessage(); } else { OutputLineAll(NULL, "\n", Line_ContinueAfterTyping); }


//　......だが、今となっては...その言葉をそのまま受け入れることは出来ない......＠
	if (AdvMode) { OutputLineAll("", NULL, Line_ContinueAfterTyping); }
	OutputLine(NULL, "　……だが、今となっては…その言葉をそのまま受け入れることは出来ない……。",
		   NULL, "...Instead, now that it had come to this... I couldn't take her words at face value...", Line_ModeSpecific);
	if (AdvMode) { ClearMessage(); } else { OutputLineAll(NULL, "\n\n", Line_ContinueAfterTyping); }

//　...受話器の向こうのこいつが、!w800...完璧に詩音であればあるほど、!w1000...恐ろしさが募っていく...￥
	if (AdvMode) { OutputLineAll("", NULL, Line_ContinueAfterTyping); }
	OutputLine(NULL, "　…受話器の向こうのこいつが、",
		   NULL, "...This person on the other end of the receiver...", Line_ContinueAfterTyping);

	SetValidityOfInput( FALSE );
	Wait( 800 );
	SetValidityOfInput( TRUE );

	OutputLine(NULL, "…完璧に詩音であればあるほど、",
		   NULL, " The more perfect a Shion they were...", Line_ContinueAfterTyping);

	SetValidityOfInput( FALSE );
	Wait( 1000 );
	SetValidityOfInput( TRUE );

	OutputLine(NULL, "…恐ろしさが募っていく…。",
		   NULL, " the more my blood curdled in fear...", Line_Normal);
	ClearMessage();

//「..................梨花ちゃんと沙都子は＠.........さらわれたんだよな...。＠
	PlaySE(4, "s02/01/130100866", 128, 64);
	if (AdvMode) { OutputLine("<color=#956f6e>圭一</color>", NULL, "<color=#956f6e>Keiichi</color>", NULL, Line_ContinueAfterTyping); }
	OutputLine(NULL, "「………………梨花ちゃんと沙都子は、",
		   NULL, "\"............Rika-chan and Satoko...", Line_WaitForInput);
	PlaySE(4, "s02/01/130100867", 128, 64);
	OutputLine(NULL, "………さらわれたんだよな…。」",
		   NULL, " ...They were kidnapped, weren't they...\"", Line_ModeSpecific);
	if (AdvMode) { ClearMessage(); } else { OutputLineAll(NULL, "\n", Line_ContinueAfterTyping); }


//「......はい＠それは間違いないでしょうね...。＠
	PlaySE(4, "s02/06/130600477", 128, 64);
	if (AdvMode) { OutputLine("<color=#5ec69a>詩音</color>", NULL, "<color=#5ec69a>Shion</color>", NULL, Line_ContinueAfterTyping); }
	OutputLine(NULL, "「……はい。",
		   NULL, "\"...Yes.", Line_WaitForInput);
	PlaySE(4, "s02/06/130600478", 128, 64);
	OutputLine(NULL, "それは間違いないでしょうね…。」",
		   NULL, " I don't think there's much doubt...\"", Line_ModeSpecific);
	if (AdvMode) { ClearMessage(); } else { OutputLineAll(NULL, "\n", Line_ContinueAfterTyping); }


//　.........それがどれほど重要で、残酷な意味を持つのか...＠
	if (AdvMode) { OutputLineAll("", NULL, Line_ContinueAfterTyping); }
	OutputLine(NULL, "　………それがどれほど重要で、残酷な意味を持つのか…。",
		   NULL, "......Just how cruel and grave a meaning did those words hold...?", Line_ModeSpecific);
	if (AdvMode) { ClearMessage(); } else { OutputLineAll(NULL, "\n", Line_ContinueAfterTyping); }


//　その言葉の重みに...愕然とし、...そして遅れて...意識が遠のきそうになる痺れが襲ってきた￥
	if (AdvMode) { OutputLineAll("", NULL, Line_ContinueAfterTyping); }
	OutputLine(NULL, "　その言葉の重みに…愕然とし、…そして遅れて…意識が遠のきそうになる痺れが襲ってきた。",
		   NULL, "Their weight... astonished me... and then a moment later... I was overcome with numbness and felt like I would pass out.", Line_Normal);
	ClearMessage();

//　...梨花ちゃんたちはさらわれたのか、と問いかけた＠
	if (AdvMode) { OutputLineAll("", NULL, Line_ContinueAfterTyping); }
	OutputLine(NULL, "　…梨花ちゃんたちはさらわれたのか、と問いかけた。",
		   NULL, "...I had asked if Rika-chan and Satoko had been kidnapped.", Line_ModeSpecific);
	if (AdvMode) { ClearMessage(); } else { OutputLineAll(NULL, "\n", Line_ContinueAfterTyping); }


//　...それに「詩音」は「間違いない」と答えたのだ＠
	if (AdvMode) { OutputLineAll("", NULL, Line_ContinueAfterTyping); }
	OutputLine(NULL, "　…それに「詩音」は「間違いない」と答えたのだ。",
		   NULL, "...'Shion', in turn, had answered that there 'wasn't much doubt.'", Line_ModeSpecific);
	if (AdvMode) { ClearMessage(); } else { OutputLineAll(NULL, "\n\n", Line_ContinueAfterTyping); }

//　......それが意味する......残酷さ.........￥
	if (AdvMode) { OutputLineAll("", NULL, Line_ContinueAfterTyping); }
	OutputLine(NULL, "　……それが意味する……残酷さ………。",
		   NULL, "...That cruel meaning... behind her words......", Line_Normal);
	ClearMessage();

//「...............梨花ちゃんと、沙都子は、!w1000......あ、いや...ッ、えぇと......、あ、ごめん＠...その.........村長さんは、!w800...さらわれて...どうなったと思う...＠　まだ......生きてるんだろうか...？＠
	PlaySE(4, "s02/01/130100868", 128, 64);
	if (AdvMode) { OutputLine("<color=#956f6e>圭一</color>", NULL, "<color=#956f6e>Keiichi</color>", NULL, Line_ContinueAfterTyping); }
	OutputLine(NULL, "「……………梨花ちゃんと、沙都子は、",
		   NULL, "\"............Rika-chan and Satoko were...", Line_ContinueAfterTyping);

	SetValidityOfInput( FALSE );
	Wait( 1000 );
	SetValidityOfInput( TRUE );

	OutputLine(NULL, "……あ、いや…ッ、えぇと……、あ、ごめん。",
		   NULL, " Ah, no... I mean... I'm sorry.", Line_WaitForInput);
	PlaySE(4, "s02/01/130100869", 128, 64);
	OutputLine(NULL, "…その………村長さんは、",
		   NULL, " ...Umm....... About the mayor...", Line_ContinueAfterTyping);

	SetValidityOfInput( FALSE );
	Wait( 800 );
	SetValidityOfInput( TRUE );

	OutputLine(NULL, "…さらわれて…どうなったと思う…？",
		   NULL, " ...What do you think happened... after he was kidnapped...?", Line_WaitForInput);
	PlaySE(4, "s02/01/130100870", 128, 64);
	OutputLine(NULL, "　まだ……生きてるんだろうか…？」",
		   NULL, " Do you think... he's still alive...?\"", Line_ModeSpecific);
	if (AdvMode) { ClearMessage(); } else { OutputLineAll(NULL, "\n\n", Line_ContinueAfterTyping); }

//　梨花ちゃんと沙都子はさらわれてどうなった...＠
	if (AdvMode) { OutputLineAll("", NULL, Line_ContinueAfterTyping); }
	OutputLine(NULL, "　梨花ちゃんと沙都子はさらわれてどうなった…？",
		   NULL, "What happened to Rika-chan and Satoko after they were kidnapped...?", Line_ModeSpecific);
	if (AdvMode) { ClearMessage(); } else { OutputLineAll(NULL, "\n", Line_ContinueAfterTyping); }


//　そう聞きそうになり、慌てて口をつぐんだ￥
	if (AdvMode) { OutputLineAll("", NULL, Line_ContinueAfterTyping); }
	OutputLine(NULL, "　そう聞きそうになり、慌てて口をつぐんだ。",
		   NULL, "That's what I wanted to ask, but I frantically caught myself.", Line_Normal);
	ClearMessage();

//　その問いに、もしもあまりに恐ろしい答えが、...まるで他人事のように告げられたら...＠
	if (AdvMode) { OutputLineAll("", NULL, Line_ContinueAfterTyping); }
	OutputLine(NULL, "　その問いに、もしもあまりに恐ろしい答えが、…まるで他人事のように告げられたら…？",
		   NULL, "What if she had given that question... a terrifying response, in such a way to sound like it had nothing to do with her...?", Line_ModeSpecific);
	if (AdvMode) { ClearMessage(); } else { OutputLineAll(NULL, "\n", Line_ContinueAfterTyping); }


//　...それが怖くて、咄嗟に村長を引き合いに出してしまった＠
	if (AdvMode) { OutputLineAll("", NULL, Line_ContinueAfterTyping); }
	OutputLine(NULL, "　…それが怖くて、咄嗟に村長を引き合いに出してしまった。",
		   NULL, "...I was scared of that, so I immediately brought up the mayor.", Line_ModeSpecific);
	if (AdvMode) { ClearMessage(); } else { OutputLineAll(NULL, "\n", Line_ContinueAfterTyping); }


//　...だが、結局のところ、村長にしたって梨、
	if (AdvMode) { OutputLineAll("", NULL, Line_ContinueAfterTyping); }
	OutputLine(NULL, "　…だが、結局のところ、村長にしたって梨、",
		   NULL, "...That said, however much I talked about the mayor, Ri—", Line_ContinueAfterTyping);

	FadeOutBGM( 1, 1000, TRUE );
	PlaySE( 3, "wa_025", 128, 64 );

	if (AdvMode) { ClearMessage(); } else { OutputLineAll(NULL, "\n", Line_ContinueAfterTyping); }

//「殺されちゃったんだと思います。￥
	PlaySE(4, "s02/06/130600479", 128, 64);
	if (AdvMode) { OutputLine("<color=#5ec69a>詩音</color>", NULL, "<color=#5ec69a>Shion</color>", NULL, Line_ContinueAfterTyping); }
	OutputLine(NULL, "「殺されちゃったんだと思います。」",
		   NULL, "\"I think he was killed.\"", Line_Normal);
	ClearMessage();

//「.........お、!w600.........おいおい、!w800.........そんなにあっさり......。＠
	PlaySE(4, "s02/01/130100871", 128, 64);
	if (AdvMode) { OutputLine("<color=#956f6e>圭一</color>", NULL, "<color=#956f6e>Keiichi</color>", NULL, Line_ContinueAfterTyping); }
	OutputLine(NULL, "「………お、",
		   NULL, "\"...He", Line_ContinueAfterTyping);

	SetValidityOfInput( FALSE );
	Wait( 600 );
	SetValidityOfInput( TRUE );

	OutputLine(NULL, "………おいおい、",
		   NULL, " ......Hey, wait...", Line_ContinueAfterTyping);

	SetValidityOfInput( FALSE );
	Wait( 800 );
	SetValidityOfInput( TRUE );

	OutputLine(NULL, "………そんなにあっさり……。」",
		   NULL, " ...That was quick...\"", Line_ModeSpecific);
	if (AdvMode) { ClearMessage(); } else { OutputLineAll(NULL, "\n", Line_ContinueAfterTyping); }


//「...人間をさらって、その状態を維持するのってとても大変なことだと思います＠...人質にするんでもない限り、用が済んだら殺しちゃうのが一番合理的じゃないかと。￥
	PlaySE(4, "s02/06/130600480", 128, 64);
	if (AdvMode) { OutputLine("<color=#5ec69a>詩音</color>", NULL, "<color=#5ec69a>Shion</color>", NULL, Line_ContinueAfterTyping); }
	OutputLine(NULL, "「…人間をさらって、その状態を維持するのってとても大変なことだと思います。",
		   NULL, "\"...I think it must be really hard to kidnap someone and keep them like they are.", Line_WaitForInput);
	PlaySE(4, "s02/06/130600481", 128, 64);
	OutputLine(NULL, "…人質にするんでもない限り、用が済んだら殺しちゃうのが一番合理的じゃないかと。」",
		   NULL, " ...As long as they're not hostages, it would be most practical to kill them once you were done with them.\"", Line_Normal);
	ClearMessage();

	PlayBGM( 2, "lsys25", 128, 0 );

//　...............足元がぐらつくくらいに世界がたわみだす＠
	if (AdvMode) { OutputLineAll("", NULL, Line_ContinueAfterTyping); }
	OutputLine(NULL, "　……………足元がぐらつくくらいに世界がたわみだす。",
		   NULL, "............The world started to bend so much I almost lost my balance.", Line_ModeSpecific);
	if (AdvMode) { ClearMessage(); } else { OutputLineAll(NULL, "\n", Line_ContinueAfterTyping); }


//　......目に映る世界が、時計回りにぐるりぐるりと渦を巻き、...俺を足元から飲み込もうとした￥
	if (AdvMode) { OutputLineAll("", NULL, Line_ContinueAfterTyping); }
	OutputLine(NULL, "　……目に映る世界が、時計回りにぐるりぐるりと渦を巻き、…俺を足元から飲み込もうとした。",
		   NULL, "...The scenery in my eyes whirled around and around like the hands of a clock... and tried to swallow me whole from below.", Line_Normal);
	ClearMessage();

//　...慌てて壁に手を付き体を支える＠
	if (AdvMode) { OutputLineAll("", NULL, Line_ContinueAfterTyping); }
	OutputLine(NULL, "　…慌てて壁に手を付き体を支える。",
		   NULL, "...I frantically put a hand on the wall to support myself.", Line_ModeSpecific);
	if (AdvMode) { ClearMessage(); } else { OutputLineAll(NULL, "\n", Line_ContinueAfterTyping); }


//　...少し遅れて、激しい嘔吐感がこみ上げてきた＠
	if (AdvMode) { OutputLineAll("", NULL, Line_ContinueAfterTyping); }
	OutputLine(NULL, "　…少し遅れて、激しい嘔吐感がこみ上げてきた。",
		   NULL, "...A moment later, a severe nausea welled up within me.", Line_ModeSpecific);
	if (AdvMode) { ClearMessage(); } else { OutputLineAll(NULL, "\n\n", Line_ContinueAfterTyping); }

//　今こいつは......!w800何てことを......!w1000あっさりと言ったんだ...？！？￥
	if (AdvMode) { OutputLineAll("", NULL, Line_ContinueAfterTyping); }
	OutputLine(NULL, "　今こいつは……",
		   NULL, "How was she...", Line_ContinueAfterTyping);

	SetValidityOfInput( FALSE );
	Wait( 800 );
	SetValidityOfInput( TRUE );

	OutputLine(NULL, "何てことを……",
		   NULL, " saying such things...", Line_ContinueAfterTyping);

	SetValidityOfInput( FALSE );
	Wait( 1000 );
	SetValidityOfInput( TRUE );

	OutputLine(NULL, "あっさりと言ったんだ…？！？！",
		   NULL, " so lightly...?!?!", Line_Normal);
	ClearMessage();

	FadeOutBGM( 2, 1000, TRUE );
	PlayBGM( 1, "msys20", 128, 0 );

//「こ、ここ、殺しちゃうって、...そんなにあっさり...＠ひ、人の命を何だと思ってやがるんだ...ッ？！？！＠
	PlaySE(4, "s02/01/130100872", 128, 64);
	if (AdvMode) { OutputLine("<color=#956f6e>圭一</color>", NULL, "<color=#956f6e>Keiichi</color>", NULL, Line_ContinueAfterTyping); }
	OutputLine(NULL, "「こ、ここ、殺しちゃうって、…そんなにあっさり…。",
		   NULL, "\"K-K-K-Kill them... So readily...", Line_WaitForInput);
	PlaySE(4, "s02/01/130100873", 128, 64);
	OutputLine(NULL, "ひ、人の命を何だと思ってやがるんだ…ッ？！？！」",
		   NULL, " I-I mean, what's a human life or two, anyway...?!?!\"", Line_ModeSpecific);
	if (AdvMode) { ClearMessage(); } else { OutputLineAll(NULL, "\n", Line_ContinueAfterTyping); }


//「.........恐ろしいことだとは思いますが＠...多分、そうではないかと。￥
	PlaySE(4, "s02/06/130600482", 128, 64);
	if (AdvMode) { OutputLine("<color=#5ec69a>詩音</color>", NULL, "<color=#5ec69a>Shion</color>", NULL, Line_ContinueAfterTyping); }
	OutputLine(NULL, "「………恐ろしいことだとは思いますが。",
		   NULL, "\".........It's a horrible thing, but...", Line_WaitForInput);
	PlaySE(4, "s02/06/130600483", 128, 64);
	OutputLine(NULL, "…多分、そうではないかと。」",
		   NULL, " I think that's probably what happened.\"", Line_Normal);
	ClearMessage();

//　村長が殺されたということは...、梨花ちゃんや沙都子も......同じ様に殺されたかもしれないということなのか...？！？＠
	if (AdvMode) { OutputLineAll("", NULL, Line_ContinueAfterTyping); }
	OutputLine(NULL, "　村長が殺されたということは…、梨花ちゃんや沙都子も……同じ様に殺されたかもしれないということなのか…？！？！",
		   NULL, "If the mayor was killed... then did that mean the same had happened... to Rika-chan and Satoko...?!?!", Line_ModeSpecific);
	if (AdvMode) { ClearMessage(); } else { OutputLineAll(NULL, "\n", Line_ContinueAfterTyping); }


//　...い、...いや、...そんなはずは......、どっかのジジイとはわけが違うぞ？＠
	if (AdvMode) { OutputLineAll("", NULL, Line_ContinueAfterTyping); }
	OutputLine(NULL, "　…い、…いや、…そんなはずは……、どっかのジジイとはわけが違うぞ？！",
		   NULL, "...N-No... That couldn't... They weren't some random old man!!", Line_ModeSpecific);
	if (AdvMode) { ClearMessage(); } else { OutputLineAll(NULL, "\n\n", Line_ContinueAfterTyping); }

//　梨花ちゃんだぞ？＠
	if (AdvMode) { OutputLineAll("", NULL, Line_ContinueAfterTyping); }
	OutputLine(NULL, "　梨花ちゃんだぞ？！",
		   NULL, "It was Rika-chan!!", Line_ModeSpecific);
	if (AdvMode) { ClearMessage(); } else { OutputLineAll(NULL, "\n", Line_ContinueAfterTyping); }


//　沙都子だぞ？＠
	if (AdvMode) { OutputLineAll("", NULL, Line_ContinueAfterTyping); }
	OutputLine(NULL, "　沙都子だぞ？！",
		   NULL, "It was Satoko!!", Line_ModeSpecific);
	if (AdvMode) { ClearMessage(); } else { OutputLineAll(NULL, "\n", Line_ContinueAfterTyping); }


//　そ...そんなにあっさりと......殺すはずは.........￥
	if (AdvMode) { OutputLineAll("", NULL, Line_ContinueAfterTyping); }
	OutputLine(NULL, "　そ…そんなにあっさりと……殺すはずは………！",
		   NULL, "Th-They couldn't... They couldn't kill them so readily......!", Line_Normal);
	ClearMessage();

//「梨花ちゃんと沙都子ちゃんも、...同じだと思ったほうがいいでしょうね。＠
	PlaySE(4, "s02/06/130600484", 128, 64);
	if (AdvMode) { OutputLine("<color=#5ec69a>詩音</color>", NULL, "<color=#5ec69a>Shion</color>", NULL, Line_ContinueAfterTyping); }
	OutputLine(NULL, "「梨花ちゃんと沙都子ちゃんも、…同じだと思ったほうがいいでしょうね。」",
		   NULL, "\"It's probably better to think that Rika-chan and Satoko-chan ended up the same way.\"", Line_ModeSpecific);
	if (AdvMode) { ClearMessage(); } else { OutputLineAll(NULL, "\n", Line_ContinueAfterTyping); }


	DisableWindow();
	DrawScene( "black", 100 );

//「うわああぁああぁああぁあぁぁああぁああぁあぁああぁああああぁあああぁああぁああぁああぁあああぁああぁああぁあぁああぁぁああぁああぁああぁあぁああぁあああぁああぁあぁああぁああ...ッ！！！！＠
	PlaySE(4, "s02/01/130100874", 128, 64);
	if (AdvMode) { OutputLine("<color=#956f6e>圭一</color>", NULL, "<color=#956f6e>Keiichi</color>", NULL, Line_ContinueAfterTyping); }
	OutputLine(NULL, "「うわああぁああぁああぁあぁぁああぁああぁあぁああぁああああぁあああぁああぁああぁああぁあああぁああぁああぁあぁああぁぁああぁああぁああぁあぁああぁあああぁああぁあぁああぁああ…ッ！！！！」",
		   NULL, "\"Uwaaaaaaaaaaaaaaaaaaaaaaaaaaaaaaaaaaaaaaaaaaaahhhhhhhhhhhhhhhhhhhhhhhhhhhhhh...!!!!\"", Line_ModeSpecific);
	if (AdvMode) { ClearMessage(); } else { OutputLineAll(NULL, "\n", Line_ContinueAfterTyping); }


//　一番聞きたくない言葉を...自らの絶叫で押し潰す＠
	if (AdvMode) { OutputLineAll("", NULL, Line_ContinueAfterTyping); }
	OutputLine(NULL, "　一番聞きたくない言葉を…自らの絶叫で押し潰す。",
		   NULL, "Those were the words I wanted to hear the least... and I fought them back with a scream of my own.", Line_ModeSpecific);
	if (AdvMode) { ClearMessage(); } else { OutputLineAll(NULL, "\n", Line_ContinueAfterTyping); }


//　...なかったことになんか、できないのに...!w1000それでも...、!w700それでも、!w700...俺は叫ばずにはいられなかった￥
	if (AdvMode) { OutputLineAll("", NULL, Line_ContinueAfterTyping); }
	OutputLine(NULL, "　…なかったことになんか、できないのに…",
		   NULL, "...Even though it wouldn't change anything...", Line_ContinueAfterTyping);

	SetValidityOfInput( FALSE );
	Wait( 1000 );
	SetValidityOfInput( TRUE );

	OutputLine(NULL, "それでも…、",
		   NULL, " Still...", Line_ContinueAfterTyping);

	SetValidityOfInput( FALSE );
	Wait( 700 );
	SetValidityOfInput( TRUE );

	OutputLine(NULL, "それでも、",
		   NULL, " I still...", Line_ContinueAfterTyping);

	SetValidityOfInput( FALSE );
	Wait( 700 );
	SetValidityOfInput( TRUE );

	OutputLine(NULL, "…俺は叫ばずにはいられなかった。",
		   NULL, " couldn't help but scream.", Line_Normal);
	ClearMessage();

//「ぁああぁあぁ...ぁあぁあ......ぁ.........ぁ.........。＠
	PlaySE(4, "s02/01/130100875", 128, 64);
	if (AdvMode) { OutputLine("<color=#956f6e>圭一</color>", NULL, "<color=#956f6e>Keiichi</color>", NULL, Line_ContinueAfterTyping); }
	OutputLine(NULL, "「ぁああぁあぁ…ぁあぁあ……ぁ………ぁ………。」",
		   NULL, "\"Aaahhhh... aahh... ah... ah...\"", Line_ModeSpecific);
	if (AdvMode) { ClearMessage(); } else { OutputLineAll(NULL, "\n", Line_ContinueAfterTyping); }


//　今度こそ、......涙がこぼれた＠
	if (AdvMode) { OutputLineAll("", NULL, Line_ContinueAfterTyping); }
	OutputLine(NULL, "　今度こそ、……涙がこぼれた。",
		   NULL, "This time...... the tears flowed.", Line_ModeSpecific);
	if (AdvMode) { ClearMessage(); } else { OutputLineAll(NULL, "\n\n", Line_ContinueAfterTyping); }

//　昨夜からずっと避けてきた...もっとも恐ろしい結末を突きつけられ、...泣いた＠
	if (AdvMode) { OutputLineAll("", NULL, Line_ContinueAfterTyping); }
	OutputLine(NULL, "　昨夜からずっと避けてきた…もっとも恐ろしい結末を突きつけられ、…泣いた。",
		   NULL, "I'd been confronted with the most horrific outcome... that I'd been trying to avoid considering ever since last night... and I cried.", Line_ModeSpecific);
	if (AdvMode) { ClearMessage(); } else { OutputLineAll(NULL, "\n", Line_ContinueAfterTyping); }


//　......それが...俺のせいであることは...もう疑う余地もなかった￥
	if (AdvMode) { OutputLineAll("", NULL, Line_ContinueAfterTyping); }
	OutputLine(NULL, "　……それが…俺のせいであることは…もう疑う余地もなかった。",
		   NULL, "...There was no longer... any doubt... that it was my fault.", Line_Normal);
	ClearMessage();

	PlayBGM( 2, "lsys15", 128, 0 );

//　......俺が殺した＠
	if (AdvMode) { OutputLineAll("", NULL, Line_ContinueAfterTyping); }
	OutputLine(NULL, "　……俺が殺した。",
		   NULL, "...I killed them.", Line_ModeSpecific);
	if (AdvMode) { ClearMessage(); } else { OutputLineAll(NULL, "\n", Line_ContinueAfterTyping); }


//　......俺が梨花ちゃんと沙都子を殺した＠
	if (AdvMode) { OutputLineAll("", NULL, Line_ContinueAfterTyping); }
	OutputLine(NULL, "　……俺が梨花ちゃんと沙都子を殺した。",
		   NULL, "...I killed Rika-chan and Satoko.", Line_ModeSpecific);
	if (AdvMode) { ClearMessage(); } else { OutputLineAll(NULL, "\n", Line_ContinueAfterTyping); }


//　......俺が......、心の弱さに負け...、打ち明けてしまった＠
	if (AdvMode) { OutputLineAll("", NULL, Line_ContinueAfterTyping); }
	OutputLine(NULL, "　……俺が……、心の弱さに負け…、打ち明けてしまった。",
		   NULL, "...I... succumbed to the weakness of my own heart... and confessed everything to Rika-chan.", Line_ModeSpecific);
	if (AdvMode) { ClearMessage(); } else { OutputLineAll(NULL, "\n", Line_ContinueAfterTyping); }


//　...だから殺されてしまった＠
	if (AdvMode) { OutputLineAll("", NULL, Line_ContinueAfterTyping); }
	OutputLine(NULL, "　…だから殺されてしまった。",
		   NULL, "...That's why they were killed.", Line_ModeSpecific);
	if (AdvMode) { ClearMessage(); } else { OutputLineAll(NULL, "\n", Line_ContinueAfterTyping); }


//　...それは俺が殺したということ＠
	if (AdvMode) { OutputLineAll("", NULL, Line_ContinueAfterTyping); }
	OutputLine(NULL, "　…それは俺が殺したということ。",
		   NULL, "...That meant I killed them.", Line_ModeSpecific);
	if (AdvMode) { ClearMessage(); } else { OutputLineAll(NULL, "\n", Line_ContinueAfterTyping); }


//　......あの時、梨花ちゃんの無垢な瞳に見つめられても...俺が屈することなかったなら！＠
	if (AdvMode) { OutputLineAll("", NULL, Line_ContinueAfterTyping); }
	OutputLine(NULL, "　……あの時、梨花ちゃんの無垢な瞳に見つめられても…俺が屈することなかったなら！！",
		   NULL, "...When Rika-chan looked at me with those innocent eyes... if only I hadn't given in!!", Line_ModeSpecific);
	if (AdvMode) { ClearMessage(); } else { OutputLineAll(NULL, "\n\n", Line_ContinueAfterTyping); }

//　俺が、!w1000......俺が!w1000......俺が...！！￥
	if (AdvMode) { OutputLineAll("", NULL, Line_ContinueAfterTyping); }
	OutputLine(NULL, "　俺が、",
		   NULL, "I...", Line_ContinueAfterTyping);

	SetValidityOfInput( FALSE );
	Wait( 1000 );
	SetValidityOfInput( TRUE );

	OutputLine(NULL, "……俺が",
		   NULL, " I......", Line_ContinueAfterTyping);

	SetValidityOfInput( FALSE );
	Wait( 1000 );
	SetValidityOfInput( TRUE );

	OutputLine(NULL, "……俺が…！！！",
		   NULL, " I......!!!", Line_Normal);
	ClearMessage();

//　.........ぁぁ......ぁ......ぁ...........................＠
	if (AdvMode) { OutputLineAll("", NULL, Line_ContinueAfterTyping); }
	OutputLine(NULL, "　………ぁぁ……ぁ……ぁ………………………。",
		   NULL, "......Ah... ah... ah............", Line_ModeSpecific);
	if (AdvMode) { ClearMessage(); } else { OutputLineAll(NULL, "\n", Line_ContinueAfterTyping); }


//　声すら枯れ果てて、......それでも、.........泣いた＠........................泣いた￥
	if (AdvMode) { OutputLineAll("", NULL, Line_ContinueAfterTyping); }
	OutputLine(NULL, "　声すら枯れ果てて、……それでも、………泣いた。",
		   NULL, "Even my voice gave out... and yet still... I cried...", Line_WaitForInput);
	OutputLine(NULL, "……………………泣いた。",
		   NULL, " ......................and cried.", Line_Normal);
	ClearMessage();

//「......圭ちゃん＠............どうか気を確かに...。＠
	PlaySE(4, "s02/06/130600484_1", 128, 64);
	if (AdvMode) { OutputLine("<color=#5ec69a>詩音</color>", NULL, "<color=#5ec69a>Shion</color>", NULL, Line_ContinueAfterTyping); }
	OutputLine(NULL, "「……圭ちゃん。",
		   NULL, "\"......Kei-chan.", Line_WaitForInput);
	OutputLine(NULL, "…………どうか気を確かに…。」",
		   NULL, " .........Please, just try and calm down...\"", Line_ModeSpecific);
	if (AdvMode) { ClearMessage(); } else { OutputLineAll(NULL, "\n\n", Line_ContinueAfterTyping); }

//　..............................梨花ちゃんと沙都子は、............殺された￥
	if (AdvMode) { OutputLineAll("", NULL, Line_ContinueAfterTyping); }
	OutputLine(NULL, "　…………………………梨花ちゃんと沙都子は、…………殺された。",
		   NULL, "............Rika-chan and Satoko......... They've been killed.", Line_Normal);
	ClearMessage();

//　.........もう遺体すらも見つからない＠
	if (AdvMode) { OutputLineAll("", NULL, Line_ContinueAfterTyping); }
	OutputLine(NULL, "　………もう遺体すらも見つからない。",
		   NULL, ".........We couldn't even find their remains.", Line_ModeSpecific);
	if (AdvMode) { ClearMessage(); } else { OutputLineAll(NULL, "\n", Line_ContinueAfterTyping); }


//　......その死に顔に、......謝ることすら、...永遠に許されない＠
	if (AdvMode) { OutputLineAll("", NULL, Line_ContinueAfterTyping); }
	OutputLine(NULL, "　……その死に顔に、……謝ることすら、…永遠に許されない。",
		   NULL, "...I would never be allowed... to even apologize... to their faces.", Line_ModeSpecific);
	if (AdvMode) { ClearMessage(); } else { OutputLineAll(NULL, "\n", Line_ContinueAfterTyping); }


//　............それが俺への罰ならば......なんて......惨い......＠
	if (AdvMode) { OutputLineAll("", NULL, Line_ContinueAfterTyping); }
	OutputLine(NULL, "　…………それが俺への罰ならば……なんて……惨い……。",
		   NULL, ".........If that was to be my punishment... then... how brutal a punishment it was...", Line_ModeSpecific);
	if (AdvMode) { ClearMessage(); } else { OutputLineAll(NULL, "\n\n", Line_ContinueAfterTyping); }

//　......詩音が慰めの言葉をかけているようだったが、...それらはほとんど俺の耳には入らなかった...￥
	if (AdvMode) { OutputLineAll("", NULL, Line_ContinueAfterTyping); }
	OutputLine(NULL, "　……詩音が慰めの言葉をかけているようだったが、…それらはほとんど俺の耳には入らなかった…。",
		   NULL, "......I think Shion tried to comfort me... but I didn't hear any of it...", Line_Normal);
	ClearMessage();
	DisableWindow();
	DrawScene( "bg_210", 1000 );

//「そんなことでどうするんですか...＠　次に狙われるのは確実に...私か圭ちゃんなんですよ？＠　お願いですから...しっかりして下さい！＠　...お願いします＠...お願いしますから......！＠
	PlaySE(4, "s02/06/130600485", 128, 64);
	if (AdvMode) { OutputLine("<color=#5ec69a>詩音</color>", NULL, "<color=#5ec69a>Shion</color>", NULL, Line_ContinueAfterTyping); }
	OutputLine(NULL, "「そんなことでどうするんですか…！",
		   NULL, "\"What are you going to gain by doing that...?!", Line_WaitForInput);
	PlaySE(4, "s02/06/130600486", 128, 64);
	OutputLine(NULL, "　次に狙われるのは確実に…私か圭ちゃんなんですよ？！",
		   NULL, " They're... definitely going to target you and me next!!", Line_WaitForInput);
	PlaySE(4, "s02/06/130600487", 128, 64);
	OutputLine(NULL, "　お願いですから…しっかりして下さい！！",
		   NULL, " Please, I'm asking you... get a hold of yourself!!", Line_WaitForInput);
	PlaySE(4, "s02/06/130600488", 128, 64);
	OutputLine(NULL, "　…お願いします。",
		   NULL, " ...Please.", Line_WaitForInput);
	PlaySE(4, "s02/06/130600489", 128, 64);
	OutputLine(NULL, "…お願いしますから……！」",
		   NULL, " ...Please...!\"", Line_ModeSpecific);
	if (AdvMode) { ClearMessage(); } else { OutputLineAll(NULL, "\n", Line_ContinueAfterTyping); }


//　詩音もまた、目に涙を溜めるような声で懇願するように叫んだ＠
	if (AdvMode) { OutputLineAll("", NULL, Line_ContinueAfterTyping); }
	OutputLine(NULL, "　詩音もまた、目に涙を溜めるような声で懇願するように叫んだ。",
		   NULL, "Shion was shouting, imploring me with a voice that sounded like tears were in her eyes.", Line_ModeSpecific);
	if (AdvMode) { ClearMessage(); } else { OutputLineAll(NULL, "\n\n", Line_ContinueAfterTyping); }

//　だが...次第にその声に、憎しみを感じるようになってくる...￥
	if (AdvMode) { OutputLineAll("", NULL, Line_ContinueAfterTyping); }
	OutputLine(NULL, "　だが…次第にその声に、憎しみを感じるようになってくる…。",
		   NULL, "However... I was coming to hate the sound of that voice more and more...", Line_Normal);
	ClearMessage();

//　この「詩音」が殺した...＠
	if (AdvMode) { OutputLineAll("", NULL, Line_ContinueAfterTyping); }
	OutputLine(NULL, "　この「詩音」が殺した…。",
		   NULL, "This 'Shion' killed them...", Line_ModeSpecific);
	if (AdvMode) { ClearMessage(); } else { OutputLineAll(NULL, "\n", Line_ContinueAfterTyping); }


//　...こいつが殺したに違いないのだ＠
	if (AdvMode) { OutputLineAll("", NULL, Line_ContinueAfterTyping); }
	OutputLine(NULL, "　…こいつが殺したに違いないのだ。",
		   NULL, "...I had no doubts that this person killed them.", Line_ModeSpecific);
	if (AdvMode) { ClearMessage(); } else { OutputLineAll(NULL, "\n\n", Line_ContinueAfterTyping); }

//　......どうして＠...どうして？￥
	if (AdvMode) { OutputLineAll("", NULL, Line_ContinueAfterTyping); }
	OutputLine(NULL, "　……どうして。",
		   NULL, "......Why?", Line_WaitForInput);
	OutputLine(NULL, "…どうして？！",
		   NULL, " ...Why?!", Line_Normal);
	ClearMessage();

//「どうしてだよ？＠　どうして......人をさらったり、殺したりするんだよッ？！？＠　祟りだか何だか知らないが、人の命ってのはそんなに安いのかよ？＠　あっさり消したり殺したり！！＠
	PlaySE(4, "s02/01/130100878", 128, 64);
	if (AdvMode) { OutputLine("<color=#956f6e>圭一</color>", NULL, "<color=#956f6e>Keiichi</color>", NULL, Line_ContinueAfterTyping); }
	OutputLine(NULL, "「どうしてだよ？！",
		   NULL, "\"Why?!", Line_WaitForInput);
	PlaySE(4, "s02/01/130100879", 128, 64);
	OutputLine(NULL, "　どうして……人をさらったり、殺したりするんだよッ？！？！",
		   NULL, " Why... Why kidnap someone and then kill them...?!?!", Line_WaitForInput);
	PlaySE(4, "s02/01/130100880", 128, 64);
	OutputLine(NULL, "　祟りだか何だか知らないが、人の命ってのはそんなに安いのかよ？！",
		   NULL, " Screw curses! Are people's lives really that cheap?!", Line_WaitForInput);
	PlaySE(4, "s02/01/130100881", 128, 64);
	OutputLine(NULL, "　あっさり消したり殺したり！！」",
		   NULL, " Erasing them and killing them without a second thought like this!!\"", Line_ModeSpecific);
	if (AdvMode) { ClearMessage(); } else { OutputLineAll(NULL, "\n", Line_ContinueAfterTyping); }


//「.........えぇ＠...まったくです＠...悪魔ですよね...。＠
	PlaySE(4, "s02/06/130600490", 128, 64);
	if (AdvMode) { OutputLine("<color=#5ec69a>詩音</color>", NULL, "<color=#5ec69a>Shion</color>", NULL, Line_ContinueAfterTyping); }
	OutputLine(NULL, "「………えぇ。",
		   NULL, "\"......You're right.", Line_WaitForInput);
	PlaySE(4, "s02/06/130600491", 128, 64);
	OutputLine(NULL, "…まったくです。",
		   NULL, " ...You're absolutely right.", Line_WaitForInput);
	PlaySE(4, "s02/06/130600492", 128, 64);
	OutputLine(NULL, "…悪魔ですよね…。」",
		   NULL, " ...It would take a demon...\"", Line_ModeSpecific);
	if (AdvMode) { ClearMessage(); } else { OutputLineAll(NULL, "\n", Line_ContinueAfterTyping); }



//　受話器を握りつぶしそうになる＠
	if (AdvMode) { OutputLineAll("", NULL, Line_ContinueAfterTyping); }
	OutputLine(NULL, "　受話器を握りつぶしそうになる。",
		   NULL, "I felt like crushing the receiver in my hand.", Line_ModeSpecific);
	if (AdvMode) { ClearMessage(); } else { OutputLineAll(NULL, "\n", Line_ContinueAfterTyping); }


//　......こいつは......いつまで他人事のつもりで...！＠
	if (AdvMode) { OutputLineAll("", NULL, Line_ContinueAfterTyping); }
	OutputLine(NULL, "　……こいつは……いつまで他人事のつもりで…！！",
		   NULL, "...How long... did this person plan on acting like it was someone else's problem...!!", Line_ModeSpecific);
	if (AdvMode) { ClearMessage(); } else { OutputLineAll(NULL, "\n\n", Line_ContinueAfterTyping); }

//　腹の底のマグマが、今にも腹を焼ききってあふれ出しそうだった￥
	if (AdvMode) { OutputLineAll("", NULL, Line_ContinueAfterTyping); }
	OutputLine(NULL, "　腹の底のマグマが、今にも腹を焼ききってあふれ出しそうだった。",
		   NULL, "There was magma in the pit of my stomach, and it felt like it was going to erupt at any moment.", Line_Normal);
	ClearMessage();

//「なぁ詩音＠...教えてくれ＠...どうしてこの雛見沢では、綿流しの夜に人が死ななければならないことになってしまったんだ？＠
	PlaySE(4, "s02/01/130100882", 128, 64);
	if (AdvMode) { OutputLine("<color=#956f6e>圭一</color>", NULL, "<color=#956f6e>Keiichi</color>", NULL, Line_ContinueAfterTyping); }
	OutputLine(NULL, "「なぁ詩音。",
		   NULL, "\"Hey, Shion.", Line_WaitForInput);
	PlaySE(4, "s02/01/130100883", 128, 64);
	OutputLine(NULL, "…教えてくれ。",
		   NULL, " ...Please, tell me.", Line_WaitForInput);
	PlaySE(4, "s02/01/130100884", 128, 64);
	OutputLine(NULL, "…どうしてこの雛見沢では、綿流しの夜に人が死ななければならないことになってしまったんだ？」",
		   NULL, " ...Why did Hinamizawa start needing someone to die on the night of Watanagashi?\"", Line_ModeSpecific);
	if (AdvMode) { ClearMessage(); } else { OutputLineAll(NULL, "\n", Line_ContinueAfterTyping); }


//「.........それは私が知りたいです。￥
	PlaySE(4, "s02/06/130600493", 128, 64);
	if (AdvMode) { OutputLine("<color=#5ec69a>詩音</color>", NULL, "<color=#5ec69a>Shion</color>", NULL, Line_ContinueAfterTyping); }
	OutputLine(NULL, "「………それは私が知りたいです。」",
		   NULL, "\"......That's what I'd like to know.\"", Line_Normal);
	ClearMessage();

//「もうダム計画との戦いは終わったんだぞ？＠　なのに...どうしてまだ祟り足りないんだ？＠　どうしてだよ、どうしてッ！！＠　理由があるなら言ってみろよ！！！＠
	PlaySE(4, "s02/01/130100885", 128, 64);
	if (AdvMode) { OutputLine("<color=#956f6e>圭一</color>", NULL, "<color=#956f6e>Keiichi</color>", NULL, Line_ContinueAfterTyping); }
	OutputLine(NULL, "「もうダム計画との戦いは終わったんだぞ？！",
		   NULL, "\"The fighting over the dam project is already over and done with!!", Line_WaitForInput);
	PlaySE(4, "s02/01/130100886", 128, 64);
	OutputLine(NULL, "　なのに…どうしてまだ祟り足りないんだ？！",
		   NULL, " ...Haven't enough people been cursed already?!", Line_WaitForInput);
	PlaySE(4, "s02/01/130100887", 128, 64);
	OutputLine(NULL, "　どうしてだよ、どうしてッ！！！",
		   NULL, " Why is it? Why?!?", Line_WaitForInput);
	PlaySE(4, "s02/01/130100888", 128, 64);
	OutputLine(NULL, "　理由があるなら言ってみろよ！！！」",
		   NULL, " If there's a reason, then say it, now!!!\"", Line_ModeSpecific);
	if (AdvMode) { ClearMessage(); } else { OutputLineAll(NULL, "\n", Line_ContinueAfterTyping); }


//　...もう滅茶苦茶だった＠...感情が堰を破ってあふれ出すのを止められない￥
	if (AdvMode) { OutputLineAll("", NULL, Line_ContinueAfterTyping); }
	OutputLine(NULL, "　…もう滅茶苦茶だった。",
		   NULL, "...I was incoherent at this point.", Line_WaitForInput);
	OutputLine(NULL, "…感情が堰を破ってあふれ出すのを止められない。",
		   NULL, " ...My emotions had broken through the dam inside of me, rushing forth, and I couldn't stop them.", Line_Normal);
	ClearMessage();

//　それは問いかけでなく、詰問だった＠
	if (AdvMode) { OutputLineAll("", NULL, Line_ContinueAfterTyping); }
	OutputLine(NULL, "　それは問いかけでなく、詰問だった。",
		   NULL, "These were not simple questions—this was an interrogation.", Line_ModeSpecific);
	if (AdvMode) { ClearMessage(); } else { OutputLineAll(NULL, "\n", Line_ContinueAfterTyping); }


//　...それに当の「詩音」が気付いていないのが、あまりに滑稽だった＠
	if (AdvMode) { OutputLineAll("", NULL, Line_ContinueAfterTyping); }
	OutputLine(NULL, "　…それに当の「詩音」が気付いていないのが、あまりに滑稽だった。",
		   NULL, "...'Shion' herself hadn't realized it yet... It was just too funny.", Line_ModeSpecific);
	if (AdvMode) { ClearMessage(); } else { OutputLineAll(NULL, "\n\n", Line_ContinueAfterTyping); }

//　...滑稽でおかしくて、...涙が止まらなかった￥
	if (AdvMode) { OutputLineAll("", NULL, Line_ContinueAfterTyping); }
	OutputLine(NULL, "　…滑稽でおかしくて、…涙が止まらなかった。",
		   NULL, "...It was so funny... that I couldn't stop crying.", Line_Normal);
	ClearMessage();

//「......圭ちゃんの気持ち、私もよくわかります＠...ダム闘争はとっくの昔に終わったんです＠なのに毎年、オヤシロさまの祟りと言う名の殺人と失踪が繰り返されている＠......なぜ？＠　どうしてなんですか？＠　全然関係ない人もいた、祟られるのに不相応な人だっていたのに、どうして＠　...どうしてッ？！？！￥
	PlaySE(4, "s02/06/130600494", 128, 64);
	if (AdvMode) { OutputLine("<color=#5ec69a>詩音</color>", NULL, "<color=#5ec69a>Shion</color>", NULL, Line_ContinueAfterTyping); }
	OutputLine(NULL, "「……圭ちゃんの気持ち、私もよくわかります。",
		   NULL, "\"...I understand how you feel, Kei-chan, I really do.", Line_WaitForInput);
	PlaySE(4, "s02/06/130600495", 128, 64);
	OutputLine(NULL, "…ダム闘争はとっくの昔に終わったんです。",
		   NULL, " ...The dam wars ended a long time ago.", Line_WaitForInput);
	PlaySE(4, "s02/06/130600496", 128, 64);
	OutputLine(NULL, "なのに毎年、オヤシロさまの祟りと言う名の殺人と失踪が繰り返されている。",
		   NULL, " Yet, murders and disappearances keep happening every year under the guise of Oyashiro-sama's curse.", Line_WaitForInput);
	PlaySE(4, "s02/06/130600497", 128, 64);
	OutputLine(NULL, "……なぜ？！",
		   NULL, " ...Why?! ", Line_ModeSpecific);
	PlaySE(4, "s02/06/130600498", 128, 64);
	if (AdvMode) { OutputLine("<color=#5ec69a>詩音</color>", NULL, "<color=#5ec69a>Shion</color>", NULL, Line_ContinueAfterTyping); }
	OutputLine(NULL, "　どうしてなんですか？！",
		   NULL, "Why is it happening?!", Line_WaitForInput);
	PlaySE(4, "s02/06/130600499", 128, 64);
	OutputLine(NULL, "　全然関係ない人もいた、祟られるのに不相応な人だっていたのに、どうして？",
		   NULL, " Some of them had nothing to do with this, and some of them didn't deserve to be cursed, so why?", Line_WaitForInput);
	PlaySE(4, "s02/06/130600500", 128, 64);
	OutputLine(NULL, "　…どうしてッ？！？！」",
		   NULL, " ...Why?!?!\"", Line_Normal);
	ClearMessage();

//「それを俺が聞いてるんだぁあああぁーーッ！！！！＠
	PlaySE(4, "s02/01/130100889", 128, 64);
	if (AdvMode) { OutputLine("<color=#956f6e>圭一</color>", NULL, "<color=#956f6e>Keiichi</color>", NULL, Line_ContinueAfterTyping); }
	OutputLine(NULL, "「それを俺が聞いてるんだぁあああぁーーッ！！！！」",
		   NULL, "\"That's what I'm asking yooouuuuu!!!!\"", Line_ModeSpecific);
	if (AdvMode) { ClearMessage(); } else { OutputLineAll(NULL, "\n", Line_ContinueAfterTyping); }


//「それを私だって知りたいんですよぉおおぉおおぉッ！！！！！＠
	PlaySE(4, "s02/06/130600501", 128, 64);
	if (AdvMode) { OutputLine("<color=#5ec69a>詩音</color>", NULL, "<color=#5ec69a>Shion</color>", NULL, Line_ContinueAfterTyping); }
	OutputLine(NULL, "「それを私だって知りたいんですよぉおおぉおおぉッ！！！！！」",
		   NULL, "\"I want to know that as much as anyone!!!!\"", Line_ModeSpecific);
	if (AdvMode) { ClearMessage(); } else { OutputLineAll(NULL, "\n", Line_ContinueAfterTyping); }


//　はぁはぁ...！＠　電話越しに互いの荒い息が聞こえた￥
	if (AdvMode) { OutputLineAll("", NULL, Line_ContinueAfterTyping); }
	OutputLine(NULL, "　はぁはぁ…！！",
		   NULL, "Hah, hah...!!", Line_WaitForInput);
	OutputLine(NULL, "　電話越しに互いの荒い息が聞こえた。",
		   NULL, " Both our ragged breaths could be heard over the phone.", Line_Normal);
	ClearMessage();

//「いいですか＠...オヤシロさまの祟りなんて非現実的なものは初めから存在しません＠
	PlaySE(4, "s02/06/130600502", 128, 64);
	if (AdvMode) { OutputLine("<color=#5ec69a>詩音</color>", NULL, "<color=#5ec69a>Shion</color>", NULL, Line_ContinueAfterTyping); }
	OutputLine(NULL, "「いいですか。",
		   NULL, "\"Listen.", Line_WaitForInput);
	PlaySE(4, "s02/06/130600503", 128, 64);
	OutputLine(NULL, "…オヤシロさまの祟りなんて非現実的なものは初めから存在しません。",
		   NULL, " ...Oyashiro-sama's curse never existed. It's too unrealistic.", Line_ModeSpecific);
	if (AdvMode) { ClearMessage(); } else { OutputLineAll(NULL, "\n", Line_ContinueAfterTyping); }


//　圭ちゃんの言うとおり、村の何者かが、オヤシロさまの祟りというもっともらしい大義名分を利用して、綿流しの度に殺しと失踪を繰り返しているんです！！＠
	PlaySE(4, "s02/06/130600504", 128, 64);
	if (AdvMode) { OutputLine("<color=#5ec69a>詩音</color>", NULL, "<color=#5ec69a>Shion</color>", NULL, Line_ContinueAfterTyping); }
	OutputLine(NULL, "　圭ちゃんの言うとおり、村の何者かが、オヤシロさまの祟りというもっともらしい大義名分を利用して、綿流しの度に殺しと失踪を繰り返しているんです！！！",
		   NULL, "Just like you said, someone in the village is using the grand name of 'Oyashiro-sama's curse' as a justification for continuing these murders and disappearances every Watanagashi!!!", Line_ModeSpecific);
	if (AdvMode) { ClearMessage(); } else { OutputLineAll(NULL, "\n", Line_ContinueAfterTyping); }


//　...ヤツらは狡猾でした＠祟りを都合よく利用して、村の仇敵を毎年２人ずつ消し去るシステムを構築していったんです＠...そしてこのシステムで、今年は鷹野さんたちが殺された！！￥
	PlaySE(4, "s02/06/130600505", 128, 64);
	if (AdvMode) { OutputLine("<color=#5ec69a>詩音</color>", NULL, "<color=#5ec69a>Shion</color>", NULL, Line_ContinueAfterTyping); }
	OutputLine(NULL, "　…ヤツらは狡猾でした。",
		   NULL, "...They were cunning.", Line_WaitForInput);
	PlaySE(4, "s02/06/130600506", 128, 64);
	OutputLine(NULL, "祟りを都合よく利用して、村の仇敵を毎年２人ずつ消し去るシステムを構築していったんです。",
		   NULL, " They've been using the curse as a convenient tool, and made a system where they would get rid of two enemies in the village every year... ", Line_ModeSpecific);
	PlaySE(4, "s02/06/130600507", 128, 64);
	if (AdvMode) { OutputLine("<color=#5ec69a>詩音</color>", NULL, "<color=#5ec69a>Shion</color>", NULL, Line_ContinueAfterTyping); }
	OutputLine(NULL, "…そしてこのシステムで、今年は鷹野さんたちが殺された！！」",
		   NULL, "and this year, that system killed Takano-san and Tomitake-san!!\"", Line_Normal);
	ClearMessage();

//「じゃあ２人で充分じゃねぇかよ！＠　どうして村長や梨花ちゃんや沙都子まで殺されなくちゃならないんだよッ！＠　それに俺は過去のことは今さらどうでもいいんだ！＠
	PlaySE(4, "s02/01/130100890", 128, 64);
	if (AdvMode) { OutputLine("<color=#956f6e>圭一</color>", NULL, "<color=#956f6e>Keiichi</color>", NULL, Line_ContinueAfterTyping); }
	OutputLine(NULL, "「じゃあ２人で充分じゃねぇかよ！！",
		   NULL, "\"Then why wasn't that enough?!", Line_WaitForInput);
	PlaySE(4, "s02/01/130100891", 128, 64);
	OutputLine(NULL, "　どうして村長や梨花ちゃんや沙都子まで殺されなくちゃならないんだよッ！！",
		   NULL, " Why did the mayor and Rika-chan and Satoko have to get killed too?!", Line_WaitForInput);
	PlaySE(4, "s02/01/130100892", 128, 64);
	OutputLine(NULL, "　それに俺は過去のことは今さらどうでもいいんだ！！",
		   NULL, " I don't give a shit about the past!!", Line_ModeSpecific);
	if (AdvMode) { ClearMessage(); } else { OutputLineAll(NULL, "\n", Line_ContinueAfterTyping); }


//　梨花ちゃんと沙都子がなぜ殺されなくちゃならなかったのか、その一点にしか興味はないんだ！＠　どうしてなんだ？＠　沙都子には打ち明けてすらないんだぞ？！？＠　どうして沙都子まで......＠どうしてなんだぁああぁあぁあぁあ？！？！￥
	PlaySE(4, "s02/01/130100893", 128, 64);
	if (AdvMode) { OutputLine("<color=#956f6e>圭一</color>", NULL, "<color=#956f6e>Keiichi</color>", NULL, Line_ContinueAfterTyping); }
	OutputLine(NULL, "　梨花ちゃんと沙都子がなぜ殺されなくちゃならなかったのか、その一点にしか興味はないんだ！！",
		   NULL, "The only thing I care about is why Rika-chan and Satoko needed to be killed!!", Line_WaitForInput);
	PlaySE(4, "s02/01/130100894", 128, 64);
	OutputLine(NULL, "　どうしてなんだ？！",
		   NULL, " Why is that?!", Line_WaitForInput);
	PlaySE(4, "s02/01/130100895", 128, 64);
	OutputLine(NULL, "　沙都子には打ち明けてすらないんだぞ？！？！",
		   NULL, " I didn't say a word to Satoko, you know!!!", Line_WaitForInput);
	PlaySE(4, "s02/01/130100896", 128, 64);
	OutputLine(NULL, "　どうして沙都子まで……。",
		   NULL, " Why even her...", Line_WaitForInput);
	PlaySE(4, "s02/01/130100897", 128, 64);
	OutputLine(NULL, "どうしてなんだぁああぁあぁあぁあ？！？！」",
		   NULL, " Whyyyyyyyyyyyyy?!?!\"", Line_Normal);
	ClearMessage();

	FadeOutBGM( 2, 1000, TRUE );
	PlayBGM( 1, "msys13", 128, 0 );

//　.........沈黙が訪れる＠
	if (AdvMode) { OutputLineAll("", NULL, Line_ContinueAfterTyping); }
	OutputLine(NULL, "　………沈黙が訪れる。",
		   NULL, "......A silence fell between us.", Line_ModeSpecific);
	if (AdvMode) { ClearMessage(); } else { OutputLineAll(NULL, "\n", Line_ContinueAfterTyping); }


//　......詩音はしばらく、答えなかった￥
	if (AdvMode) { OutputLineAll("", NULL, Line_ContinueAfterTyping); }
	OutputLine(NULL, "　……詩音はしばらく、答えなかった。",
		   NULL, "...Shion didn't answer for a while.", Line_Normal);
	ClearMessage();

//「............圭ちゃん、!w1000.........もう!w800......いじめないで下さい......＠......ぅっく...。＠
	PlaySE(4, "s02/06/130600508", 128, 64);
	if (AdvMode) { OutputLine("<color=#5ec69a>詩音</color>", NULL, "<color=#5ec69a>Shion</color>", NULL, Line_ContinueAfterTyping); }
	OutputLine(NULL, "「…………圭ちゃん、",
		   NULL, "\".........Kei-chan,", Line_ContinueAfterTyping);

	SetValidityOfInput( FALSE );
	Wait( 1000 );
	SetValidityOfInput( TRUE );

	OutputLine(NULL, "………もう",
		   NULL, " ......please", Line_ContinueAfterTyping);

	SetValidityOfInput( FALSE );
	Wait( 1000 );
	SetValidityOfInput( TRUE );

	OutputLine(NULL, "……いじめないで下さい……。",
		   NULL, " ......stop being mean...", Line_WaitForInput);
	PlaySE(4, "s02/06/130600509", 128, 64);
	OutputLine(NULL, "……ぅっく…。」",
		   NULL, " ...hic...\"", Line_ModeSpecific);
	if (AdvMode) { ClearMessage(); } else { OutputLineAll(NULL, "\n", Line_ContinueAfterTyping); }


//　...嗚咽＠......泣いている...￥
	if (AdvMode) { OutputLineAll("", NULL, Line_ContinueAfterTyping); }
	OutputLine(NULL, "　…嗚咽。",
		   NULL, "...A sob.", Line_WaitForInput);
	OutputLine(NULL, "……泣いている…？",
		   NULL, " ...Was Shion crying...?", Line_Normal);
	ClearMessage();

	PlayBGM( 1, "msys17", 128, 0 );

//「.....................私だって何が何だかわからないんです...@
// 。祭具殿に忍び込んだあの晩から......全てが変わってしまった......。＠
	PlaySE(4, "s02/06/130600510", 128, 64);
	if (AdvMode) { OutputLine("<color=#5ec69a>詩音</color>", NULL, "<color=#5ec69a>Shion</color>", NULL, Line_ContinueAfterTyping); }
	OutputLine(NULL, "「…………………私だって何が何だかわからないんです…",
		   NULL, "\"............I don't have any idea what's going on either...", Line_WaitForInput);
	PlaySE(4, "s02/06/130600511", 128, 64);
	OutputLine(NULL, "。祭具殿に忍び込んだあの晩から……全てが変わってしまった……。」",
		   NULL, " Everything changed... when we went into the ritual storehouse that night......\"", Line_ModeSpecific);
	if (AdvMode) { ClearMessage(); } else { OutputLineAll(NULL, "\n", Line_ContinueAfterTyping); }


//「....................................。＠
	PlaySE(4, "s02/01/130100898", 128, 64);
	if (AdvMode) { OutputLine("<color=#956f6e>圭一</color>", NULL, "<color=#956f6e>Keiichi</color>", NULL, Line_ContinueAfterTyping); }
	OutputLine(NULL, "「………………………………。」",
		   NULL, "\"............\"", Line_ModeSpecific);
	if (AdvMode) { ClearMessage(); } else { OutputLineAll(NULL, "\n", Line_ContinueAfterTyping); }


//　...それは俺も同じだった＠
	if (AdvMode) { OutputLineAll("", NULL, Line_ContinueAfterTyping); }
	OutputLine(NULL, "　…それは俺も同じだった。",
		   NULL, "...It was the same for me.", Line_ModeSpecific);
	if (AdvMode) { ClearMessage(); } else { OutputLineAll(NULL, "\n", Line_ContinueAfterTyping); }


//　......詩音のさめざめと泣く嗚咽を聞くうちに...興奮が冷めていくのがわかった...￥
	if (AdvMode) { OutputLineAll("", NULL, Line_ContinueAfterTyping); }
	OutputLine(NULL, "　……詩音のさめざめと泣く嗚咽を聞くうちに…興奮が冷めていくのがわかった…。",
		   NULL, "......As I listened to Shion's bitter weeping... I could feel my agitation subsiding...", Line_Normal);
	ClearMessage();

//「............あの晩、...鷹野さんたちが死んだと聞き、耳を疑いました＠......そして......すぐに気付いたんです＠......今度は、!w1000......自分が狙われる立場になったんだ、って......＠
	PlaySE(4, "s02/06/130600512", 128, 64);
	if (AdvMode) { OutputLine("<color=#5ec69a>詩音</color>", NULL, "<color=#5ec69a>Shion</color>", NULL, Line_ContinueAfterTyping); }
	OutputLine(NULL, "「…………あの晩、…鷹野さんたちが死んだと聞き、耳を疑いました。",
		   NULL, "\"......When I heard... that Takano-san and Tomitake-san had been killed that night, I doubted my ears.", Line_WaitForInput);
	PlaySE(4, "s02/06/130600513", 128, 64);
	OutputLine(NULL, "……そして……すぐに気付いたんです。",
		   NULL, " ...Then... I realized it instantly.", Line_WaitForInput);
	PlaySE(4, "s02/06/130600514", 128, 64);
	OutputLine(NULL, "……今度は、",
		   NULL, " ...I realized...", Line_ContinueAfterTyping);

	SetValidityOfInput( FALSE );
	Wait( 1000 );
	SetValidityOfInput( TRUE );

	OutputLine(NULL, "……自分が狙われる立場になったんだ、って……。",
		   NULL, " what sort of a position I was in now...", Line_ModeSpecific);
	if (AdvMode) { ClearMessage(); } else { OutputLineAll(NULL, "\n", Line_ContinueAfterTyping); }


//　忍び込んだのは私たち４人＠...私と圭ちゃんだけが都合よく許してもらえるわけがない...＠...そう思った時、それがどれだけ心細くて......恐ろしいことだったか、...圭ちゃんにはわかりますよね......？＠
	PlaySE(4, "s02/06/130600515", 128, 64);
	if (AdvMode) { OutputLine("<color=#5ec69a>詩音</color>", NULL, "<color=#5ec69a>Shion</color>", NULL, Line_ContinueAfterTyping); }
	OutputLine(NULL, "　忍び込んだのは私たち４人。",
		   NULL, "The four of us snuck in there.", Line_WaitForInput);
	PlaySE(4, "s02/06/130600516", 128, 64);
	OutputLine(NULL, "…私と圭ちゃんだけが都合よく許してもらえるわけがない…。",
		   NULL, " ...Kei-chan, you and I won't be so conveniently forgiven... ", Line_ModeSpecific);
	PlaySE(4, "s02/06/130600517", 128, 64);
	if (AdvMode) { OutputLine("<color=#5ec69a>詩音</color>", NULL, "<color=#5ec69a>Shion</color>", NULL, Line_ContinueAfterTyping); }
	OutputLine(NULL, "…そう思った時、それがどれだけ心細くて……恐ろしいことだったか、…圭ちゃんにはわかりますよね……？」",
		   NULL, "...When I thought about that, it made my chest so tight... It was so terrifying... You know that feeling, Kei-chan, don't you...?\"", Line_ModeSpecific);
	if (AdvMode) { ClearMessage(); } else { OutputLineAll(NULL, "\n", Line_ContinueAfterTyping); }


//　..................その言葉には表裏はなかった＠
	if (AdvMode) { OutputLineAll("", NULL, Line_ContinueAfterTyping); }
	OutputLine(NULL, "　………………その言葉には表裏はなかった。",
		   NULL, "............There was nothing fake about her words.", Line_ModeSpecific);
	if (AdvMode) { ClearMessage(); } else { OutputLineAll(NULL, "\n", Line_ContinueAfterTyping); }


//　......そして、そのまま俺の気持ちの代弁ですらあった￥
	if (AdvMode) { OutputLineAll("", NULL, Line_ContinueAfterTyping); }
	OutputLine(NULL, "　……そして、そのまま俺の気持ちの代弁ですらあった。",
		   NULL, "...She'd even understood how I felt.", Line_Normal);
	ClearMessage();

//「.........だから私、!w1500......公由のお爺ちゃんに打ち明けたんです...。＠
	PlaySE(4, "s02/06/130600518", 128, 64);
	if (AdvMode) { OutputLine("<color=#5ec69a>詩音</color>", NULL, "<color=#5ec69a>Shion</color>", NULL, Line_ContinueAfterTyping); }
	OutputLine(NULL, "「………だから私、",
		   NULL, "\"...That's why I...", Line_ContinueAfterTyping);

	SetValidityOfInput( FALSE );
	Wait( 1500 );
	SetValidityOfInput( TRUE );

	OutputLine(NULL, "……公由のお爺ちゃんに打ち明けたんです…。」",
		   NULL, " confessed everything to old man Kimiyoshi...\"", Line_ModeSpecific);
	if (AdvMode) { ClearMessage(); } else { OutputLineAll(NULL, "\n\n", Line_ContinueAfterTyping); }

//　......私は、みんなが入ってはいけないという祭具殿に、面白半分な気持ちで踏み入ってしまいました＠
	PlaySE(4, "s02/06/130600519", 128, 64);
	if (AdvMode) { OutputLine("<color=#5ec69a>詩音</color>", NULL, "<color=#5ec69a>Shion</color>", NULL, Line_ContinueAfterTyping); }
	OutputLine(NULL, "　……私は、みんなが入ってはいけないという祭具殿に、面白半分な気持ちで踏み入ってしまいました。",
		   NULL, "...All of us entered the forbidden storehouse—it was just a little bit of fun.", Line_ModeSpecific);
	if (AdvMode) { ClearMessage(); } else { OutputLineAll(NULL, "\n", Line_ContinueAfterTyping); }


//　...いけないことだとはわかっていましたが、!w900......本当に面白半分な気持ち、!w1000......ちょっとした探検気分のつもりだったんです......￥
	PlaySE(4, "s02/06/130600520", 128, 64);
	if (AdvMode) { OutputLine("<color=#5ec69a>詩音</color>", NULL, "<color=#5ec69a>Shion</color>", NULL, Line_ContinueAfterTyping); }
	OutputLine(NULL, "　…いけないことだとはわかっていましたが、",
		   NULL, "...We knew we shouldn't have done it...", Line_ContinueAfterTyping);

	SetValidityOfInput( FALSE );
	Wait( 900 );
	SetValidityOfInput( TRUE );

	OutputLine(NULL, "……本当に面白半分な気持ち、",
		   NULL, " but it really had just been for fun...", Line_ContinueAfterTyping);

	SetValidityOfInput( FALSE );
	Wait( 1000 );
	SetValidityOfInput( TRUE );

	OutputLine(NULL, "……ちょっとした探検気分のつもりだったんです……。",
		   NULL, " It was only a bit of exploration, that was all......", Line_Normal);
	ClearMessage();

//　...一緒に入った鷹野さんたちは、その後すぐに殺されてしまいました...＠それも...あんな惨い最期を......＠
	PlaySE(4, "s02/06/130600521", 128, 64);
	if (AdvMode) { OutputLine("<color=#5ec69a>詩音</color>", NULL, "<color=#5ec69a>Shion</color>", NULL, Line_ContinueAfterTyping); }
	OutputLine(NULL, "　…一緒に入った鷹野さんたちは、その後すぐに殺されてしまいました…。",
		   NULL, "...Takano-san and Tomitake-san, who went in with us, were killed shortly afterward...", Line_WaitForInput);
	OutputLine(NULL, "それも…あんな惨い最期を……。",
		   NULL, " They met such... miserable ends......", Line_ModeSpecific);
	if (AdvMode) { ClearMessage(); } else { OutputLineAll(NULL, "\n\n", Line_ContinueAfterTyping); }

//　あの日から、...いつ私も襲われるのではないかと...怯えています...＠
	PlaySE(4, "s02/06/130600522", 128, 64);
	if (AdvMode) { OutputLine("<color=#5ec69a>詩音</color>", NULL, "<color=#5ec69a>Shion</color>", NULL, Line_ContinueAfterTyping); }
	OutputLine(NULL, "　あの日から、…いつ私も襲われるのではないかと…怯えています…。",
		   NULL, "Since that day... I've been living in fear... of when I would be attacked...", Line_ModeSpecific);
	if (AdvMode) { ClearMessage(); } else { OutputLineAll(NULL, "\n", Line_ContinueAfterTyping); }


//　......公由のお爺ちゃんしか助けてくれる人がいません...＠......だからお爺ちゃん、!w1000......助けて、って.........￥
	PlaySE(4, "s02/06/130600523", 128, 64);
	if (AdvMode) { OutputLine("<color=#5ec69a>詩音</color>", NULL, "<color=#5ec69a>Shion</color>", NULL, Line_ContinueAfterTyping); }
	OutputLine(NULL, "　……公由のお爺ちゃんしか助けてくれる人がいません…。",
		   NULL, "...There was nobody except old man Kimiyoshi who would help me...", Line_WaitForInput);
	OutputLine(NULL, "……だからお爺ちゃん、",
		   NULL, " ...So I...", Line_ContinueAfterTyping);

	SetValidityOfInput( FALSE );
	Wait( 1000 );
	SetValidityOfInput( TRUE );

	OutputLine(NULL, "……助けて、って………。",
		   NULL, " I asked him to save me......", Line_Normal);
	ClearMessage();

//「......公由のお爺ちゃん、...怒らなかった＠......そして、にっこり笑って、詩音ちゃんがちゃんと反省してるなら、鬼隠しになんかなるものか、...って＠...本当に......笑いながら!w1000......任せなさい...って.........。!w800......ぅぅ...ッ！！＠
	PlaySE(4, "s02/06/130600524", 128, 64);
	if (AdvMode) { OutputLine("<color=#5ec69a>詩音</color>", NULL, "<color=#5ec69a>Shion</color>", NULL, Line_ContinueAfterTyping); }
	OutputLine(NULL, "「……公由のお爺ちゃん、…怒らなかった。",
		   NULL, "\"...Old man Kimiyoshi... he wasn't mad.", Line_WaitForInput);
	PlaySE(4, "s02/06/130600525", 128, 64);
	OutputLine(NULL, "……そして、にっこり笑って、詩音ちゃんがちゃんと反省してるなら、鬼隠しになんかなるものか、…って。",
		   NULL, " ...He smiled, and said, 'if you're really sorry, Shion-chan, then you'd never be demoned away'...", Line_WaitForInput);
	PlaySE(4, "s02/06/130600526", 128, 64);
	OutputLine(NULL, "…本当に……笑いながら",
		   NULL, " ...He really did... smile at me...", Line_ContinueAfterTyping);

	SetValidityOfInput( FALSE );
	Wait( 1000 );
	SetValidityOfInput( TRUE );

	OutputLine(NULL, "……任せなさい…って………。",
		   NULL, " and told me... to leave it to him......", Line_ContinueAfterTyping);

	SetValidityOfInput( FALSE );
	Wait( 800 );
	SetValidityOfInput( TRUE );

	OutputLine(NULL, "……ぅぅ…ッ！！」",
		   NULL, " ...*sob*...!!\"", Line_ModeSpecific);
	if (AdvMode) { ClearMessage(); } else { OutputLineAll(NULL, "\n\n", Line_ContinueAfterTyping); }

//　詩音は...大好きだった村長の死を思い出し、悲痛な声で泣いた＠
	if (AdvMode) { OutputLineAll("", NULL, Line_ContinueAfterTyping); }
	OutputLine(NULL, "　詩音は…大好きだった村長の死を思い出し、悲痛な声で泣いた。",
		   NULL, "Shion... cried bitterly, recalling the beloved mayor's death.", Line_ModeSpecific);
	if (AdvMode) { ClearMessage(); } else { OutputLineAll(NULL, "\n", Line_ContinueAfterTyping); }


//　......聞く者の胸を締め付けずにはおかない、あまりに悲しい声だった......￥
	if (AdvMode) { OutputLineAll("", NULL, Line_ContinueAfterTyping); }
	OutputLine(NULL, "　……聞く者の胸を締め付けずにはおかない、あまりに悲しい声だった……。",
		   NULL, "...It was such a sad voice... that none who heard it could prevent it from twisting their hearts...", Line_Normal);
	ClearMessage();

//　......ま、また俺は......自分の感情に流されるままに...好き放題なことを言ってしまったのだろうか...＠
	if (AdvMode) { OutputLineAll("", NULL, Line_ContinueAfterTyping); }
	OutputLine(NULL, "　……ま、また俺は……自分の感情に流されるままに…好き放題なことを言ってしまったのだろうか…。",
		   NULL, "...A-Again, I... did I let my emotions take over... and go off at her...?", Line_ModeSpecific);
	if (AdvMode) { ClearMessage(); } else { OutputLineAll(NULL, "\n", Line_ContinueAfterTyping); }


//　......詩音は、俺と同じ境遇を持つ、...唯一の仲間のはず......￥
	if (AdvMode) { OutputLineAll("", NULL, Line_ContinueAfterTyping); }
	OutputLine(NULL, "　……詩音は、俺と同じ境遇を持つ、…唯一の仲間のはず……。",
		   NULL, "...Shion was in the same situation as me... She should have been my one and only comrade...", Line_Normal);
	ClearMessage();
	DisableWindow();
	DrawScene( "black", 400 );

//　...ドクン＠
	if (AdvMode) { OutputLineAll("", NULL, Line_ContinueAfterTyping); }
	OutputLine(NULL, "　…ドクン。",
		   NULL, "...Thump.", Line_ModeSpecific);
	if (AdvMode) { ClearMessage(); } else { OutputLineAll(NULL, "\n", Line_ContinueAfterTyping); }


//　鼓動がひとつ＠
	if (AdvMode) { OutputLineAll("", NULL, Line_ContinueAfterTyping); }
	OutputLine(NULL, "　鼓動がひとつ。",
		   NULL, "My heart pounded.", Line_ModeSpecific);
	if (AdvMode) { ClearMessage(); } else { OutputLineAll(NULL, "\n", Line_ContinueAfterTyping); }


//　.........心の奥底の、...もうひとりの自分が、!w1000...囁く￥
	if (AdvMode) { OutputLineAll("", NULL, Line_ContinueAfterTyping); }
	OutputLine(NULL, "　………心の奥底の、…もうひとりの自分が、",
		   NULL, "......My other self... deep within my mind...", Line_ContinueAfterTyping);

	SetValidityOfInput( FALSE );
	Wait( 1000 );
	SetValidityOfInput( TRUE );

	OutputLine(NULL, "…囁く。",
		   NULL, " whispered to me.", Line_Normal);
	ClearMessage();

	PlayBGM( 2, "lsys25", 128, 0 );

//　...思い出せ前原圭一￥
	if (AdvMode) { OutputLineAll("", NULL, Line_ContinueAfterTyping); }
	OutputLine(NULL, "　…思い出せ前原圭一。",
		   NULL, "...Don't forget, Keiichi Maebara.", Line_Normal);
	ClearMessage();

//　......村長は、綿流しの次の朝＠
	if (AdvMode) { OutputLineAll("", NULL, Line_ContinueAfterTyping); }
	OutputLine(NULL, "　……村長は、綿流しの次の朝。",
		   NULL, "...Don't forget about the mayor... on the morning after Watanagashi.", Line_ModeSpecific);
	if (AdvMode) { ClearMessage(); } else { OutputLineAll(NULL, "\n", Line_ContinueAfterTyping); }


//　電話で鷹野さんたちの死を知らされ、夕方の会合の約束をした＠
	if (AdvMode) { OutputLineAll("", NULL, Line_ContinueAfterTyping); }
	OutputLine(NULL, "　電話で鷹野さんたちの死を知らされ、夕方の会合の約束をした。",
		   NULL, "He was told of Takano-san and Tomitake-san's deaths over the phone and committed to a meeting that evening.", Line_ModeSpecific);
	if (AdvMode) { ClearMessage(); } else { OutputLineAll(NULL, "\n", Line_ContinueAfterTyping); }


//　...そして予約した病院に出掛けた＠
	if (AdvMode) { OutputLineAll("", NULL, Line_ContinueAfterTyping); }
	OutputLine(NULL, "　…そして予約した病院に出掛けた。",
		   NULL, "...He went to a hospital appointment.", Line_ModeSpecific);
	if (AdvMode) { ClearMessage(); } else { OutputLineAll(NULL, "\n\n", Line_ContinueAfterTyping); }

//　家族にも内緒の病院へ￥
	if (AdvMode) { OutputLineAll("", NULL, Line_ContinueAfterTyping); }
	OutputLine(NULL, "　家族にも内緒の病院へ。",
		   NULL, "He didn't tell his family.", Line_Normal);
	ClearMessage();

//　そして...会合の時間ぎりぎりに戻ってきた＠
	if (AdvMode) { OutputLineAll("", NULL, Line_ContinueAfterTyping); }
	OutputLine(NULL, "　そして…会合の時間ぎりぎりに戻ってきた。",
		   NULL, "...He'd only made it back just in time for the meeting.", Line_ModeSpecific);
	if (AdvMode) { ClearMessage(); } else { OutputLineAll(NULL, "\n", Line_ContinueAfterTyping); }


//　...そのまま集会所へ向かっていった＠......そう大石さんは言った...............￥
	if (AdvMode) { OutputLineAll("", NULL, Line_ContinueAfterTyping); }
	OutputLine(NULL, "　…そのまま集会所へ向かっていった。",
		   NULL, "...He went straight to the assembly hall.", Line_WaitForInput);
	OutputLine(NULL, "……そう大石さんは言った……………。",
		   NULL, " ...That's what Ooishi-san said..........", Line_Normal);
	ClearMessage();
	DisableWindow();
	FadeOutBGM( 2, 1000, TRUE );
	DrawSceneWithMask( "bg_210", "up", 0, 0, 1300 );

//「.....................いつ＠......村長に打ち明けたんだよ...。＠
	PlaySE(4, "s02/01/130100899", 128, 64);
	if (AdvMode) { OutputLine("<color=#956f6e>圭一</color>", NULL, "<color=#956f6e>Keiichi</color>", NULL, Line_ContinueAfterTyping); }
	OutputLine(NULL, "「…………………いつ、",
		   NULL, "\"............When...", Line_WaitForInput);
	PlaySE(4, "s02/01/130100900", 128, 64);
	OutputLine(NULL, "……村長に打ち明けたんだよ…。」",
		   NULL, " did you let the mayor know...?\"", Line_ModeSpecific);
	if (AdvMode) { ClearMessage(); } else { OutputLineAll(NULL, "\n", Line_ContinueAfterTyping); }


//「......ぅっく......、!w600......え......？＠
	PlaySE(4, "s02/06/130600527", 128, 64);
	if (AdvMode) { OutputLine("<color=#5ec69a>詩音</color>", NULL, "<color=#5ec69a>Shion</color>", NULL, Line_ContinueAfterTyping); }
	OutputLine(NULL, "「……ぅっく……、",
		   NULL, "\"...hic...", Line_ContinueAfterTyping);

	SetValidityOfInput( FALSE );
	Wait( 1000 );
	SetValidityOfInput( TRUE );

	OutputLine(NULL, "……え……？」",
		   NULL, " ...Huh...?\"", Line_ModeSpecific);
	if (AdvMode) { ClearMessage(); } else { OutputLineAll(NULL, "\n", Line_ContinueAfterTyping); }


//「............ごめんな、...詩音＠......悲しい気持ちのところに追い討ちをかけるようで＠......詩音は、...打ち明けたんだよな＠公由のお爺ちゃん、つまり村長に。＠
	PlaySE(4, "s02/01/130100901", 128, 64);
	if (AdvMode) { OutputLine("<color=#956f6e>圭一</color>", NULL, "<color=#956f6e>Keiichi</color>", NULL, Line_ContinueAfterTyping); }
	OutputLine(NULL, "「…………ごめんな、…詩音。",
		   NULL, "\"............I'm sorry... Shion.", Line_WaitForInput);
	PlaySE(4, "s02/01/130100902", 128, 64);
	OutputLine(NULL, "……悲しい気持ちのところに追い討ちをかけるようで。",
		   NULL, " ......It must seem like I'm kicking you while you're down, but...", Line_WaitForInput);
	PlaySE(4, "s02/01/130100903", 128, 64);
	OutputLine(NULL, "……詩音は、…打ち明けたんだよな。",
		   NULL, " ...Shion, you... told him, right?", Line_WaitForInput);
	PlaySE(4, "s02/01/130100904", 128, 64);
	OutputLine(NULL, "公由のお爺ちゃん、つまり村長に。」",
		   NULL, " You told old man Kimiyoshi... the mayor?\"", Line_ModeSpecific);
	if (AdvMode) { ClearMessage(); } else { OutputLineAll(NULL, "\n", Line_ContinueAfterTyping); }


//「......はい......＠............ひっく...............。￥
	PlaySE(4, "s02/06/130600528", 128, 64);
	if (AdvMode) { OutputLine("<color=#5ec69a>詩音</color>", NULL, "<color=#5ec69a>Shion</color>", NULL, Line_ContinueAfterTyping); }
	OutputLine(NULL, "「……はい……。",
		   NULL, "\"...Yes...", Line_WaitForInput);
	PlaySE(4, "s02/06/130600529", 128, 64);
	OutputLine(NULL, "…………ひっく……………。」",
		   NULL, " ........hic...........\"", Line_Normal);
	ClearMessage();

//「............いつ、...打ち明けたんだよ。＠
	PlaySE(4, "s02/01/130100905", 128, 64);
	if (AdvMode) { OutputLine("<color=#956f6e>圭一</color>", NULL, "<color=#956f6e>Keiichi</color>", NULL, Line_ContinueAfterTyping); }
	OutputLine(NULL, "「…………いつ、…打ち明けたんだよ。」",
		   NULL, "\"............When... did you let him know?\"", Line_ModeSpecific);
	if (AdvMode) { ClearMessage(); } else { OutputLineAll(NULL, "\n", Line_ContinueAfterTyping); }


//「...............え...、＠
	PlaySE(4, "s02/06/130600530", 128, 64);
	if (AdvMode) { OutputLine("<color=#5ec69a>詩音</color>", NULL, "<color=#5ec69a>Shion</color>", NULL, Line_ContinueAfterTyping); }
	OutputLine(NULL, "「……………え…、」",
		   NULL, "\"...............Eh...\"", Line_ModeSpecific);
	if (AdvMode) { ClearMessage(); } else { OutputLineAll(NULL, "\n", Line_ContinueAfterTyping); }


//　...詩音の...悲しい声を聞いていると自分が口にしようとしていることが怖くなる＠
	if (AdvMode) { OutputLineAll("", NULL, Line_ContinueAfterTyping); }
	OutputLine(NULL, "　…詩音の…悲しい声を聞いていると自分が口にしようとしていることが怖くなる。",
		   NULL, "...I'd begun to get scared... of saying it aloud after hearing her sad voice.", Line_ModeSpecific);
	if (AdvMode) { ClearMessage(); } else { OutputLineAll(NULL, "\n\n", Line_ContinueAfterTyping); }

//　......だが、......俺は矛盾したことは言ってない......＠
	if (AdvMode) { OutputLineAll("", NULL, Line_ContinueAfterTyping); }
	OutputLine(NULL, "　……だが、……俺は矛盾したことは言ってない……。",
		   NULL, "......I wasn't saying it was contradictory, though...", Line_ModeSpecific);
	if (AdvMode) { ClearMessage(); } else { OutputLineAll(NULL, "\n\n", Line_ContinueAfterTyping); }

//　......もし矛盾があるなら......むしろ詩音にそれを証明してもらいたいんだ......￥
	if (AdvMode) { OutputLineAll("", NULL, Line_ContinueAfterTyping); }
	OutputLine(NULL, "　……もし矛盾があるなら……むしろ詩音にそれを証明してもらいたいんだ……。",
		   NULL, "...Besides, if there was a contradiction...... then I wanted Shion to explain it to me......", Line_Normal);
	ClearMessage();

//「...村長さんは重い痔を患ってて、病院にかかっていたという話は知ってるか...？＠
	PlaySE(4, "s02/01/130100906", 128, 64);
	if (AdvMode) { OutputLine("<color=#956f6e>圭一</color>", NULL, "<color=#956f6e>Keiichi</color>", NULL, Line_ContinueAfterTyping); }
	OutputLine(NULL, "「…村長さんは重い痔を患ってて、病院にかかっていたという話は知ってるか…？」",
		   NULL, "\"...Did you know that the mayor had a severe case of hemorrhoids and had gone to the hospital for treatment...?\"", Line_ModeSpecific);
	if (AdvMode) { ClearMessage(); } else { OutputLineAll(NULL, "\n", Line_ContinueAfterTyping); }


//「...............あの、!w800............圭ちゃん...＠　......それが...何か...？＠
	PlaySE(4, "s02/06/130600531", 128, 64);
	if (AdvMode) { OutputLine("<color=#5ec69a>詩音</color>", NULL, "<color=#5ec69a>Shion</color>", NULL, Line_ContinueAfterTyping); }
	OutputLine(NULL, "「……………あの、",
		   NULL, "\".........Umm.........", Line_ContinueAfterTyping);

	SetValidityOfInput( FALSE );
	Wait( 1000 );
	SetValidityOfInput( TRUE );

	OutputLine(NULL, "…………圭ちゃん…？",
		   NULL, " Kei-chan...?", Line_WaitForInput);
	PlaySE(4, "s02/06/130600532", 128, 64);
	OutputLine(NULL, "　……それが…何か…？」",
		   NULL, " ...What does that... have to...?\"", Line_ModeSpecific);
	if (AdvMode) { ClearMessage(); } else { OutputLineAll(NULL, "\n", Line_ContinueAfterTyping); }


//「......答えてくれ＠知らないなら知らないと答えればいい。￥
	PlaySE(4, "s02/01/130100907", 128, 64);
	if (AdvMode) { OutputLine("<color=#956f6e>圭一</color>", NULL, "<color=#956f6e>Keiichi</color>", NULL, Line_ContinueAfterTyping); }
	OutputLine(NULL, "「……答えてくれ。",
		   NULL, "\"...Please, answer me.", Line_WaitForInput);
	PlaySE(4, "s02/01/130100908", 128, 64);
	OutputLine(NULL, "知らないなら知らないと答えればいい。」",
		   NULL, " If you didn't know, then just say so.\"", Line_Normal);
	ClearMessage();

//　しばしの沈黙＠
	if (AdvMode) { OutputLineAll("", NULL, Line_ContinueAfterTyping); }
	OutputLine(NULL, "　しばしの沈黙。",
		   NULL, "There was a momentary silence.", Line_ModeSpecific);
	if (AdvMode) { ClearMessage(); } else { OutputLineAll(NULL, "\n", Line_ContinueAfterTyping); }


//　......やがて、何度かどもりながらの回答￥
	if (AdvMode) { OutputLineAll("", NULL, Line_ContinueAfterTyping); }
	OutputLine(NULL, "　……やがて、何度かどもりながらの回答。",
		   NULL, "...Then, after stammering a few times, she replied.", Line_Normal);
	ClearMessage();

//「............痔だったのは、!w1000...知ってます...＠......座る時とか、辛そうでしたから...。＠
	PlaySE(4, "s02/06/130600533", 128, 64);
	if (AdvMode) { OutputLine("<color=#5ec69a>詩音</color>", NULL, "<color=#5ec69a>Shion</color>", NULL, Line_ContinueAfterTyping); }
	OutputLine(NULL, "「…………痔だったのは、",
		   NULL, "\"......I knew that...", Line_ContinueAfterTyping);

	SetValidityOfInput( FALSE );
	Wait( 1000 );
	SetValidityOfInput( TRUE );

	OutputLine(NULL, "…知ってます…。",
		   NULL, " he had hemorrhoids...", Line_WaitForInput);
	PlaySE(4, "s02/06/130600534", 128, 64);
	OutputLine(NULL, "……座る時とか、辛そうでしたから…。」",
		   NULL, " ...It looked like sitting down was really hard for him...\"", Line_ModeSpecific);
	if (AdvMode) { ClearMessage(); } else { OutputLineAll(NULL, "\n", Line_ContinueAfterTyping); }


//「病院に通ってたんだ＠...どこの病院かは知ってるよな？＠
	PlaySE(4, "s02/01/130100909", 128, 64);
	if (AdvMode) { OutputLine("<color=#956f6e>圭一</color>", NULL, "<color=#956f6e>Keiichi</color>", NULL, Line_ContinueAfterTyping); }
	OutputLine(NULL, "「病院に通ってたんだ。",
		   NULL, "\"He was going to the hospital.", Line_WaitForInput);
	PlaySE(4, "s02/01/130100910", 128, 64);
	OutputLine(NULL, "…どこの病院かは知ってるよな？」",
		   NULL, " ...You know which hospital, right?\"", Line_ModeSpecific);
	if (AdvMode) { ClearMessage(); } else { OutputLineAll(NULL, "\n", Line_ContinueAfterTyping); }


//「!s200..........................................!sdごめんなさい、!w800それはちょっと知りませんけど...＠.........でも、圭ちゃん、!w600......それが一体、何の......、￥
//!sd200
	SetSpeedOfMessage( TRUE, 0, );

	PlaySE(4, "s02/06/130600535", 128, 64);
	if (AdvMode) { OutputLine("<color=#5ec69a>詩音</color>", NULL, "<color=#5ec69a>Shion</color>", NULL, Line_ContinueAfterTyping); }
	OutputLine(NULL, "「……………………………………",
		   NULL, "\"............", Line_ContinueAfterTyping);
//!sd
	SetSpeedOfMessage( FALSE, 0, );

	OutputLine(NULL, "ごめんなさい、",
		   NULL, "I'm sorry,", Line_ContinueAfterTyping);

	SetValidityOfInput( FALSE );
	Wait( 800 );
	SetValidityOfInput( TRUE );

	OutputLine(NULL, "それはちょっと知りませんけど…。",
		   NULL, " I don't know that much, but...", Line_WaitForInput);
	PlaySE(4, "s02/06/130600536", 128, 64);
	OutputLine(NULL, "………でも、圭ちゃん、",
		   NULL, " ......Kei-chan...", Line_ContinueAfterTyping);

	SetValidityOfInput( FALSE );
	Wait( 600 );
	SetValidityOfInput( TRUE );

	OutputLine(NULL, "……それが一体、何の……、」",
		   NULL, " What does that have to do with...\"", Line_Normal);
	ClearMessage();

	PlayBGM( 2, "lsys15", 128, 0 );

//　詩音は、...村長が行った病院を知らない＠
	if (AdvMode) { OutputLineAll("", NULL, Line_ContinueAfterTyping); }
	OutputLine(NULL, "　詩音は、…村長が行った病院を知らない。",
		   NULL, "Shion... didn't know what hospital the mayor went to.", Line_ModeSpecific);
	if (AdvMode) { ClearMessage(); } else { OutputLineAll(NULL, "\n\n", Line_ContinueAfterTyping); }

//　...ということは、病院まで押しかけて行って打ち明けるなんてことは不可能だ＠
	if (AdvMode) { OutputLineAll("", NULL, Line_ContinueAfterTyping); }
	OutputLine(NULL, "　…ということは、病院まで押しかけて行って打ち明けるなんてことは不可能だ。",
		   NULL, "...That meant it was impossible for her to have gone all the way to the hospital to confess everything.", Line_ModeSpecific);
	if (AdvMode) { ClearMessage(); } else { OutputLineAll(NULL, "\n\n", Line_ContinueAfterTyping); }

//　......行き先の病院を知らないなら、もちろん電車で出会うなんてことも、ちょっと考えられない￥
	if (AdvMode) { OutputLineAll("", NULL, Line_ContinueAfterTyping); }
	OutputLine(NULL, "　……行き先の病院を知らないなら、もちろん電車で出会うなんてことも、ちょっと考えられない。",
		   NULL, "...Since she didn't know his destination, then she obviously couldn't have seen him on the train, either.", Line_Normal);
	ClearMessage();

//　...あと接触する可能性があったら、それは雛見沢に帰ってきてからだ＠
	if (AdvMode) { OutputLineAll("", NULL, Line_ContinueAfterTyping); }
	OutputLine(NULL, "　…あと接触する可能性があったら、それは雛見沢に帰ってきてからだ。",
		   NULL, "...If there was any other chance for her to contact him, it would have been after he came to Hinamizawa.", Line_ModeSpecific);
	if (AdvMode) { ClearMessage(); } else { OutputLineAll(NULL, "\n", Line_ContinueAfterTyping); }


//　しかし...電車は遅れて、こっちについたのは会合の時間も押し迫ったぎりぎりの時刻だった＠
	if (AdvMode) { OutputLineAll("", NULL, Line_ContinueAfterTyping); }
	OutputLine(NULL, "　しかし…電車は遅れて、こっちについたのは会合の時間も押し迫ったぎりぎりの時刻だった。",
		   NULL, "...The train, however, had been delayed, and he only got back right before the meeting was about to start.", Line_ModeSpecific);
	if (AdvMode) { ClearMessage(); } else { OutputLineAll(NULL, "\n\n", Line_ContinueAfterTyping); }

//　......ぎりぎりの時間＠
	if (AdvMode) { OutputLineAll("", NULL, Line_ContinueAfterTyping); }
	OutputLine(NULL, "　……ぎりぎりの時間。",
		   NULL, "...He didn't have time.", Line_ModeSpecific);
	if (AdvMode) { ClearMessage(); } else { OutputLineAll(NULL, "\n", Line_ContinueAfterTyping); }


//　...とても、詩音の打ち明け話に付き合っている時間はないはず...￥
	if (AdvMode) { OutputLineAll("", NULL, Line_ContinueAfterTyping); }
	OutputLine(NULL, "　…とても、詩音の打ち明け話に付き合っている時間はないはず…。",
		   NULL, "...There wouldn't have been enough time for him to listen to Shion spill the beans...", Line_Normal);
	ClearMessage();

//「.........単刀直入に聞きたいんだ＠...詩音は、......いつ、村長に打ち明けたんだ＠どこで、いつ＠......大雑把でいいから、...教えて欲しいんだ。＠
	PlaySE(4, "s02/01/130100911", 128, 64);
	if (AdvMode) { OutputLine("<color=#956f6e>圭一</color>", NULL, "<color=#956f6e>Keiichi</color>", NULL, Line_ContinueAfterTyping); }
	OutputLine(NULL, "「………単刀直入に聞きたいんだ。",
		   NULL, "\"......I want to ask you straight.", Line_WaitForInput);
	PlaySE(4, "s02/01/130100912", 128, 64);
	OutputLine(NULL, "…詩音は、……いつ、村長に打ち明けたんだ。",
		   NULL, " ...Shion... when did you tell the mayor about everything?", Line_WaitForInput);
	PlaySE(4, "s02/01/130100913", 128, 64);
	OutputLine(NULL, "どこで、いつ。",
		   NULL, " When and where?", Line_WaitForInput);
	PlaySE(4, "s02/01/130100914", 128, 64);
	OutputLine(NULL, "……大雑把でいいから、…教えて欲しいんだ。」",
		   NULL, " ...Your answer doesn't have to be precise... but please, give me one.\"", Line_ModeSpecific);
	if (AdvMode) { ClearMessage(); } else { OutputLineAll(NULL, "\n", Line_ContinueAfterTyping); }


//「....................................圭ちゃん...、...何でそんなことを......＠......ぅっく...。￥
	PlaySE(4, "s02/06/130600537", 128, 64);
	if (AdvMode) { OutputLine("<color=#5ec69a>詩音</color>", NULL, "<color=#5ec69a>Shion</color>", NULL, Line_ContinueAfterTyping); }
	OutputLine(NULL, "「………………………………圭ちゃん…、…何でそんなことを……。",
		   NULL, "\"............Kei-chan... Why are you asking that...", Line_WaitForInput);
	PlaySE(4, "s02/06/130600538", 128, 64);
	OutputLine(NULL, "……ぅっく…。」",
		   NULL, " ...hic...\"", Line_Normal);
	ClearMessage();

//　嗚咽が耳に刺さる＠
	if (AdvMode) { OutputLineAll("", NULL, Line_ContinueAfterTyping); }
	OutputLine(NULL, "　嗚咽が耳に刺さる。",
		   NULL, "Her sob pierced into my ears.", Line_ModeSpecific);
	if (AdvMode) { ClearMessage(); } else { OutputLineAll(NULL, "\n", Line_ContinueAfterTyping); }


//　...自分が詩音をいじめているような錯覚に捕らわれる...￥
	if (AdvMode) { OutputLineAll("", NULL, Line_ContinueAfterTyping); }
	OutputLine(NULL, "　…自分が詩音をいじめているような錯覚に捕らわれる…。",
		   NULL, "...I was taken by the illusion that I was bullying her...", Line_Normal);
	ClearMessage();

//　だが...言おう＠
	if (AdvMode) { OutputLineAll("", NULL, Line_ContinueAfterTyping); }
	OutputLine(NULL, "　だが…言おう。",
		   NULL, "Even so... I'll say it.", Line_ModeSpecific);
	if (AdvMode) { ClearMessage(); } else { OutputLineAll(NULL, "\n", Line_ContinueAfterTyping); }


//　俺に間違いがあるなら正してくれ...＠
	if (AdvMode) { OutputLineAll("", NULL, Line_ContinueAfterTyping); }
	OutputLine(NULL, "　俺に間違いがあるなら正してくれ…。",
		   NULL, "If I'm wrong, then please correct me...", Line_ModeSpecific);
	if (AdvMode) { ClearMessage(); } else { OutputLineAll(NULL, "\n", Line_ContinueAfterTyping); }


//　...俺に、本当の詩音であることを......証明してくれ............￥
	if (AdvMode) { OutputLineAll("", NULL, Line_ContinueAfterTyping); }
	OutputLine(NULL, "　…俺に、本当の詩音であることを……証明してくれ…………。",
		   NULL, "...Please, prove to me... that you're the real Shion.........", Line_Normal);
	ClearMessage();

//「...ありえないんだよ＠...村長が失踪した日＠朝から消えるまで＠......詩音には接触できる機会はありえないんだ。＠
	PlaySE(4, "s02/01/130100915", 128, 64);
	if (AdvMode) { OutputLine("<color=#956f6e>圭一</color>", NULL, "<color=#956f6e>Keiichi</color>", NULL, Line_ContinueAfterTyping); }
	OutputLine(NULL, "「…ありえないんだよ。",
		   NULL, "\"...It was impossible.", Line_WaitForInput);
	PlaySE(4, "s02/01/130100916", 128, 64);
	OutputLine(NULL, "…村長が失踪した日。",
		   NULL, " ...The day the mayor disappeared.", Line_WaitForInput);
	PlaySE(4, "s02/01/130100917", 128, 64);
	OutputLine(NULL, "朝から消えるまで。",
		   NULL, " From dawn until he vanished.", Line_WaitForInput);
	PlaySE(4, "s02/01/130100918", 128, 64);
	OutputLine(NULL, "……詩音には接触できる機会はありえないんだ。」",
		   NULL, " ...There was no opportunity for you to contact him.\"", Line_ModeSpecific);
	if (AdvMode) { ClearMessage(); } else { OutputLineAll(NULL, "\n", Line_ContinueAfterTyping); }


//「.................................ぇ、!w700......そ...、!w800.........そんな......、￥
	PlaySE(4, "s02/06/130600539", 128, 64);
	if (AdvMode) { OutputLine("<color=#5ec69a>詩音</color>", NULL, "<color=#5ec69a>Shion</color>", NULL, Line_ContinueAfterTyping); }
	OutputLine(NULL, "「……………………………ぇ、",
		   NULL, "\"............Eh...", Line_ContinueAfterTyping);

	SetValidityOfInput( FALSE );
	Wait( 700 );
	SetValidityOfInput( TRUE );

	OutputLine(NULL, "……そ…、",
		   NULL, " Th......", Line_ContinueAfterTyping);

	SetValidityOfInput( FALSE );
	Wait( 800 );
	SetValidityOfInput( TRUE );

	OutputLine(NULL, "………そんな……、」",
		   NULL, " That's...\"", Line_Normal);
	ClearMessage();


//「村長は朝一で、誰にも内緒の大学病院へひとりで診察に出掛けた＠...詩音は今、この病院を知らないと言った＠...だから帰ってくるまで、村長と接触することはできないはずだ＠......そうだろ...。＠
	PlaySE(4, "s02/01/130100919", 128, 64);
	if (AdvMode) { OutputLine("<color=#956f6e>圭一</color>", NULL, "<color=#956f6e>Keiichi</color>", NULL, Line_ContinueAfterTyping); }
	OutputLine(NULL, "「村長は朝一で、誰にも内緒の大学病院へひとりで診察に出掛けた。",
		   NULL, "\"The mayor left first thing in the morning for his examination at the university hospital all by himself, without telling anyone.", Line_WaitForInput);
	PlaySE(4, "s02/01/130100920", 128, 64);
	OutputLine(NULL, "…詩音は今、この病院を知らないと言った。",
		   NULL, " ...Shion, you just said you don't know what hospital he went to. ", Line_ModeSpecific);
	PlaySE(4, "s02/01/130100921", 128, 64);
	if (AdvMode) { OutputLine("<color=#956f6e>圭一</color>", NULL, "<color=#956f6e>Keiichi</color>", NULL, Line_ContinueAfterTyping); }
	OutputLine(NULL, "…だから帰ってくるまで、村長と接触することはできないはずだ。",
		   NULL, "...So you couldn't have contacted the mayor until he got back.", Line_WaitForInput);
	PlaySE(4, "s02/01/130100922", 128, 64);
	OutputLine(NULL, "……そうだろ…。」",
		   NULL, " ...Isn't that right...?\"", Line_ModeSpecific);
	if (AdvMode) { ClearMessage(); } else { OutputLineAll(NULL, "\n", Line_ContinueAfterTyping); }


//「..............................ぅっく......、￥
	PlaySE(4, "s02/06/130600540", 128, 64);
	if (AdvMode) { OutputLine("<color=#5ec69a>詩音</color>", NULL, "<color=#5ec69a>Shion</color>", NULL, Line_ContinueAfterTyping); }
	OutputLine(NULL, "「…………………………ぅっく……、」",
		   NULL, "\"............hic...\"", Line_Normal);
	ClearMessage();

//「帰りの電車が事故で遅れたので、自宅に帰ってきたのは会合の始まる直前だった＠...つまり、会合が始まるまでの時間にも打ち明ける時間的余裕はないんだ。＠
	PlaySE(4, "s02/01/130100923", 128, 64);
	if (AdvMode) { OutputLine("<color=#956f6e>圭一</color>", NULL, "<color=#956f6e>Keiichi</color>", NULL, Line_ContinueAfterTyping); }
	OutputLine(NULL, "「帰りの電車が事故で遅れたので、自宅に帰ってきたのは会合の始まる直前だった。",
		   NULL, "\"His train back was delayed by an accident, and he didn't return to his house until the meeting was about to start.", Line_WaitForInput);
	PlaySE(4, "s02/01/130100924", 128, 64);
	OutputLine(NULL, "…つまり、会合が始まるまでの時間にも打ち明ける時間的余裕はないんだ。」",
		   NULL, " ...So there was no time for you to have told him before the meeting started, either.\"", Line_ModeSpecific);
	if (AdvMode) { ClearMessage(); } else { OutputLineAll(NULL, "\n\n", Line_ContinueAfterTyping); }

//　...詩音の弱々しい嗚咽が...繰り返し聞こえる＠
	if (AdvMode) { OutputLineAll("", NULL, Line_ContinueAfterTyping); }
	OutputLine(NULL, "　…詩音の弱々しい嗚咽が…繰り返し聞こえる。",
		   NULL, "...I heard Shion... repeating her weak sobs.", Line_ModeSpecific);
	if (AdvMode) { ClearMessage(); } else { OutputLineAll(NULL, "\n", Line_ContinueAfterTyping); }


//　......女の子のこういう声には...機械的に胸が掻き毟られる......＠
	if (AdvMode) { OutputLineAll("", NULL, Line_ContinueAfterTyping); }
	OutputLine(NULL, "　……女の子のこういう声には…機械的に胸が掻き毟られる……。",
		   NULL, "...That sort of feminine voice... automatically ripped into my heart......", Line_ModeSpecific);
	if (AdvMode) { ClearMessage(); } else { OutputLineAll(NULL, "\n", Line_ContinueAfterTyping); }


//　...言っていて、......辛い.........￥
	if (AdvMode) { OutputLineAll("", NULL, Line_ContinueAfterTyping); }
	OutputLine(NULL, "　…言っていて、……辛い………。",
		   NULL, "...It was so... painful for me to say it......", Line_Normal);
	ClearMessage();

//「詩音も一緒に会合に出たのか......＠　そして会合の席上で、...打ち明けたのか...＠
	PlaySE(4, "s02/01/130100925", 128, 64);
	if (AdvMode) { OutputLine("<color=#956f6e>圭一</color>", NULL, "<color=#956f6e>Keiichi</color>", NULL, Line_ContinueAfterTyping); }
	OutputLine(NULL, "「詩音も一緒に会合に出たのか……？",
		   NULL, "\"Shion, did you go to the meeting too......?", Line_WaitForInput);
	PlaySE(4, "s02/01/130100926", 128, 64);
	OutputLine(NULL, "　そして会合の席上で、…打ち明けたのか…？",
		   NULL, " Did you attend it... and tell him there?", Line_ModeSpecific);
	if (AdvMode) { ClearMessage(); } else { OutputLineAll(NULL, "\n", Line_ContinueAfterTyping); }


//　ここで打ち明けなきゃ......!w1000もう時間がないもんな＠......会合が終わった後、村長は帰宅途中で失踪するんだから。＠
	if (AdvMode) { OutputLineAll("", NULL, Line_ContinueAfterTyping); }
	OutputLine(NULL, "　ここで打ち明けなきゃ……",
		   NULL, "If you didn't...", Line_ContinueAfterTyping);

	SetValidityOfInput( FALSE );
	Wait( 1000 );
	SetValidityOfInput( TRUE );

	OutputLine(NULL, "もう時間がないもんな。",
		   NULL, " then there wouldn't have been any time left.", Line_WaitForInput);
	OutputLine(NULL, "……会合が終わった後、村長は帰宅途中で失踪するんだから。」",
		   NULL, " ...After the meeting was over, the mayor disappeared on his way home.\"", Line_ModeSpecific);
	if (AdvMode) { ClearMessage(); } else { OutputLineAll(NULL, "\n\n", Line_ContinueAfterTyping); }

//　...詩音は会合に出たんだよな...＠
	if (AdvMode) { OutputLineAll("", NULL, Line_ContinueAfterTyping); }
	OutputLine(NULL, "　…詩音は会合に出たんだよな…？",
		   NULL, "...Shion went to the meeting, didn't she...?", Line_ModeSpecific);
	if (AdvMode) { ClearMessage(); } else { OutputLineAll(NULL, "\n", Line_ContinueAfterTyping); }


//　出たか出ないか＠
	if (AdvMode) { OutputLineAll("", NULL, Line_ContinueAfterTyping); }
	OutputLine(NULL, "　出たか出ないか。",
		   NULL, "Did she, or didn't she?", Line_ModeSpecific);
	if (AdvMode) { ClearMessage(); } else { OutputLineAll(NULL, "\n", Line_ContinueAfterTyping); }


//　そのあまりに簡単な問いの答えが......すぐに跳ね返ってこない￥
	if (AdvMode) { OutputLineAll("", NULL, Line_ContinueAfterTyping); }
	OutputLine(NULL, "　そのあまりに簡単な問いの答えが……すぐに跳ね返ってこない。",
		   NULL, "The question was so simple to answer... but she didn't give me an immediate response.", Line_Normal);
	ClearMessage();

//「...............えっと、!w1000.........実は会合に出...、」!w600
	PlaySE(4, "s02/06/130600541", 128, 64);
	if (AdvMode) { OutputLine("<color=#5ec69a>詩音</color>", NULL, "<color=#5ec69a>Shion</color>", NULL, Line_ContinueAfterTyping); }
	OutputLine(NULL, "「……………えっと、",
		   NULL, "\".........Umm......", Line_ContinueAfterTyping);

	SetValidityOfInput( FALSE );
	Wait( 1000 );
	SetValidityOfInput( TRUE );

	OutputLine(NULL, "………実は会合に出…、」",
		   NULL, " Actually, with the meeting, I...\"", Line_ContinueAfterTyping);

	SetValidityOfInput( FALSE );
	Wait( 2500 );
	SetValidityOfInput( TRUE );
	if (AdvMode) { ClearMessage(); } else { OutputLineAll(NULL, "\n", Line_ContinueAfterTyping); }

//「あの日、詩音が行くと言ったバイトすら、君は欠勤してるんだ＠......もっと端的に言おう＠......君は、...俺と一緒に行った図書館以降、誰にも目撃されていない。＠
	PlaySE(4, "s02/01/130100929", 128, 64);
	if (AdvMode) { OutputLine("<color=#956f6e>圭一</color>", NULL, "<color=#956f6e>Keiichi</color>", NULL, Line_ContinueAfterTyping); }
	OutputLine(NULL, "「あの日、詩音が行くと言ったバイトすら、君は欠勤してるんだ。",
		   NULL, "\"You didn't even go to the part-time job you said you went to that day.", Line_WaitForInput);
	PlaySE(4, "s02/01/130100930", 128, 64);
	OutputLine(NULL, "……もっと端的に言おう。",
		   NULL, " ...I'll say it more directly.", Line_WaitForInput);
	PlaySE(4, "s02/01/130100931", 128, 64);
	OutputLine(NULL, "……君は、…俺と一緒に行った図書館以降、誰にも目撃されていない。」",
		   NULL, " ...You haven't... been seen since we were at the library together.\"", Line_ModeSpecific);
	if (AdvMode) { ClearMessage(); } else { OutputLineAll(NULL, "\n", Line_ContinueAfterTyping); }


//「..............................圭ちゃん、!w800.........あの、.........、＠
	PlaySE(4, "s02/06/130600542", 128, 64);
	if (AdvMode) { OutputLine("<color=#5ec69a>詩音</color>", NULL, "<color=#5ec69a>Shion</color>", NULL, Line_ContinueAfterTyping); }
	OutputLine(NULL, "「…………………………圭ちゃん、",
		   NULL, "\"............Kei-chan...", Line_ContinueAfterTyping);

	SetValidityOfInput( FALSE );
	Wait( 800 );
	SetValidityOfInput( TRUE );

	OutputLine(NULL, "………あの、………、」",
		   NULL, " I, well...\"", Line_ModeSpecific);
	if (AdvMode) { ClearMessage(); } else { OutputLineAll(NULL, "\n\n", Line_ContinueAfterTyping); }


	FadeOutBGM( 1, 1000, TRUE );

//「......園崎詩音は......＠......綿流しの翌日に、失踪したんだ。￥
	PlaySE(4, "s02/01/130100932", 128, 64);
	if (AdvMode) { OutputLine("<color=#956f6e>圭一</color>", NULL, "<color=#956f6e>Keiichi</color>", NULL, Line_ContinueAfterTyping); }
	OutputLine(NULL, "「……園崎詩音は……。",
		   NULL, "\"...Shion Sonozaki...", Line_WaitForInput);
	PlaySE(4, "s02/01/130100933", 128, 64);
	OutputLine(NULL, "……綿流しの翌日に、失踪したんだ。」",
		   NULL, " ...disappeared the day after Watanagashi.\"", Line_Normal);
	ClearMessage();

//　電話の向こうが...静まりかえる＠
	if (AdvMode) { OutputLineAll("", NULL, Line_ContinueAfterTyping); }
	OutputLine(NULL, "　電話の向こうが…静まりかえる。",
		   NULL, "The other end... fell silent as the grave.", Line_ModeSpecific);
	if (AdvMode) { ClearMessage(); } else { OutputLineAll(NULL, "\n", Line_ContinueAfterTyping); }


//　......まるで、電話線が切れてしまったかのように何の気配もなく、...沈黙する...￥
	if (AdvMode) { OutputLineAll("", NULL, Line_ContinueAfterTyping); }
	OutputLine(NULL, "　……まるで、電話線が切れてしまったかのように何の気配もなく、…沈黙する…。",
		   NULL, "...It was so quiet that it was like the phone cord had been cut... I couldn't sense anyone there.", Line_Normal);
	ClearMessage();

	PlayBGM( 1, "msys08", 128, 0 );

//「...大石さんは君がすでに失踪していると言っているんだ＠...でも、...詩音はこうして毎晩、俺に電話をかけてきてくれただろ...？＠
	PlaySE(4, "s02/01/130100934", 128, 64);
	if (AdvMode) { OutputLine("<color=#956f6e>圭一</color>", NULL, "<color=#956f6e>Keiichi</color>", NULL, Line_ContinueAfterTyping); }
	OutputLine(NULL, "「…大石さんは君がすでに失踪していると言っているんだ。",
		   NULL, "\"...Ooishi-san says you've been missing.", Line_WaitForInput);
	PlaySE(4, "s02/01/130100935", 128, 64);
	OutputLine(NULL, "…でも、…詩音はこうして毎晩、俺に電話をかけてきてくれただろ…？」",
		   NULL, " ...Despite that... you've been calling me every night like this, haven't you...?\"", Line_ModeSpecific);
	if (AdvMode) { ClearMessage(); } else { OutputLineAll(NULL, "\n", Line_ContinueAfterTyping); }


//「......ぅっく......、!w1000......えっく......、!w600...っく...、!w800......ぅっく......、＠
	PlaySE(4, "s02/06/130600543", 128, 64);
	if (AdvMode) { OutputLine("<color=#5ec69a>詩音</color>", NULL, "<color=#5ec69a>Shion</color>", NULL, Line_ContinueAfterTyping); }
	OutputLine(NULL, "「……ぅっく……、",
		   NULL, "\"......hic......", Line_ContinueAfterTyping);

	SetValidityOfInput( FALSE );
	Wait( 1000 );
	SetValidityOfInput( TRUE );

	OutputLine(NULL, "……えっく……、",
		   NULL, " ......hic......", Line_ContinueAfterTyping);

	SetValidityOfInput( FALSE );
	Wait( 600 );
	SetValidityOfInput( TRUE );

	OutputLine(NULL, "…っく…、",
		   NULL, " ...hic...", Line_ContinueAfterTyping);

	SetValidityOfInput( FALSE );
	Wait( 800 );
	SetValidityOfInput( TRUE );

	OutputLine(NULL, "……ぅっく……、」",
		   NULL, " ......hic......\"", Line_ModeSpecific);
	if (AdvMode) { ClearMessage(); } else { OutputLineAll(NULL, "\n", Line_ContinueAfterTyping); }


//　詩音の嗚咽が苛む＠
	if (AdvMode) { OutputLineAll("", NULL, Line_ContinueAfterTyping); }
	OutputLine(NULL, "　詩音の嗚咽が苛む。",
		   NULL, "Shion's sobs were torturing me.", Line_ModeSpecific);
	if (AdvMode) { ClearMessage(); } else { OutputLineAll(NULL, "\n", Line_ContinueAfterTyping); }


//　...だが、...俺は間違ったことは言っていないはず...￥
	if (AdvMode) { OutputLineAll("", NULL, Line_ContinueAfterTyping); }
	OutputLine(NULL, "　…だが、…俺は間違ったことは言っていないはず…！",
		   NULL, "...Still... I'm pretty sure I haven't said anything wrong...!", Line_Normal);
	ClearMessage();

	PlayBGM( 0, "lsys25", 128, 0 );
////dwaveplayloop 12

//「.........頼む詩音＠......俺が言ったことが間違ってるなら、...そうだと言ってくれ＠詩音、頼むから......。＠
	PlaySE(4, "s02/01/130100936", 128, 64);
	if (AdvMode) { OutputLine("<color=#956f6e>圭一</color>", NULL, "<color=#956f6e>Keiichi</color>", NULL, Line_ContinueAfterTyping); }
	OutputLine(NULL, "「………頼む詩音。",
		   NULL, "\"......Please, Shion.", Line_WaitForInput);
	PlaySE(4, "s02/01/130100937", 128, 64);
	OutputLine(NULL, "……俺が言ったことが間違ってるなら、…そうだと言ってくれ。",
		   NULL, " ...If something I said was wrong... please say so.", Line_WaitForInput);
	PlaySE(4, "s02/01/130100938", 128, 64);
	OutputLine(NULL, "詩音、頼むから……。」",
		   NULL, " Shion, I'm begging you...\"", Line_ModeSpecific);
	if (AdvMode) { ClearMessage(); } else { OutputLineAll(NULL, "\n", Line_ContinueAfterTyping); }


//「.........ぅっく、!w1000......っく!w500......っく......、￥
	PlaySE(4, "s02/06/130600544", 128, 64);
	if (AdvMode) { OutputLine("<color=#5ec69a>詩音</color>", NULL, "<color=#5ec69a>Shion</color>", NULL, Line_ContinueAfterTyping); }
	OutputLine(NULL, "「………ぅっく、",
		   NULL, "\".........hic......", Line_ContinueAfterTyping);

	SetValidityOfInput( FALSE );
	Wait( 1000 );
	SetValidityOfInput( TRUE );

	OutputLine(NULL, "……っく",
		   NULL, " hic......", Line_ContinueAfterTyping);

	SetValidityOfInput( FALSE );
	Wait( 500 );
	SetValidityOfInput( TRUE );

	OutputLine(NULL, "……っく……、」",
		   NULL, " hic......\"", Line_Normal);
	ClearMessage();

//「詩音、お前は村長に会ってなんかないんだ＠...もし会ったとしたなら......、＠
	PlaySE(4, "s02/01/130100939", 128, 64);
	if (AdvMode) { OutputLine("<color=#956f6e>圭一</color>", NULL, "<color=#956f6e>Keiichi</color>", NULL, Line_ContinueAfterTyping); }
	OutputLine(NULL, "「詩音、お前は村長に会ってなんかないんだ。",
		   NULL, "\"Shion, there's no way you could have seen the mayor, but...", Line_WaitForInput);
	PlaySE(4, "s02/01/130100940", 128, 64);
	OutputLine(NULL, "…もし会ったとしたなら……、」",
		   NULL, " if you did see him......\"", Line_ModeSpecific);
	if (AdvMode) { ClearMessage(); } else { OutputLineAll(NULL, "\n\n", Line_ContinueAfterTyping); }

//　......もし、詩音に村長と会う機会が、...あの日、あるとしたらそれは...￥
	if (AdvMode) { OutputLineAll("", NULL, Line_ContinueAfterTyping); }
	OutputLine(NULL, "　……もし、詩音に村長と会う機会が、…あの日、あるとしたらそれは…、",
		   NULL, "......If Shion ever did have the chance to meet with the mayor on that day... then that meant...", Line_Normal);
	ClearMessage();

//「村長が会合を終えた後＠...すなわち＠　...失踪する直前、もしくは...失踪してからしかありえないんだッ！！！！＠
	PlaySE(4, "s02/01/130100941", 128, 64);
	if (AdvMode) { OutputLine("<color=#956f6e>圭一</color>", NULL, "<color=#956f6e>Keiichi</color>", NULL, Line_ContinueAfterTyping); }
	OutputLine(NULL, "「村長が会合を終えた後。",
		   NULL, "\"...then you saw him after the meeting.", Line_WaitForInput);
	PlaySE(4, "s02/01/130100942", 128, 64);
	OutputLine(NULL, "…すなわち！",
		   NULL, " ...In other words!", Line_WaitForInput);
	PlaySE(4, "s02/01/130100943", 128, 64);
	OutputLine(NULL, "　…失踪する直前、もしくは…失踪してからしかありえないんだッ！！！！」",
		   NULL, " ...It could have only been right before he disappeared, or else... afterward!!!!\"", Line_ModeSpecific);
	if (AdvMode) { ClearMessage(); } else { OutputLineAll(NULL, "\n", Line_ContinueAfterTyping); }


//「......っく、......っく、......。!w1000.../
	PlaySE(4, "s02/06/130600545", 128, 64);
	if (AdvMode) { OutputLine("<color=#5ec69a>詩音</color>", NULL, "<color=#5ec69a>Shion</color>", NULL, Line_ContinueAfterTyping); }
	OutputLine(NULL, "「……っく、……っく、……。",
		   NULL, "\"......hic...... hic......", Line_ContinueAfterTyping);

	SetValidityOfInput( FALSE );
	Wait( 1000 );
	SetValidityOfInput( TRUE );

	OutputLine(NULL, "…",
		   NULL, " ...", Line_ContinueAfterTyping);

//!s0く!w15け!w15け!w15け!w15け!w15け!w15け!w15け!w15け!w15け!w15け!w15け!w15け!w15け!w15け!w15け!w15け!w15け!w15け!w15け!w15け!w15け!w15け!w15け!w15け!w15け!w15け!w15け!w15け!w15け!w15け!w15け!w15け!w15け!w15け!w15け!w15け!w15け!w15け!w15け!w15け!w15け!w15け!w15け!w15け!w15け!w15け!w15け!w15け!w15け!w15け!w15け!w15け!w15け!w15け!w15け!w15け!w15け!w15け!w15け!w15け!w15け!w15け!w15け!w15け!w15け!w15け!w15け!w15け!w15け!w15け!w15け!w15け!w15け!w15け!w15け!w15け!w15け!w15け!w15け!w15け!w15け!w15け!w15け!w15け!w15け!w15け!w15け!w15け!w15け!w15け!w15け!w15け!w15け!w15け!w15け!w15け!w15け!w15け!w15け!w15け!w15け!w15け!w15け!w15け!w15け!w15け!w15け!w15け!w15け!w15け!w15け!w15け!w15け!w15け!w15け!w15け!w15け!w15け!w15け!w15け!w15け!w15け!w15け!w15け!w15け!w15け!w15け!w15け!w15け!w15け!w15け!w15け!w15け!w15け!w15け!w15け!w15け!w15け!w15け!w15け!w15け!w15け!w15け!w15け!w15け!w15け!w15け!w15け!w15け!w15け!w15け!w15け!w15け!sd

//!s0
	SetSpeedOfMessage( TRUE, 127, );
	PlaySE(4, "s02/06/130600546", 128, 64);
	OutputLine(NULL, "く",
		   NULL, " Hu...", Line_ContinueAfterTyping);

	SetValidityOfInput( FALSE );
	Wait( 1000 );
	SetValidityOfInput( TRUE );

	FadeOutBGM( 0, 100, TRUE );
	FadeOutBGM( 1, 100, TRUE );
	FadeOutBGM( 2, 100, TRUE );


	DisableWindow();
	DrawScene( "cg_003", 100 );

	PlaySE( 3, "wa_027", 128, 64 );

	OutputLine(NULL, "け",
		   NULL, " Hee", Line_ContinueAfterTyping);

	SetValidityOfInput( FALSE );
	Wait( 1 );
	SetValidityOfInput( TRUE );



<<<<<<< HEAD
	if (AdvMode) {
		, "けけけけけけけけけけけけけけけけけけけけけけけけけけけけけけけけけけけけけけけけけけけけけけけけけけけけけけけけけけけけけけけけけけけけけけけけけけけけけけけけけけけけけけけけけけけけけけけけけけけけけけけけけけけけけけけけけけけけけけけけけけけ
	
			   NULL, "<size=-2> hee hee hee hee hee hee hee hee hee hee hee hee hee hee hee hee hee hee hee hee hee hee hee hee hee hee hee hee hee hee hee hee hee hee hee hee hee hee hee hee hee hee hee hee hee hee hee hee hee hee hee hee hee hee hee hee hee hee hee hee hee hee hee hee hee hee hee hee hee hee hee hee hee hee hee hee hee hee hee hee hee hee hee hee hee hee hee hee hee hee hee hee hee hee hee hee hee hee hee hee hee hee hee hee hee hee hee hee</size>", Line_ContinueAfterTyping);
	} else {
	
			   NULL, " hee hee hee hee hee hee hee hee hee hee hee hee hee hee hee hee hee hee hee hee hee hee hee hee hee hee hee hee hee hee hee hee hee hee hee hee hee hee hee hee hee hee hee hee hee hee hee hee hee hee hee hee hee hee hee hee hee hee hee hee hee hee hee hee hee hee hee hee hee hee hee hee hee hee hee hee hee hee hee hee hee hee hee hee hee hee hee hee hee hee hee hee hee hee hee hee hee hee hee hee hee hee hee hee hee hee hee hee", Line_ContinueAfterTyping);
	}
=======
	OutputLine(NULL, "けけけけけけけけけけけけけけけけけけけけけけけけけけけけけけけけけけけけけけけけけけけけけけけけけけけけけけけけけけけけけ",
		   NULL, " hee hee hee hee hee hee hee hee hee hee hee hee hee hee hee hee hee hee hee hee hee hee hee hee hee hee hee hee hee hee hee hee hee hee hee hee hee hee hee hee hee hee hee hee hee hee hee hee hee", Line_Normal);
>>>>>>> ee428ace


	SetSpeedOfMessage( FALSE, 0, );
	ClearMessage();
//setwindow 31,16,22,16,26,26,0,2,20,1,1,#ffffff,0,0,639,479
	FadeOutBGM( 0, 100, TRUE );
	FadeOutBGM( 1, 100, TRUE );
	FadeOutBGM( 2, 100, TRUE );

	DisableWindow();
//	DrawScene( "bg_018", 100 );
//＜この笑いは表示が終わると共に、プレイヤーのクリックを待たずに改ページ処理☆
//＜んで、音全て停止の上、画像「目玉（暗闇に目だけがあるような画像）」を一瞬瞬間表示。
//＜その後、また電話台の画像に戻っていいです。
//＜＜前原家の電話台の画像がいるような気がするね...。＜なくてもなんとかなるなら、別になくてもいいか♪

//	PlaySE( 3, "wa_027", 128, 64 );
	SetValidityOfInput( FALSE );
	Wait( 100 );
	SetValidityOfInput( TRUE );
	DrawScene( "black", 400 );
//setwindow 31,16,22,16,26,26,0,2,20,1,1,#999999,0,0,639,479
//!sd

//	PlayBGM( 1, "msys13", 128, 0 );

//　......ツー、!w600ツー、!w600というトーン音＠
	if (AdvMode) { OutputLineAll("", NULL, Line_ContinueAfterTyping); }
	OutputLine(NULL, "　……ツー、",
		   NULL, "...Beep...", Line_ContinueAfterTyping);

	SetValidityOfInput( FALSE );
	Wait( 600 );
	SetValidityOfInput( TRUE );

	OutputLine(NULL, "ツー、",
		   NULL, " beep...", Line_ContinueAfterTyping);

	SetValidityOfInput( FALSE );
	Wait( 600 );
	SetValidityOfInput( TRUE );

	OutputLine(NULL, "というトーン音。",
		   NULL, " went the dial tone.", Line_ModeSpecific);
	if (AdvMode) { ClearMessage(); } else { OutputLineAll(NULL, "\n", Line_ContinueAfterTyping); }


//　電話が一方的に切られたと気付くまで、しばらくの間、呆然としていた...￥
	if (AdvMode) { OutputLineAll("", NULL, Line_ContinueAfterTyping); }
	OutputLine(NULL, "　電話が一方的に切られたと気付くまで、しばらくの間、呆然としていた…。",
		   NULL, "I stood there dazed for a while until I realized she had hung up on me.", Line_Normal);
	ClearMessage();

//■１１日目幕間
//if %kaisou_mode = 1 goto *kaisou_mode
//mov ?Tip[43],TIPS_NEW : mov ?GET_TIPS_BUF[%NEW_TIPS],TIPS_043 :mov %TIPS_043,2:inc %NEW_TIPS
//mov ?Tip[44],TIPS_NEW : mov ?GET_TIPS_BUF[%NEW_TIPS],TIPS_044 :mov %TIPS_044,2:inc %NEW_TIPS

//mov %CAMP_MUGIC,0
//gosub *Sub_Camp_Mode

	DisableWindow();
	SetValidityOfInput( FALSE );
	Wait( 3000 );
	DrawBustshotWithFiltering( 6, "cinema", "x", 1, 0, 0, FALSE, 0, 0, 0, 0, 0, 25, 3000, TRUE );
	DrawBustshot( 7, "Title02", 0, 0, 0, FALSE, 0, 0, 0, 0, 0, 0, 0, 26, 3000, TRUE );
	Wait( 2000 );
//	DrawBustshot( 5, "black", 0, 0, 0, FALSE, 0, 0, 0, 0, 0, 0, 0, 25, 3000, TRUE );
	Wait( 1000 );
//	FadeBustshotWithFiltering( 7, "x", 1, FALSE, 0, 0, 1000, TRUE );
	DrawScene( "black", 3000 );

	SetValidityOfInput( FALSE );
	Wait( 1000 );
	SetValidityOfInput( TRUE );

	DrawSceneWithMask( "wata011_02", "mask_1900", 7, 0, 300 );
	SetValidityOfInput( FALSE );
	Wait( 5000 );
	SetValidityOfInput( TRUE );
	DrawSceneWithMask( "black", "mask_1900", 7, 0, 300 );

}<|MERGE_RESOLUTION|>--- conflicted
+++ resolved
@@ -5030,19 +5030,8 @@
 
 
 
-<<<<<<< HEAD
-	if (AdvMode) {
-		, "けけけけけけけけけけけけけけけけけけけけけけけけけけけけけけけけけけけけけけけけけけけけけけけけけけけけけけけけけけけけけけけけけけけけけけけけけけけけけけけけけけけけけけけけけけけけけけけけけけけけけけけけけけけけけけけけけけけけけけけけけけけ
-	
-			   NULL, "<size=-2> hee hee hee hee hee hee hee hee hee hee hee hee hee hee hee hee hee hee hee hee hee hee hee hee hee hee hee hee hee hee hee hee hee hee hee hee hee hee hee hee hee hee hee hee hee hee hee hee hee hee hee hee hee hee hee hee hee hee hee hee hee hee hee hee hee hee hee hee hee hee hee hee hee hee hee hee hee hee hee hee hee hee hee hee hee hee hee hee hee hee hee hee hee hee hee hee hee hee hee hee hee hee hee hee hee hee hee hee</size>", Line_ContinueAfterTyping);
-	} else {
-	
-			   NULL, " hee hee hee hee hee hee hee hee hee hee hee hee hee hee hee hee hee hee hee hee hee hee hee hee hee hee hee hee hee hee hee hee hee hee hee hee hee hee hee hee hee hee hee hee hee hee hee hee hee hee hee hee hee hee hee hee hee hee hee hee hee hee hee hee hee hee hee hee hee hee hee hee hee hee hee hee hee hee hee hee hee hee hee hee hee hee hee hee hee hee hee hee hee hee hee hee hee hee hee hee hee hee hee hee hee hee hee hee", Line_ContinueAfterTyping);
-	}
-=======
 	OutputLine(NULL, "けけけけけけけけけけけけけけけけけけけけけけけけけけけけけけけけけけけけけけけけけけけけけけけけけけけけけけけけけけけけけ",
 		   NULL, " hee hee hee hee hee hee hee hee hee hee hee hee hee hee hee hee hee hee hee hee hee hee hee hee hee hee hee hee hee hee hee hee hee hee hee hee hee hee hee hee hee hee hee hee hee hee hee hee hee", Line_Normal);
->>>>>>> ee428ace
 
 
 	SetSpeedOfMessage( FALSE, 0, );
