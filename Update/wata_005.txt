void main()
{
	int AdvMode;
	AdvMode = 1;
	int Line_ModeSpecific;
	if (AdvMode) {
		Line_ModeSpecific = Line_Normal;
	} else {
		Line_ModeSpecific = Line_WaitForInput;
	}

////*Watanagasi_day5
//■５日目

//■放課後

	FadeOutBGM( 0, 1000, FALSE );
	FadeOutBGM( 1, 1000, FALSE );
	FadeOutBGM( 2, 1000, TRUE );
	SetValidityOfInput( FALSE );
	Wait( 100 );
	SetValidityOfInput( TRUE );
	DisableWindow();
	PlayBGM( 1, "msys01", 128, 0 );
	DrawScene( "bg_039", 1000 );

//　放課後に部活がないのは魅音が言い出す前からわかっている＠
	ClearMessage();
	if (AdvMode) { OutputLineAll("", NULL, Line_ContinueAfterTyping); }
	OutputLine(NULL, "　放課後に部活がないのは魅音が言い出す前からわかっている。",
		   NULL, "I knew we wouldn't be doing any club activities after school today before Mion even said anything.", Line_ModeSpecific);
	if (AdvMode) { ClearMessage(); } else { OutputLineAll(NULL, "\n\n", Line_ContinueAfterTyping); }


//　今日は詩音に誘われてるんだよな＠...確か、デザート食い放題！＠
	if (AdvMode) { OutputLineAll("", NULL, Line_ContinueAfterTyping); }
	OutputLine(NULL, "　今日は詩音に誘われてるんだよな。",
		   NULL, "I'd been invited over by Shion...", Line_WaitForInput);
	OutputLine(NULL, "…確か、デザート食い放題！！",
		   NULL, " ...For an all-you-can-eat dessert!!", Line_ModeSpecific);
	if (AdvMode) { ClearMessage(); } else { OutputLineAll(NULL, "\n", Line_ContinueAfterTyping); }


//　わざと弁当を半分残したので、高まる期待と相まって...空腹度ま頂点だ￥
	if (AdvMode) { OutputLineAll("", NULL, Line_ContinueAfterTyping); }
	OutputLine(NULL, "　わざと弁当を半分残したので、高まる期待と相まって…空腹度ま頂点だ！",
		   NULL, "I made a point of leaving half my lunch uneaten. My expectations would only be rivaled by my hunger!", Line_Normal);
	ClearMessage();
	DisableWindow();
	DrawBustshotWithFiltering( 3, "re_se_wa_a1", "right", 1, 160, 0, FALSE, 0, 0, 0, 0, 0, 20, 300, TRUE );

//「圭一くん、今日は何だかうれしそうだね＠　いい事あるのかな？　かな？！＠
	PlaySE(4, "s19/02/500200152", 128, 64);
	if (AdvMode) { OutputLine("<color=#f0953d>レナ</color>", NULL, "<color=#f0953d>Rena</color>", NULL, Line_ContinueAfterTyping); }
	OutputLine(NULL, "「圭一くん、今日は何だかうれしそうだね！",
		   NULL, "\"Keiichi-kun, you seem kind of happy today!", Line_WaitForInput);
	PlaySE(4, "s19/02/500200153", 128, 64);
	OutputLine(NULL, "　いい事あるのかな？　かな？！」",
		   NULL, " Did something good happen? Did it!?\"", Line_ModeSpecific);
	if (AdvMode) { ClearMessage(); } else { OutputLineAll(NULL, "\n", Line_ContinueAfterTyping); }


//　やはりバレるか＠レナが嬉しそうに聞いてきた￥
	if (AdvMode) { OutputLineAll("", NULL, Line_ContinueAfterTyping); }
	OutputLine(NULL, "　やはりバレるか。",
		   NULL, "I guess it was obvious.", Line_WaitForInput);
	OutputLine(NULL, "レナが嬉しそうに聞いてきた。",
		   NULL, " Rena had questioned me with a happy look.", Line_Normal);
	ClearMessage();

//　そうだ、レナもデザート食べ放題にさそってあげようか＠
	if (AdvMode) { OutputLineAll("", NULL, Line_ContinueAfterTyping); }
	OutputLine(NULL, "　そうだ、レナもデザート食べ放題にさそってあげようか。",
		   NULL, "That's right, why don't I invite Rena for dessert as well?", Line_ModeSpecific);
	if (AdvMode) { ClearMessage(); } else { OutputLineAll(NULL, "\n", Line_ContinueAfterTyping); }


//　......うーん、でも詩音は確か「チケットがある」なんて言い方してたから...＠
	if (AdvMode) { OutputLineAll("", NULL, Line_ContinueAfterTyping); }
	OutputLine(NULL, "　……うーん、でも詩音は確か「チケットがある」なんて言い方してたから…。",
		   NULL, "...No, if I recall correctly, Shion said something about having a ticket...", Line_ModeSpecific);
	if (AdvMode) { ClearMessage(); } else { OutputLineAll(NULL, "\n", Line_ContinueAfterTyping); }


//　下手すると今日は店はチケット制になってて決められた人しか入店できないなんてことになってるのでは...＠
	if (AdvMode) { OutputLineAll("", NULL, Line_ContinueAfterTyping); }
	OutputLine(NULL, "　下手すると今日は店はチケット制になってて決められた人しか入店できないなんてことになってるのでは…。",
		   NULL, "At worst, the restaurant might be admission by ticket only today.", Line_ModeSpecific);
	if (AdvMode) { ClearMessage(); } else { OutputLineAll(NULL, "\n\n", Line_ContinueAfterTyping); }


//　だとしたら...、誘うだけ誘って、入口でレナだけ門前払いでは感じが悪過ぎる...￥
	if (AdvMode) { OutputLineAll("", NULL, Line_ContinueAfterTyping); }
	OutputLine(NULL, "　だとしたら…、誘うだけ誘って、入口でレナだけ門前払いでは感じが悪過ぎる…。",
		   NULL, "If that was the case, then having Rena be turned away at the door would result in the worst feeling ever.", Line_Normal);
	ClearMessage();

//「うん＠ちょっとしたラッキーでさ＠明日報告してやるよ！＠　レナ、きっとうらやましがるぜ～！！！＠
	PlaySE(4, "s19/01/hr_kei17600", 128, 64);
	if (AdvMode) { OutputLine("<color=#956f6e>圭一</color>", NULL, "<color=#956f6e>Keiichi</color>", NULL, Line_ContinueAfterTyping); }
	OutputLine(NULL, "「うん。",
		   NULL, "\"Yeah.", Line_WaitForInput);
	PlaySE(4, "s19/01/hr_kei17610", 128, 64);
	OutputLine(NULL, "ちょっとしたラッキーでさ。",
		   NULL, " I got a little lucky.", Line_WaitForInput);
	PlaySE(4, "s19/01/hr_kei17620", 128, 64);
	OutputLine(NULL, "明日報告してやるよ！！",
		   NULL, " I'll tell you about it tomorrow!!", Line_WaitForInput);
	PlaySE(4, "s19/01/hr_kei17630", 128, 64);
	OutputLine(NULL, "　レナ、きっとうらやましがるぜ〜！！！」",
		   NULL, " Rena, you'll definitely be jealous~!!!\"", Line_ModeSpecific);
	if (AdvMode) { ClearMessage(); } else { OutputLineAll(NULL, "\n", Line_ContinueAfterTyping); }


	DisableWindow();
	DrawBustshot( 3, "re_se_ha_a1", 160, 0, 0, FALSE, 0, 0, 0, 0, 0, 0, 0, 20, 200, TRUE );

//「わ、わ、わ＠　何だろ何だろ＠　いいないいな～＠　そのラッキーって...かぁいいかな？　かな？＠
	PlaySE(4, "s19/02/500200154", 128, 64);
	if (AdvMode) { OutputLine("<color=#f0953d>レナ</color>", NULL, "<color=#f0953d>Rena</color>", NULL, Line_ContinueAfterTyping); }
	OutputLine(NULL, "「わ、わ、わ！",
		   NULL, "\"Whoa whoa whoa!", Line_WaitForInput);
	PlaySE(4, "s19/02/500200155", 128, 64);
	OutputLine(NULL, "　何だろ何だろ！",
		   NULL, " What is it, what is it?", Line_WaitForInput);
	PlaySE(4, "s19/02/500200156", 128, 64);
	OutputLine(NULL, "　いいないいな〜！",
		   NULL, " I'm jealous, I'm jealous~!", Line_WaitForInput);
	PlaySE(4, "s19/02/500200157", 128, 64);
	OutputLine(NULL, "　そのラッキーって…かぁいいかな？　かな？」",
		   NULL, " This lucky thing... is it kyuute? Is it?\"", Line_ModeSpecific);
	if (AdvMode) { ClearMessage(); } else { OutputLineAll(NULL, "\n\n", Line_ContinueAfterTyping); }


//　...かぁいい＠
	if (AdvMode) { OutputLineAll("", NULL, Line_ContinueAfterTyping); }
	OutputLine(NULL, "　…かぁいい？",
		   NULL, "...Kyute?", Line_ModeSpecific);
	if (AdvMode) { ClearMessage(); } else { OutputLineAll(NULL, "\n", Line_ContinueAfterTyping); }


//　...うーん、エンジェルモートの制服はレナにはどうだろう＠
	if (AdvMode) { OutputLineAll("", NULL, Line_ContinueAfterTyping); }
	OutputLine(NULL, "　…うーん、エンジェルモートの制服はレナにはどうだろう。",
		   NULL, "...Hmmm, I wonder what Rena would think of the uniforms at Angel Mort.", Line_ModeSpecific);
	if (AdvMode) { ClearMessage(); } else { OutputLineAll(NULL, "\n", Line_ContinueAfterTyping); }


//　......絶対クリティカルに決まってる...￥
	if (AdvMode) { OutputLineAll("", NULL, Line_ContinueAfterTyping); }
	OutputLine(NULL, "　……絶対クリティカルに決まってる…！",
		   NULL, "...They'd definitely be a critical hit!", Line_Normal);
	ClearMessage();

//「...多分＠かなりかぁいいかも...。＠
	PlaySE(4, "s19/01/hr_kei17640", 128, 64);
	if (AdvMode) { OutputLine("<color=#956f6e>圭一</color>", NULL, "<color=#956f6e>Keiichi</color>", NULL, Line_ContinueAfterTyping); }
	OutputLine(NULL, "「…多分。",
		   NULL, "\"...Probably.", Line_WaitForInput);
	PlaySE(4, "s19/01/hr_kei17650", 128, 64);
	OutputLine(NULL, "かなりかぁいいかも…。」",
		   NULL, " It's probably pretty kyute...\"", Line_ModeSpecific);
	if (AdvMode) { ClearMessage(); } else { OutputLineAll(NULL, "\n", Line_ContinueAfterTyping); }


	DisableWindow();
	DrawBustshot( 3, "re_se_wa_a1", 160, 0, 0, FALSE, 0, 0, 0, 0, 0, 0, 0, 20, 200, TRUE );

//「え～～～！！！　いいないいな～！＠　何かな何かな？！￥
	PlaySE(4, "s19/02/500200158", 128, 64);
	if (AdvMode) { OutputLine("<color=#f0953d>レナ</color>", NULL, "<color=#f0953d>Rena</color>", NULL, Line_ContinueAfterTyping); }
	OutputLine(NULL, "「え〜〜〜！！！　いいないいな〜！！",
		   NULL, "\"Whaaaa!?! I'm jelly jelly~!!", Line_WaitForInput);
	PlaySE(4, "s19/02/500200159", 128, 64);
	OutputLine(NULL, "　何かな何かな？！」",
		   NULL, " What is it, what is it!?\"", Line_Normal);
	ClearMessage();
	DisableWindow();
	DrawBustshotWithFiltering( 1, "me_se_wi_a1", "left", 1, -160, 0, FALSE, 0, 0, 0, 0, 0, 0, 300, TRUE );

//「へー＠どんな幸運に恵まれたのやら＠　.........あれ＠　ひょっとして...ふた月くらい前にエンジェルモートで三角クジとか引いた＠　それに当たった？＠
	PlaySE(4, "s19/03/500300166", 128, 64);
	if (AdvMode) { OutputLine("<color=#5ec69a>魅音</color>", NULL, "<color=#5ec69a>Mion</color>", NULL, Line_ContinueAfterTyping); }
	OutputLine(NULL, "「へー。",
		   NULL, "\"Hmm.", Line_WaitForInput);
	PlaySE(4, "s19/03/500300167", 128, 64);
	OutputLine(NULL, "どんな幸運に恵まれたのやら！",
		   NULL, " What kind of fortune were you blessed with?", Line_WaitForInput);
	PlaySE(4, "s19/03/500300168", 128, 64);
	OutputLine(NULL, "　………あれ？",
		   NULL, " ...Huh?", Line_WaitForInput);
	PlaySE(4, "s19/03/500300169", 128, 64);
	OutputLine(NULL, "　ひょっとして…ふた月くらい前にエンジェルモートで三角クジとか引いた？",
		   NULL, " Could it be... You participated in the draw at Angel Mort about two months ago?", Line_WaitForInput);
	PlaySE(4, "s19/03/500300170", 128, 64);
	OutputLine(NULL, "　それに当たった？」",
		   NULL, " And won?\"", Line_ModeSpecific);
	if (AdvMode) { ClearMessage(); } else { OutputLineAll(NULL, "\n", Line_ContinueAfterTyping); }


//「おいおい、俺はふた月前にはまだ転校してきてないぞ。￥
	PlaySE(4, "s19/01/hr_kei17660", 128, 64);
	if (AdvMode) { OutputLine("<color=#956f6e>圭一</color>", NULL, "<color=#956f6e>Keiichi</color>", NULL, Line_ContinueAfterTyping); }
	OutputLine(NULL, "「おいおい、俺はふた月前にはまだ転校してきてないぞ。」",
		   NULL, "\"Hey now, I hadn't even transferred here two months ago.\"", Line_Normal);
	ClearMessage();
	DisableWindow();
	DrawBustshot( 1, "me_se_de_b1", -160, 0, 0, FALSE, 0, 0, 0, 0, 0, 0, 0, 0, 200, TRUE );

//「あ、そーか＠...じゃあエンジェルのデザートフェスタでもないしぃ...。＠
	PlaySE(4, "s19/03/500300171", 128, 64);
	if (AdvMode) { OutputLine("<color=#5ec69a>魅音</color>", NULL, "<color=#5ec69a>Mion</color>", NULL, Line_ContinueAfterTyping); }
	OutputLine(NULL, "「あ、そーか。",
		   NULL, "\"Oh, that's right.", Line_WaitForInput);
	PlaySE(4, "s19/03/500300172", 128, 64);
	OutputLine(NULL, "…じゃあエンジェルのデザートフェスタでもないしぃ…。」",
		   NULL, " Then it's not the Angel's Dessert Festa then...\"", Line_ModeSpecific);
	if (AdvMode) { ClearMessage(); } else { OutputLineAll(NULL, "\n", Line_ContinueAfterTyping); }


	DisableWindow();
	DrawBustshot( 3, "re_se_de_a1", 160, 0, 0, FALSE, 0, 0, 0, 0, 0, 0, 0, 20, 200, TRUE );

//「魅ぃちゃん、エンジェルのデザートフェスタって...何かな？￥
	PlaySE(4, "s19/02/500200160", 128, 64);
	if (AdvMode) { OutputLine("<color=#f0953d>レナ</color>", NULL, "<color=#f0953d>Rena</color>", NULL, Line_ContinueAfterTyping); }
	OutputLine(NULL, "「魅ぃちゃん、エンジェルのデザートフェスタって…何かな？」",
		   NULL, "\"Mii-chan, what is the Angel's Dessert Festa, exactly?\"", Line_Normal);
	ClearMessage();
	DisableWindow();
	DrawBustshot( 1, "me_se_wi_a2", -160, 0, 0, FALSE, 0, 0, 0, 0, 0, 0, 0, 0, 200, TRUE );

//「ほら、興宮の駅前の正面にエンジェルモートって言うファミレスがあるじゃない＠
	PlaySE(4, "s19/03/500300173", 128, 64);
	if (AdvMode) { OutputLine("<color=#5ec69a>魅音</color>", NULL, "<color=#5ec69a>Mion</color>", NULL, Line_ContinueAfterTyping); }
	OutputLine(NULL, "「ほら、興宮の駅前の正面にエンジェルモートって言うファミレスがあるじゃない？",
		   NULL, "\"You know there's that family restaurant called Angel Mort right by Okinomiya Station?", Line_ModeSpecific);
	if (AdvMode) { ClearMessage(); } else { OutputLineAll(NULL, "\n", Line_ContinueAfterTyping); }


//　あそこではね、季節の変わり目に新デザートのお披露目イベントをやるんだよ＠それが今日でね＠...あ。行っても無駄だよ＠クジ当選者以外は入店できない貸切デーだから。＠
	PlaySE(4, "s19/03/500300174", 128, 64);
	if (AdvMode) { OutputLine("<color=#5ec69a>魅音</color>", NULL, "<color=#5ec69a>Mion</color>", NULL, Line_ContinueAfterTyping); }
	OutputLine(NULL, "　あそこではね、季節の変わり目に新デザートのお披露目イベントをやるんだよ。",
		   NULL, "Every season, they hold an event to promote their new dessert menu.", Line_WaitForInput);
	PlaySE(4, "s19/03/500300175", 128, 64);
	OutputLine(NULL, "それが今日でね。",
		   NULL, " That's today.", Line_WaitForInput);
	PlaySE(4, "s19/03/500300176", 128, 64);
	OutputLine(NULL, "…あ。行っても無駄だよ。",
		   NULL, " ...Oh. It's no use going.", Line_WaitForInput);
	PlaySE(4, "s19/03/500300177", 128, 64);
	OutputLine(NULL, "クジ当選者以外は入店できない貸切デーだから。」",
		   NULL, " The restaurant is reserved for people who won the draw.\"", Line_ModeSpecific);
	if (AdvMode) { ClearMessage(); } else { OutputLineAll(NULL, "\n\n", Line_ContinueAfterTyping); }


//　魅音は昨夜、詩音として俺に説明してくれたことを改めて説明してくれた￥
	if (AdvMode) { OutputLineAll("", NULL, Line_ContinueAfterTyping); }
	OutputLine(NULL, "　魅音は昨夜、詩音として俺に説明してくれたことを改めて説明してくれた。",
		   NULL, "Mion explained once again what Shion explained to me last night.", Line_Normal);
	ClearMessage();
	DisableWindow();
	DrawBustshot( 3, "re_se_ha_b1", 160, 0, 0, FALSE, 0, 0, 0, 0, 0, 0, 0, 20, 200, TRUE );

//「レナも今度からお店に通ってみよ＠がんばってクジを当てて、次のデザート食べ放題を狙うの！＠
	PlaySE(4, "s19/02/500200161", 128, 64);
	if (AdvMode) { OutputLine("<color=#f0953d>レナ</color>", NULL, "<color=#f0953d>Rena</color>", NULL, Line_ContinueAfterTyping); }
	OutputLine(NULL, "「レナも今度からお店に通ってみよ。",
		   NULL, "\"Rena will have to stop by the restaurant sometime.", Line_WaitForInput);
	PlaySE(4, "s19/02/500200162", 128, 64);
	OutputLine(NULL, "がんばってクジを当てて、次のデザート食べ放題を狙うの！」",
		   NULL, " I'll do my best to draw a winning ticket, and aim to enter the next all-you-can-eat event!\"", Line_ModeSpecific);
	if (AdvMode) { ClearMessage(); } else { OutputLineAll(NULL, "\n", Line_ContinueAfterTyping); }


	DisableWindow();
	DrawBustshot( 1, "me_se_wa_a1", -160, 0, 0, FALSE, 0, 0, 0, 0, 0, 0, 0, 0, 200, TRUE );

//「あははは、頑張れー＠　ちなみに聞いた話だと、当選クジはマニア垂涎のプラチナチケットで、闇では高値で取引されてるなんて噂が...！！￥
	PlaySE(4, "s19/03/500300178", 128, 64);
	if (AdvMode) { OutputLine("<color=#5ec69a>魅音</color>", NULL, "<color=#5ec69a>Mion</color>", NULL, Line_ContinueAfterTyping); }
	OutputLine(NULL, "「あははは、頑張れー！",
		   NULL, "\"Ahahaha, knock yourself out!", Line_WaitForInput);
	PlaySE(4, "s19/03/500300179", 128, 64);
	OutputLine(NULL, "　ちなみに聞いた話だと、当選クジはマニア垂涎のプラチナチケットで、闇では高値で取引されてるなんて噂が…！！」",
		   NULL, " By the way, this is just something I heard, but there's a rumor that the tickets are being sold on the black market for a pretty penny...\"", Line_Normal);
	ClearMessage();

//　...そんな話を聞いてると、詩音が融通してくれたチケットのありがたみが増してくる＠
	if (AdvMode) { OutputLineAll("", NULL, Line_ContinueAfterTyping); }
	OutputLine(NULL, "　…そんな話を聞いてると、詩音が融通してくれたチケットのありがたみが増してくる。",
		   NULL, "...Hearing that story, I felt even more appreciative of the ticket that Shion had procured for me.", Line_ModeSpecific);
	if (AdvMode) { ClearMessage(); } else { OutputLineAll(NULL, "\n\n", Line_ContinueAfterTyping); }


//　俺はデザートがタダで食べられてラッキーくらいにしか考えてなかったが...、本当はとても貴重なチケットだったのだ＠
	if (AdvMode) { OutputLineAll("", NULL, Line_ContinueAfterTyping); }
	OutputLine(NULL, "　俺はデザートがタダで食べられてラッキーくらいにしか考えてなかったが…、本当はとても貴重なチケットだったのだ。",
		   NULL, "I'd just thought I was lucky to be able to eat dessert for free... but it turned out that that ticket was much more valuable.", Line_ModeSpecific);
	if (AdvMode) { ClearMessage(); } else { OutputLineAll(NULL, "\n\n", Line_ContinueAfterTyping); }


//　.........また詩音にお礼を言わなければならないことが増えてしまった...￥
	if (AdvMode) { OutputLineAll("", NULL, Line_ContinueAfterTyping); }
	OutputLine(NULL, "　………また詩音にお礼を言わなければならないことが増えてしまった…。",
		   NULL, "...The number of things I had to thank Shion for had increased again.", Line_Normal);
	ClearMessage();

//「あ、......ありがとな＠そんなに価値があるものなんて俺、全然知らなくて...、＠
	PlaySE(4, "s19/01/hr_kei17670", 128, 64);
	if (AdvMode) { OutputLine("<color=#956f6e>圭一</color>", NULL, "<color=#956f6e>Keiichi</color>", NULL, Line_ContinueAfterTyping); }
	OutputLine(NULL, "「あ、……ありがとな。",
		   NULL, "\"T-Thanks...", Line_WaitForInput);
	PlaySE(4, "s19/01/hr_kei17680", 128, 64);
	OutputLine(NULL, "そんなに価値があるものなんて俺、全然知らなくて…、」",
		   NULL, " I didn't know it was worth so much...\"", Line_ModeSpecific);
	if (AdvMode) { ClearMessage(); } else { OutputLineAll(NULL, "\n", Line_ContinueAfterTyping); }


//　魅音だけに聞こえるように、本当に小声で＠...そう伝える＠
	if (AdvMode) { OutputLineAll("", NULL, Line_ContinueAfterTyping); }
	OutputLine(NULL, "　魅音だけに聞こえるように、本当に小声で。",
		   NULL, "I whispered in a voice only Mion could hear.", Line_WaitForInput);
	OutputLine(NULL, "…そう伝える。",
		   NULL, " ...That was how I conveyed my feelings.", Line_ModeSpecific);
	if (AdvMode) { ClearMessage(); } else { OutputLineAll(NULL, "\n\n", Line_ContinueAfterTyping); }


//　魅音はちょっとだけ俺の瞳を覗きこんでから...小首を傾げるように微笑んだ￥
	if (AdvMode) { OutputLineAll("", NULL, Line_ContinueAfterTyping); }
	OutputLine(NULL, "　魅音はちょっとだけ俺の瞳を覗きこんでから…小首を傾げるように微笑んだ。",
		   NULL, "Mion looked at me for a moment before she tilted her head to the side and smiled confusedly.", Line_Normal);
	ClearMessage();
	DisableWindow();
	DrawBustshot( 1, "me_se_de_a1", -160, 0, 0, FALSE, 0, 0, 0, 0, 0, 0, 0, 0, 200, TRUE );

//「...ん？　何＠　何か言った？＠
	PlaySE(4, "s19/03/500300180", 128, 64);
	if (AdvMode) { OutputLine("<color=#5ec69a>魅音</color>", NULL, "<color=#5ec69a>Mion</color>", NULL, Line_ContinueAfterTyping); }
	OutputLine(NULL, "「…ん？　何？",
		   NULL, "\"...Hm? What?", Line_WaitForInput);
	PlaySE(4, "s19/03/500300181", 128, 64);
	OutputLine(NULL, "　何か言った？」",
		   NULL, " Did you say something?\"", Line_ModeSpecific);
	if (AdvMode) { ClearMessage(); } else { OutputLineAll(NULL, "\n", Line_ContinueAfterTyping); }


//　今の私に言われても困るよ＠...そう言ってるように感じられる笑顔だった＠
	if (AdvMode) { OutputLineAll("", NULL, Line_ContinueAfterTyping); }
	OutputLine(NULL, "　今の私に言われても困るよ。",
		   NULL, "'It would be a problem if you said something to me right now.'", Line_WaitForInput);
	OutputLine(NULL, "…そう言ってるように感じられる笑顔だった。",
		   NULL, " That smile seemed to be telling me as much.", Line_ModeSpecific);
	if (AdvMode) { ClearMessage(); } else { OutputLineAll(NULL, "\n", Line_ContinueAfterTyping); }


//　やはり魅音でいる魅音に礼を言っても聞いてはもらえない￥
	if (AdvMode) { OutputLineAll("", NULL, Line_ContinueAfterTyping); }
	OutputLine(NULL, "　やはり魅音でいる魅音に礼を言っても聞いてはもらえない。",
		   NULL, "I guess Mion wouldn't be accepting any gratitude while she was Mion.", Line_Normal);
	ClearMessage();

//　お店へ行こう＠
	if (AdvMode) { OutputLineAll("", NULL, Line_ContinueAfterTyping); }
	OutputLine(NULL, "　お店へ行こう。",
		   NULL, "I'll go to the restaurant.", Line_ModeSpecific);
	if (AdvMode) { ClearMessage(); } else { OutputLineAll(NULL, "\n", Line_ContinueAfterTyping); }


//　詩音である魅音に、今日は本当にありがとうって言おう￥
	if (AdvMode) { OutputLineAll("", NULL, Line_ContinueAfterTyping); }
	OutputLine(NULL, "　詩音である魅音に、今日は本当にありがとうって言おう。",
		   NULL, "Today, I'll thank Mion while she's Shion.", Line_Normal);
	ClearMessage();
	DisableWindow();
	DrawSceneWithMask( "bg_043", "right", 0, 0, 300 );
	DrawBustshotWithFiltering( 1, "me_se_aw_a1", "left", 1, -160, 0, FALSE, 0, 0, 0, 0, 0, 0, 300, TRUE );

//「じゃ、おじさんはこの辺で失礼するわ＠今日のバイトはちょっとハードなんだよな～！　じゃ～ね～～！！！＠
	PlaySE(4, "s19/03/500300182", 128, 64);
	if (AdvMode) { OutputLine("<color=#5ec69a>魅音</color>", NULL, "<color=#5ec69a>Mion</color>", NULL, Line_ContinueAfterTyping); }
	OutputLine(NULL, "「じゃ、おじさんはこの辺で失礼するわ。",
		   NULL, "\"Well then, this old man will take his leave here.", Line_WaitForInput);
	PlaySE(4, "s19/03/500300183", 128, 64);
	OutputLine(NULL, "今日のバイトはちょっとハードなんだよな〜！　じゃ〜ね〜〜！！！」",
		   NULL, " The work today is gonna be a little rough~! Later~!!!\"", Line_ModeSpecific);
	if (AdvMode) { ClearMessage(); } else { OutputLineAll(NULL, "\n", Line_ContinueAfterTyping); }


	DisableWindow();
	FadeBustshotWithFiltering( 1, "right", 1, FALSE, 0, 0, 300, TRUE );

//　魅音は元気に手を振りながら去っていった￥
	if (AdvMode) { OutputLineAll("", NULL, Line_ContinueAfterTyping); }
	OutputLine(NULL, "　魅音は元気に手を振りながら去っていった。",
		   NULL, "Mion waved her hand energetically as she left.", Line_Normal);
	ClearMessage();
	DisableWindow();
	DrawBustshot( 2, "re_se_de_a1", 0, 0, 0, FALSE, 0, 0, 0, 0, 0, 0, 0, 10, 0, FALSE );
	DrawSceneWithMask( "bg_050", "right", 0, 0, 300 );

//「ねぇ圭一くん＠......何だか魅ぃちゃん最近ヘンなの＠浮かれてるっていうか嬉しそうっていうか。＠
	PlaySE(4, "s19/02/500200163", 128, 64);
	if (AdvMode) { OutputLine("<color=#f0953d>レナ</color>", NULL, "<color=#f0953d>Rena</color>", NULL, Line_ContinueAfterTyping); }
	OutputLine(NULL, "「ねぇ圭一くん。",
		   NULL, "\"Hey, Keiichi-kun.", Line_WaitForInput);
	PlaySE(4, "s19/02/500200164", 128, 64);
	OutputLine(NULL, "……何だか魅ぃちゃん最近ヘンなの。",
		   NULL, " ...Mii-chan has been kind of weird lately.", Line_WaitForInput);
	PlaySE(4, "s19/02/500200165", 128, 64);
	OutputLine(NULL, "浮かれてるっていうか嬉しそうっていうか。」",
		   NULL, " Like she's elated or something.", Line_ModeSpecific);
	if (AdvMode) { ClearMessage(); } else { OutputLineAll(NULL, "\n", Line_ContinueAfterTyping); }


//「......ん、!w800......そ、そうなのか？＠
	PlaySE(4, "s19/01/hr_kei17690", 128, 64);
	if (AdvMode) { OutputLine("<color=#956f6e>圭一</color>", NULL, "<color=#956f6e>Keiichi</color>", NULL, Line_ContinueAfterTyping); }
	OutputLine(NULL, "「……ん、",
		   NULL, "\"...Hm? What?", Line_ContinueAfterTyping);

	SetValidityOfInput( FALSE );
	Wait( 800 );
	SetValidityOfInput( TRUE );

	OutputLine(NULL, "……そ、そうなのか？」",
		   NULL, " ...Y-You think so?\"", Line_ModeSpecific);
	if (AdvMode) { ClearMessage(); } else { OutputLineAll(NULL, "\n", Line_ContinueAfterTyping); }


//　レナはこれでいてなかなか鋭いところがある＠
	if (AdvMode) { OutputLineAll("", NULL, Line_ContinueAfterTyping); }
	OutputLine(NULL, "　レナはこれでいてなかなか鋭いところがある。",
		   NULL, "Rena was pretty sharp when it came to these types of things.", Line_ModeSpecific);
	if (AdvMode) { ClearMessage(); } else { OutputLineAll(NULL, "\n\n", Line_ContinueAfterTyping); }


//　俺には魅音はいつもどおりにしか見えなかったが...レナには何か感じられるものがあったのかもしれない￥
	if (AdvMode) { OutputLineAll("", NULL, Line_ContinueAfterTyping); }
	OutputLine(NULL, "　俺には魅音はいつもどおりにしか見えなかったが…レナには何か感じられるものがあったのかもしれない。",
		   NULL, "To me, Mion seemed the same as always... but Rena apparently felt something different.", Line_Normal);
	ClearMessage();
	DisableWindow();
	DrawBustshot( 2, "re_se_wa_b1", 0, 0, 0, FALSE, 0, 0, 0, 0, 0, 0, 0, 10, 200, TRUE );

//「圭一くんは知らないのかな＠　てっきり、知ってるのかなって思って。＠
	PlaySE(4, "s19/02/500200166", 128, 64);
	if (AdvMode) { OutputLine("<color=#f0953d>レナ</color>", NULL, "<color=#f0953d>Rena</color>", NULL, Line_ContinueAfterTyping); }
	OutputLine(NULL, "「圭一くんは知らないのかな？",
		   NULL, "\"You don't know, Keiichi-kun?", Line_WaitForInput);
	PlaySE(4, "s19/02/500200167", 128, 64);
	OutputLine(NULL, "　てっきり、知ってるのかなって思って。」",
		   NULL, " I totally thought you knew.\"", Line_ModeSpecific);
	if (AdvMode) { ClearMessage(); } else { OutputLineAll(NULL, "\n", Line_ContinueAfterTyping); }


//　レナは思わせぶりな笑い方をしながら、くるんと体をひねってスカートをなびかせた￥
	if (AdvMode) { OutputLineAll("", NULL, Line_ContinueAfterTyping); }
	OutputLine(NULL, "　レナは思わせぶりな笑い方をしながら、くるんと体をひねってスカートをなびかせた。",
		   NULL, "Rena's skirt fluttered as she spun around with a coy smile.", Line_Normal);
	ClearMessage();

//「知ってるって...俺がぁ......何を。＠
	PlaySE(4, "s19/01/hr_kei17700", 128, 64);
	if (AdvMode) { OutputLine("<color=#956f6e>圭一</color>", NULL, "<color=#956f6e>Keiichi</color>", NULL, Line_ContinueAfterTyping); }
	OutputLine(NULL, "「知ってるって…俺がぁ……何を。」",
		   NULL, "\"Know what... exactly?\"", Line_ModeSpecific);
	if (AdvMode) { ClearMessage(); } else { OutputLineAll(NULL, "\n", Line_ContinueAfterTyping); }


//　...白々しい言い方になってしまう。でも...ウソはないよな＠
	if (AdvMode) { OutputLineAll("", NULL, Line_ContinueAfterTyping); }
	OutputLine(NULL, "　…白々しい言い方になってしまう。でも…ウソはないよな。",
		   NULL, "I was obviously weaseling my way out of the question, but... I wasn't lying.", Line_ModeSpecific);
	if (AdvMode) { ClearMessage(); } else { OutputLineAll(NULL, "\n", Line_ContinueAfterTyping); }


//　俺だって正直なところ、何も知らない＠
	if (AdvMode) { OutputLineAll("", NULL, Line_ContinueAfterTyping); }
	OutputLine(NULL, "　俺だって正直なところ、何も知らない。",
		   NULL, "Honestly, I didn't really know what was going on.", Line_ModeSpecific);
	if (AdvMode) { ClearMessage(); } else { OutputLineAll(NULL, "\n\n", Line_ContinueAfterTyping); }


//　どうして魅音が詩音というもうひとつの存在と分かれて俺の前に現れるのか、聞きたいのは俺の方なんだ￥
	if (AdvMode) { OutputLineAll("", NULL, Line_ContinueAfterTyping); }
	OutputLine(NULL, "　どうして魅音が詩音というもうひとつの存在と分かれて俺の前に現れるのか、聞きたいのは俺の方なんだ。",
		   NULL, "Why did Shion, a persona of Mion that she'd created, appear before me?", Line_Normal);
	ClearMessage();

//　見破られて当然の白々しい間だったが、レナは気にする様子はなかった￥
	if (AdvMode) { OutputLineAll("", NULL, Line_ContinueAfterTyping); }
	OutputLine(NULL, "　見破られて当然の白々しい間だったが、レナは気にする様子はなかった。",
		   NULL, "Something was blatantly up, but Rena paid it no heed.", Line_Normal);
	ClearMessage();

//「そっか＠じゃあ何なんだろうね＠でも魅ぃちゃんが機嫌いいとレナもうれしいよ＠/
	PlaySE(4, "s19/02/500200168", 128, 64);
	if (AdvMode) { OutputLine("<color=#f0953d>レナ</color>", NULL, "<color=#f0953d>Rena</color>", NULL, Line_ContinueAfterTyping); }
	OutputLine(NULL, "「そっか。",
		   NULL, "\"Oh, really?", Line_WaitForInput);
	PlaySE(4, "s19/02/500200169", 128, 64);
	OutputLine(NULL, "じゃあ何なんだろうね。",
		   NULL, " I wonder what it is, then.", Line_WaitForInput);
	PlaySE(4, "s19/02/500200170", 128, 64);
	OutputLine(NULL, "でも魅ぃちゃんが機嫌いいとレナもうれしいよ。",
		   NULL, " When Mii-chan is in a good mood, so is Rena.", Line_WaitForInput);

	DisableWindow();
	DrawBustshot( 2, "re_se_ka_b1", 0, 0, 0, FALSE, 0, 0, 0, 0, 0, 0, 0, 10, 200, TRUE );

//はぅ～～～♪＠
	PlaySE(4, "s19/02/500200171", 128, 64);
	OutputLine(NULL, "はぅ〜〜〜♪」",
		   NULL, " Hau~~~♪\"", Line_ModeSpecific);
	if (AdvMode) { ClearMessage(); } else { OutputLineAll(NULL, "\n", Line_ContinueAfterTyping); }


//　そう言って両手を左右に広げ、とても嬉しそうにくるくると回った＠
	if (AdvMode) { OutputLineAll("", NULL, Line_ContinueAfterTyping); }
	OutputLine(NULL, "　そう言って両手を左右に広げ、とても嬉しそうにくるくると回った。",
		   NULL, "Saying that, she spread her arms wide and spun around happily.", Line_ModeSpecific);
	if (AdvMode) { ClearMessage(); } else { OutputLineAll(NULL, "\n\n", Line_ContinueAfterTyping); }


//　どうしてだか、レナはとても上機嫌だった＠...こっちまでつられて微笑んでしまうくらいに＠
	if (AdvMode) { OutputLineAll("", NULL, Line_ContinueAfterTyping); }
	OutputLine(NULL, "　どうしてだか、レナはとても上機嫌だった。",
		   NULL, "I didn't know why, but Rena was in a really good mood.", Line_WaitForInput);
	OutputLine(NULL, "…こっちまでつられて微笑んでしまうくらいに。",
		   NULL, " ...It was so infectious that I had to smile too.", Line_ModeSpecific);
	if (AdvMode) { ClearMessage(); } else { OutputLineAll(NULL, "\n", Line_ContinueAfterTyping); }


//　セミたちの声すらうれしそうに聞こえた￥
	if (AdvMode) { OutputLineAll("", NULL, Line_ContinueAfterTyping); }
	OutputLine(NULL, "　セミたちの声すらうれしそうに聞こえた。",
		   NULL, "Even the chirping of the cicadas seemed joyful.", Line_Normal);
	ClearMessage();
	DisableWindow();
	FadeOutBGM( 1, 1000, TRUE );
	DrawSceneWithMask( "bg_042", "right", 0, 0, 300 );
	PlayBGM( 1, "msys12", 128, 0 );

//「でもね。＠
	PlaySE(4, "s19/02/500200172", 128, 64);
	if (AdvMode) { OutputLine("<color=#f0953d>レナ</color>", NULL, "<color=#f0953d>Rena</color>", NULL, Line_ContinueAfterTyping); }
	OutputLine(NULL, "「でもね。」",
		   NULL, "\"But, you see...\"", Line_ModeSpecific);
	if (AdvMode) { ClearMessage(); } else { OutputLineAll(NULL, "\n", Line_ContinueAfterTyping); }


//　唐突にレナの踊るような回転がぴたっと止まり、その瞳が落ち着きを取り戻した￥
	if (AdvMode) { OutputLineAll("", NULL, Line_ContinueAfterTyping); }
	OutputLine(NULL, "　唐突にレナの踊るような回転がぴたっと止まり、その瞳が落ち着きを取り戻した。",
		   NULL, "Rena abruptly stopped spinning. Her expression had returned to a more somber one.", Line_Normal);
	ClearMessage();
	DisableWindow();
	DrawBustshot( 3, "re_se_de_b1", 160, 0, 0, FALSE, 0, 0, 0, 0, 0, 0, 0, 20, 0, FALSE );
	DrawSceneWithMask( "bg_045", "right", 0, 0, 300 );

//「.........魅ぃちゃんね＠つい最近ね＠...すごく傷つけられたの。＠
	PlaySE(4, "s19/02/500200173", 128, 64);
	if (AdvMode) { OutputLine("<color=#f0953d>レナ</color>", NULL, "<color=#f0953d>Rena</color>", NULL, Line_ContinueAfterTyping); }
	OutputLine(NULL, "「………魅ぃちゃんね。",
		   NULL, "\"You see, Mii-chan...", Line_WaitForInput);
	PlaySE(4, "s19/02/500200174", 128, 64);
	OutputLine(NULL, "つい最近ね。",
		   NULL, " Lately...", Line_WaitForInput);
	PlaySE(4, "s19/02/500200175", 128, 64);
	OutputLine(NULL, "…すごく傷つけられたの。」",
		   NULL, " She's been in a lot of pain.\"", Line_ModeSpecific);
	if (AdvMode) { ClearMessage(); } else { OutputLineAll(NULL, "\n", Line_ContinueAfterTyping); }


//「傷つけって、!w1000......え？＠
	PlaySE(4, "s19/01/hr_kei17710", 128, 64);
	if (AdvMode) { OutputLine("<color=#956f6e>圭一</color>", NULL, "<color=#956f6e>Keiichi</color>", NULL, Line_ContinueAfterTyping); }
	OutputLine(NULL, "「傷つけって、",
		   NULL, "\"What do you mean...", Line_ContinueAfterTyping);

	SetValidityOfInput( FALSE );
	Wait( 1000 );
	SetValidityOfInput( TRUE );

	OutputLine(NULL, "……え？」",
		   NULL, " ...pain?\"", Line_ModeSpecific);
	if (AdvMode) { ClearMessage(); } else { OutputLineAll(NULL, "\n", Line_ContinueAfterTyping); }


//　レナの言う傷つけられたという言葉は、もちろん外傷の意味ではないはずだ￥
	if (AdvMode) { OutputLineAll("", NULL, Line_ContinueAfterTyping); }
	OutputLine(NULL, "　レナの言う傷つけられたという言葉は、もちろん外傷の意味ではないはずだ。",
		   NULL, "The pain that Rena was talking about probably wasn't physical.", Line_Normal);
	ClearMessage();

//「...始めはあまり気にしてないふりをしてたけど＠...怪我と同じ＠だんだん腫れてきた＠ジンジン腫れてきた＠......とうとう痛みがこらえられなくなって、夜中に目を覚ました＠そしてレナに電話してきたの＠......魅ぃちゃんは泣いてた。￥
	PlaySE(4, "s19/02/500200176", 128, 64);
	if (AdvMode) { OutputLine("<color=#f0953d>レナ</color>", NULL, "<color=#f0953d>Rena</color>", NULL, Line_ContinueAfterTyping); }
	OutputLine(NULL, "「…始めはあまり気にしてないふりをしてたけど。",
		   NULL, "\"...At first she tried to pretend it wasn't a big deal...", Line_WaitForInput);
	PlaySE(4, "s19/02/500200177", 128, 64);
	OutputLine(NULL, "…怪我と同じ。",
		   NULL, " But like a wound...", Line_WaitForInput);
	PlaySE(4, "s19/02/500200178", 128, 64);
	OutputLine(NULL, "だんだん腫れてきた。",
		   NULL, " It began to fester...", Line_WaitForInput);
	PlaySE(4, "s19/02/500200179", 128, 64);
	OutputLine(NULL, "ジンジン腫れてきた。",
		   NULL, " fester and grow.", Line_WaitForInput);
	PlaySE(4, "s19/02/500200180", 128, 64);
	OutputLine(NULL, "……とうとう痛みがこらえられなくなって、夜中に目を覚ました。",
		   NULL, " ...Eventually, she was no longer able to bear the pain, and woke up in the middle of the night. ", Line_ModeSpecific);
	PlaySE(4, "s19/02/500200181", 128, 64);
	if (AdvMode) { OutputLine("<color=#f0953d>レナ</color>", NULL, "<color=#f0953d>Rena</color>", NULL, Line_ContinueAfterTyping); }
	OutputLine(NULL, "そしてレナに電話してきたの。",
		   NULL, "And then she phoned Rena.", Line_WaitForInput);
	PlaySE(4, "s19/02/500200182", 128, 64);
	OutputLine(NULL, "……魅ぃちゃんは泣いてた。」",
		   NULL, " Mii-chan was... crying.\"", Line_Normal);
	ClearMessage();

//「ご、ごめん＠......それ、...何の話だよ。＠
	PlaySE(4, "s19/01/hr_kei17720", 128, 64);
	if (AdvMode) { OutputLine("<color=#956f6e>圭一</color>", NULL, "<color=#956f6e>Keiichi</color>", NULL, Line_ContinueAfterTyping); }
	OutputLine(NULL, "「ご、ごめん。",
		   NULL, "\"I-I'm sorry.", Line_WaitForInput);
	PlaySE(4, "s19/01/hr_kei17730", 128, 64);
	OutputLine(NULL, "……それ、…何の話だよ。」",
		   NULL, " What... are you talking about?\"", Line_ModeSpecific);
	if (AdvMode) { ClearMessage(); } else { OutputLineAll(NULL, "\n", Line_ContinueAfterTyping); }


	DisableWindow();
	DrawBustshot( 3, "re_se_wa_a1", 160, 0, 0, FALSE, 0, 0, 0, 0, 0, 0, 0, 20, 200, TRUE );

//「何の話＠　え＠　...レナは今、何か話をしてたのかな？　かな？＠
	PlaySE(4, "s19/02/500200183", 128, 64);
	if (AdvMode) { OutputLine("<color=#f0953d>レナ</color>", NULL, "<color=#f0953d>Rena</color>", NULL, Line_ContinueAfterTyping); }
	OutputLine(NULL, "「何の話？",
		   NULL, "\"What am I talking about?", Line_WaitForInput);
	PlaySE(4, "s19/02/500200184", 128, 64);
	OutputLine(NULL, "　え？",
		   NULL, " Huh?", Line_WaitForInput);
	PlaySE(4, "s19/02/500200185", 128, 64);
	OutputLine(NULL, "　…レナは今、何か話をしてたのかな？　かな？」",
		   NULL, " ...What *is* Rena talking about? What?\"", Line_ModeSpecific);
	if (AdvMode) { ClearMessage(); } else { OutputLineAll(NULL, "\n", Line_ContinueAfterTyping); }


//「お、おい、そんなとぼけ方するなよ＠今、レナは...！￥
	PlaySE(4, "s19/01/hr_kei17740", 128, 64);
	if (AdvMode) { OutputLine("<color=#956f6e>圭一</color>", NULL, "<color=#956f6e>Keiichi</color>", NULL, Line_ContinueAfterTyping); }
	OutputLine(NULL, "「お、おい、そんなとぼけ方するなよ。",
		   NULL, "\"H-Hey, don't play dumb like that.", Line_WaitForInput);
	PlaySE(4, "s19/01/hr_kei17750", 128, 64);
	OutputLine(NULL, "今、レナは…！」",
		   NULL, " Just now, you said...!\"", Line_Normal);
	ClearMessage();
	DisableWindow();
	DrawBustshot( 3, "re_se_ka_b1", 160, 0, 0, FALSE, 0, 0, 0, 0, 0, 0, 0, 20, 200, TRUE );

//「知らない知らない知ぃらなぁい＠レナは何も知らないよ＠はぅ～～～～...。＠
	PlaySE(4, "s19/02/500200186", 128, 64);
	if (AdvMode) { OutputLine("<color=#f0953d>レナ</color>", NULL, "<color=#f0953d>Rena</color>", NULL, Line_ContinueAfterTyping); }
	OutputLine(NULL, "「知らない知らない知ぃらなぁい。",
		   NULL, "\"I don't know I don't know I don't knooooow.", Line_WaitForInput);
	PlaySE(4, "s19/02/500200187", 128, 64);
	OutputLine(NULL, "レナは何も知らないよ。",
		   NULL, " Rena doesn't know anything.", Line_WaitForInput);
	PlaySE(4, "s19/02/500200188", 128, 64);
	OutputLine(NULL, "はぅ〜〜〜〜…。」",
		   NULL, " Hau~~~~...\"", Line_ModeSpecific);

	DisableWindow();
	FadeBustshotWithFiltering( 3, "left", 1, FALSE, 0, 0, 300, TRUE );

	if (AdvMode) { ClearMessage(); } else { OutputLineAll(NULL, "\n\n", Line_ContinueAfterTyping); }

//　とぼけた笑い方をしながらぐるぐると回っている内に、とうとう気持ち悪くなったのか、ふらふらと壁に手をついてうずくまってしまった￥
	if (AdvMode) { OutputLineAll("", NULL, Line_ContinueAfterTyping); }
	OutputLine(NULL, "　とぼけた笑い方をしながらぐるぐると回っている内に、とうとう気持ち悪くなったのか、ふらふらと壁に手をついてうずくまってしまった。",
		   NULL, "Rena spun as she laughed innocently. Eventually, she appeared to get sick, stumbling as she steadied herself with her hand against the wall.", Line_Normal);
	ClearMessage();
	DisableWindow();
	DrawBustshot( 2, "re_se_ka_a1", 0, 0, 0, FALSE, 0, 0, 0, 0, 0, 0, 0, 10, 400, TRUE );

//「はぅ～～～...＠目が...回ってぇ～～......。＠
	PlaySE(4, "s19/02/500200189", 128, 64);
	if (AdvMode) { OutputLine("<color=#f0953d>レナ</color>", NULL, "<color=#f0953d>Rena</color>", NULL, Line_ContinueAfterTyping); }
	OutputLine(NULL, "「はぅ〜〜〜…。",
		   NULL, "\"Hau~~~...", Line_WaitForInput);
	PlaySE(4, "s19/02/500200190", 128, 64);
	OutputLine(NULL, "目が…回ってぇ〜〜……。」",
		   NULL, " The room... is spinni~ng...\"", Line_ModeSpecific);
	if (AdvMode) { ClearMessage(); } else { OutputLineAll(NULL, "\n", Line_ContinueAfterTyping); }


//「ばかだなぁ＠　調子に乗ってぐるぐる回ってるからだよ！＠
	PlaySE(4, "s19/01/hr_kei17760", 128, 64);
	if (AdvMode) { OutputLine("<color=#956f6e>圭一</color>", NULL, "<color=#956f6e>Keiichi</color>", NULL, Line_ContinueAfterTyping); }
	OutputLine(NULL, "「ばかだなぁ！",
		   NULL, "\"That was dumb!", Line_WaitForInput);
	PlaySE(4, "s19/01/hr_kei17770", 128, 64);
	OutputLine(NULL, "　調子に乗ってぐるぐる回ってるからだよ！」",
		   NULL, " That's what you get for getting carried away and spinning like that!\"", Line_ModeSpecific);
	if (AdvMode) { ClearMessage(); } else { OutputLineAll(NULL, "\n", Line_ContinueAfterTyping); }


	DisableWindow();
	DrawBustshot( 2, "re_se_ha_a1", 0, 0, 0, FALSE, 0, 0, 0, 0, 0, 0, 0, 10, 200, TRUE );

//「ご、ごめん...＠はぅ......気持ち悪いかも...。￥
	PlaySE(4, "s19/02/500200191", 128, 64);
	if (AdvMode) { OutputLine("<color=#f0953d>レナ</color>", NULL, "<color=#f0953d>Rena</color>", NULL, Line_ContinueAfterTyping); }
	OutputLine(NULL, "「ご、ごめん…。",
		   NULL, "\"S-Sorry...", Line_WaitForInput);
	PlaySE(4, "s19/02/500200192", 128, 64);
	OutputLine(NULL, "はぅ……気持ち悪いかも…。」",
		   NULL, " Hau... I think I feel sick...\"", Line_Normal);
	ClearMessage();
	DisableWindow();
	DrawSceneWithMask( "bg_067", "right", 0, 0, 300 );

//　あんぽんたんに肩を貸してやる＠
	if (AdvMode) { OutputLineAll("", NULL, Line_ContinueAfterTyping); }
	OutputLine(NULL, "　あんぽんたんに肩を貸してやる。",
		   NULL, "I'll lend the ditz a shoulder to lean on.", Line_ModeSpecific);
	if (AdvMode) { ClearMessage(); } else { OutputLineAll(NULL, "\n", Line_ContinueAfterTyping); }


//　この歳の内から千鳥足とは実に天晴れなヤツだ￥
	if (AdvMode) { OutputLineAll("", NULL, Line_ContinueAfterTyping); }
	OutputLine(NULL, "　この歳の内から千鳥足とは実に天晴れなヤツだ。",
		   NULL, "To be stumbling around like a newborn foal at this age is actually quite a feat.", Line_Normal);
	ClearMessage();

//　その後のレナは、上機嫌に滅裂な会話をするだけだった＠
	if (AdvMode) { OutputLineAll("", NULL, Line_ContinueAfterTyping); }
	OutputLine(NULL, "　その後のレナは、上機嫌に滅裂な会話をするだけだった。",
		   NULL, "Rena, in a good mood, only babbled incoherently after that.", Line_ModeSpecific);
	if (AdvMode) { ClearMessage(); } else { OutputLineAll(NULL, "\n", Line_ContinueAfterTyping); }


//　俺も笑いながら応じたり揚げ足を取ったりする＠
	if (AdvMode) { OutputLineAll("", NULL, Line_ContinueAfterTyping); }
	OutputLine(NULL, "　俺も笑いながら応じたり揚げ足を取ったりする。",
		   NULL, "I laughed as I responded to and chided her.", Line_ModeSpecific);
	if (AdvMode) { ClearMessage(); } else { OutputLineAll(NULL, "\n\n", Line_ContinueAfterTyping); }


//　だが、さっきのレナが話しかけた意味深な話を聞きなおす機会は訪れなかった￥
	if (AdvMode) { OutputLineAll("", NULL, Line_ContinueAfterTyping); }
	OutputLine(NULL, "　だが、さっきのレナが話しかけた意味深な話を聞きなおす機会は訪れなかった。",
		   NULL, "However, the chance to revisit that heavy topic Rena had brought up before never arrived.", Line_Normal);
	ClearMessage();


//■エンジェル攻防戦

//************************私服モードの指定**************************
//gosub *Ch_re_si
//gosub *Ch_mi_si
//gosub *ch_sa_si
//gosub *Ch_Ri_Si
//******************************************************************
//gosub *Ch_Si_Resutoran
	FadeOutBGM( 1, 1000, TRUE );
	FadeOutBGM( 2, 1000, TRUE );
	DisableWindow();
	DrawScene( "black", 1000 );
	PlayBGM( 1, "msys01", 128, 0 );
	DrawSceneWithMask( "bg_081", "down", 0, 0, 300 );

//　家につくなりカバンを放り出し、手早く着替える＠
	if (AdvMode) { OutputLineAll("", NULL, Line_ContinueAfterTyping); }
	OutputLine(NULL, "　家につくなりカバンを放り出し、手早く着替える。",
		   NULL, "As soon as I got home, I tossed aside my schoolbag and changed in a hurry.", Line_ModeSpecific);
	if (AdvMode) { ClearMessage(); } else { OutputLineAll(NULL, "\n", Line_ContinueAfterTyping); }


//　昼飯を軽く済ませた効果はすでに出ている＠お腹の虫がコロコロと鳴きだしていた￥
	if (AdvMode) { OutputLineAll("", NULL, Line_ContinueAfterTyping); }
	OutputLine(NULL, "　昼飯を軽く済ませた効果はすでに出ている。",
		   NULL, "The effects of only having a light lunch were starting to show...", Line_WaitForInput);
	OutputLine(NULL, "お腹の虫がコロコロと鳴きだしていた。",
		   NULL, " ...As my stomach began to let out fickle growls.", Line_Normal);
	ClearMessage();

//　さぁ行くぞ、エンジェルモートへ！＠
	if (AdvMode) { OutputLineAll("", NULL, Line_ContinueAfterTyping); }
	OutputLine(NULL, "　さぁ行くぞ、エンジェルモートへ！！",
		   NULL, "Alright, let's go! To Angel Mort!", Line_ModeSpecific);
	if (AdvMode) { ClearMessage(); } else { OutputLineAll(NULL, "\n", Line_ContinueAfterTyping); }


//　いざ臨まん、デザート食い放題の世界へ！＠
	if (AdvMode) { OutputLineAll("", NULL, Line_ContinueAfterTyping); }
	OutputLine(NULL, "　いざ臨まん、デザート食い放題の世界へ！！",
		   NULL, "It's time to face the land of endless dessert!!", Line_ModeSpecific);
	if (AdvMode) { ClearMessage(); } else { OutputLineAll(NULL, "\n\n", Line_ContinueAfterTyping); }


//　戦闘準備完了ッ！＠　出発だぁあぁあぁああ！！￥
	if (AdvMode) { OutputLineAll("", NULL, Line_ContinueAfterTyping); }
	OutputLine(NULL, "　戦闘準備完了ッ！！",
		   NULL, "Preparations for battle are complete!!", Line_WaitForInput);
	OutputLine(NULL, "　出発だぁあぁあぁああ！！！",
		   NULL, " Tally ho!!!", Line_Normal);
	ClearMessage();
	DisableWindow();
	DrawSceneWithMask( "white", "left", 0, 0, 300 );
	FadeOutBGM( 1, 1000, TRUE );
	FadeOutBGM( 2, 1000, TRUE );
	PlayBGM( 2, "lsys20", 128, 0 );
	DrawSceneWithMask( "bg_168", "left", 0, 0, 300 );
	PlayBGM( 1, "msys02", 128, 0 );

//　エンジェルモートは、確かに昨日までとはどこか違う雰囲気に包まれていた￥
	if (AdvMode) { OutputLineAll("", NULL, Line_ContinueAfterTyping); }
	OutputLine(NULL, "　エンジェルモートは、確かに昨日までとはどこか違う雰囲気に包まれていた。",
		   NULL, "Angel Mort had a decidedly different feel to it compared to yesterday.", Line_Normal);
	ClearMessage();

//『デザートフェスタ開催・本日招待客さま貸切です＠
	if (AdvMode) { OutputLineAll("", NULL, Line_ContinueAfterTyping); }
	OutputLine(NULL, "『デザートフェスタ開催・本日招待客さま貸切です』",
		   NULL, "『Dessert Festa today - Admittance by reservation only.』", Line_ModeSpecific);
	if (AdvMode) { ClearMessage(); } else { OutputLineAll(NULL, "\n\n", Line_ContinueAfterTyping); }


//　にも関わらず、店の前には１０人を越えるいい年をしたお兄ちゃんたちが群がっている＠
	if (AdvMode) { OutputLineAll("", NULL, Line_ContinueAfterTyping); }
	OutputLine(NULL, "　にも関わらず、店の前には１０人を越えるいい年をしたお兄ちゃんたちが群がっている。",
		   NULL, "Nonetheless, the front of the store was being swarmed by over a dozen young men.", Line_ModeSpecific);
	if (AdvMode) { ClearMessage(); } else { OutputLineAll(NULL, "\n", Line_ContinueAfterTyping); }


//　入店できずにうらやましそうに見上げているところを見ると、招待客ではないようだ＠
	if (AdvMode) { OutputLineAll("", NULL, Line_ContinueAfterTyping); }
	OutputLine(NULL, "　入店できずにうらやましそうに見上げているところを見ると、招待客ではないようだ。",
		   NULL, "Judging by how they were looking upwards in jealousy instead of entering the store, they weren't invitees.", Line_ModeSpecific);
	if (AdvMode) { ClearMessage(); } else { OutputLineAll(NULL, "\n\n", Line_ContinueAfterTyping); }


//　ではなぜ入店できないと知りつつ、なぜ群がっている￥
	if (AdvMode) { OutputLineAll("", NULL, Line_ContinueAfterTyping); }
	OutputLine(NULL, "　ではなぜ入店できないと知りつつ、なぜ群がっている？",
		   NULL, "Why would they gather here if they knew they couldn't get in?", Line_Normal);
	ClearMessage();

//　その答えは、彼らの間を抜け、お店の入口への階段に足をかけた時にわかった￥
	if (AdvMode) { OutputLineAll("", NULL, Line_ContinueAfterTyping); }
	OutputLine(NULL, "　その答えは、彼らの間を抜け、お店の入口への階段に足をかけた時にわかった。",
		   NULL, "I found out the answer when I passed through the crowd and began to climb the steps to enter the restaurant.", Line_Normal);
	ClearMessage();

//「あ、あんた...当選者なのか？＠　チケットを持ってるのか？！＠
	PlaySE(4, "s19/00/manz50001", 128, 64);
	if (AdvMode) { OutputLine("<color=#f5e6d3>男</color>", NULL, "<color=#f5e6d3>Man</color>", NULL, Line_ContinueAfterTyping); }
	OutputLine(NULL, "「あ、あんた…当選者なのか？！",
		   NULL, "\"A-Are you... a participant!?", Line_WaitForInput);
	PlaySE(4, "s19/00/manz50002", 128, 64);
	OutputLine(NULL, "　チケットを持ってるのか？！」",
		   NULL, " Do you have a ticket!?\"", Line_ModeSpecific);
	if (AdvMode) { ClearMessage(); } else { OutputLineAll(NULL, "\n", Line_ContinueAfterTyping); }


//「...あ、あぁ＠まぁな＠ラッキーだったんだ。＠
	PlaySE(4, "s19/01/hr_kei17830", 128, 64);
	if (AdvMode) { OutputLine("<color=#956f6e>圭一</color>", NULL, "<color=#956f6e>Keiichi</color>", NULL, Line_ContinueAfterTyping); }
	OutputLine(NULL, "「…あ、あぁ。",
		   NULL, "\"...Y-Yeah.", Line_WaitForInput);
	PlaySE(4, "s19/01/hr_kei17840", 128, 64);
	OutputLine(NULL, "まぁな。",
		   NULL, " Well.", Line_WaitForInput);
	PlaySE(4, "s19/01/hr_kei17850", 128, 64);
	OutputLine(NULL, "ラッキーだったんだ。」",
		   NULL, " I was lucky.\"", Line_ModeSpecific);
	if (AdvMode) { ClearMessage(); } else { OutputLineAll(NULL, "\n", Line_ContinueAfterTyping); }


//　その途端、彼らがわーッと群がってくる！！＠
	if (AdvMode) { OutputLineAll("", NULL, Line_ContinueAfterTyping); }
	OutputLine(NULL, "　その途端、彼らがわーッと群がってくる！！！",
		   NULL, "As soon as I said that, I was immediately mobbed!!!", Line_ModeSpecific);
	if (AdvMode) { ClearMessage(); } else { OutputLineAll(NULL, "\n\n", Line_ContinueAfterTyping); }


//　押しくら饅頭の満員電車状態＠　...い、一体...何が...！￥
	if (AdvMode) { OutputLineAll("", NULL, Line_ContinueAfterTyping); }
	OutputLine(NULL, "　押しくら饅頭の満員電車状態！",
		   NULL, "It was like being in the middle of a football scrum on a crowded train!", Line_WaitForInput);
	OutputLine(NULL, "　…い、一体…何が…！！",
		   NULL, " ...W-What... is going on...!!", Line_Normal);
	ClearMessage();

//　彼らの言い分はこうだ＠
	if (AdvMode) { OutputLineAll("", NULL, Line_ContinueAfterTyping); }
	OutputLine(NULL, "　彼らの言い分はこうだ。",
		   NULL, "Their reason was this:", Line_ModeSpecific);
	if (AdvMode) { ClearMessage(); } else { OutputLineAll(NULL, "\n", Line_ContinueAfterTyping); }


//　チケットは１人１枚ではなく、１枚で４名様まで入店できるものらしい￥
	if (AdvMode) { OutputLineAll("", NULL, Line_ContinueAfterTyping); }
	OutputLine(NULL, "　チケットは１人１枚ではなく、１枚で４名様まで入店できるものらしい。",
		   NULL, "It wasn't just one ticket per person; one ticket could let up to four people inside.", Line_Normal);
	ClearMessage();

//「...そうだったのか＠......ますますレナや他のみんなを誘ってやるべきだった＠親切にありがとう＠でも今の話は聞かなかったことにするよ。＠
	PlaySE(4, "s19/01/hr_kei17860", 128, 64);
	if (AdvMode) { OutputLine("<color=#956f6e>圭一</color>", NULL, "<color=#956f6e>Keiichi</color>", NULL, Line_ContinueAfterTyping); }
	OutputLine(NULL, "「…そうだったのか。",
		   NULL, "\"...So it's like that, huh.", Line_WaitForInput);
	PlaySE(4, "s19/01/hr_kei17870", 128, 64);
	OutputLine(NULL, "……ますますレナや他のみんなを誘ってやるべきだった。",
		   NULL, " ...Seems like I should have invited Rena and the others.", Line_WaitForInput);
	PlaySE(4, "s19/01/hr_kei17880", 128, 64);
	OutputLine(NULL, "親切にありがとう。",
		   NULL, " Thanks for the tip...", Line_WaitForInput);
	PlaySE(4, "s19/01/hr_kei17890", 128, 64);
	OutputLine(NULL, "でも今の話は聞かなかったことにするよ。」",
		   NULL, " ...but I'll pretend I didn't hear that.\"", Line_ModeSpecific);
	if (AdvMode) { ClearMessage(); } else { OutputLineAll(NULL, "\n\n", Line_ContinueAfterTyping); }


//　そう爽やかに笑い、彼らを無視しようとすると...彼らが救いを求める地獄の亡者たちのように...一斉に手を伸ばしてくる！！＠
	if (AdvMode) { OutputLineAll("", NULL, Line_ContinueAfterTyping); }
	OutputLine(NULL, "　そう爽やかに笑い、彼らを無視しようとすると…彼らが救いを求める地獄の亡者たちのように…一斉に手を伸ばしてくる！！！",
		   NULL, "With an uplifting smile, I turned and ignored them. When I did... their arms all reached out at once, like the souls of the damned seeking succor!!!", Line_ModeSpecific);
	if (AdvMode) { ClearMessage(); } else { OutputLineAll(NULL, "\n\n", Line_ContinueAfterTyping); }


//「「「そ、その４名様までのお供に...ぜひ俺たちをぉおぉおぉおお～！！」」￥
	PlaySE(4, "s19/00/otall50001", 128, 64);
	if (AdvMode) { OutputLine("<color=#f5e6d3>オタク</color>", NULL, "<color=#f5e6d3>Otaku</color>", NULL, Line_ContinueAfterTyping); }
	OutputLine(NULL, "「「「そ、その４名様までのお供に…ぜひ俺たちをぉおぉおぉおお〜！！」」」",
		   NULL, "\"\"\"Th-That ticket can admit up to four people... please bring us with yooouuuuuuuuuu~!!\"\"\"", Line_Normal);
	ClearMessage();

//　な、なんてムシのいい奴らだ...＠
	if (AdvMode) { OutputLineAll("", NULL, Line_ContinueAfterTyping); }
	OutputLine(NULL, "　な、なんてムシのいい奴らだ…。",
		   NULL, "Wh-What selfish people...", Line_ModeSpecific);
	if (AdvMode) { ClearMessage(); } else { OutputLineAll(NULL, "\n", Line_ContinueAfterTyping); }


//　こいつらが店の前で群がっていたのはそういうことだったのか...！＠
	if (AdvMode) { OutputLineAll("", NULL, Line_ContinueAfterTyping); }
	OutputLine(NULL, "　こいつらが店の前で群がっていたのはそういうことだったのか…！！",
		   NULL, "This was the only reason they were crowded in front of the restaurant...!!", Line_ModeSpecific);
	if (AdvMode) { ClearMessage(); } else { OutputLineAll(NULL, "\n\n", Line_ContinueAfterTyping); }


//　男たちのむさ苦しい大熊手のような腕が何十本も襲い掛かり.../
	if (AdvMode) { OutputLineAll("", NULL, Line_ContinueAfterTyping); }
	OutputLine(NULL, "　男たちのむさ苦しい大熊手のような腕が何十本も襲い掛かり…",
		   NULL, "Dozens of wretched arms reached out for me like the teeth on a giant rake...", Line_ContinueAfterTyping);

	PlaySE( 3, "wa_015", 128, 64 );
	Wait( 100 );
	PlaySE( 3, "wa_015", 128, 64 );

//空を切るッ！！￥
	OutputLine(NULL, "空を切るッ！！！",
		   NULL, " And grasped at the air!!!", Line_Normal);
	ClearMessage();
	DisableWindow();
	DrawSceneWithMask( "bg_168", "right", 0, 0, 300 );

//　俺の姿はすでに入口の階段の上にあった￥
	if (AdvMode) { OutputLineAll("", NULL, Line_ContinueAfterTyping); }
	OutputLine(NULL, "　俺の姿はすでに入口の階段の上にあった。",
		   NULL, "I was already climbing the stairs to the entrance.", Line_Normal);
	ClearMessage();

//「な、なんて身軽なヤツ！＠　取り押さえろー！！！＠
	PlaySE(4, "s19/00/manz50003", 128, 64);
	if (AdvMode) { OutputLine("<color=#f5e6d3>男</color>", NULL, "<color=#f5e6d3>Man</color>", NULL, Line_ContinueAfterTyping); }
	OutputLine(NULL, "「な、なんて身軽なヤツ！！",
		   NULL, "\"W-What a heartless dick!!", Line_WaitForInput);
	PlaySE(4, "s19/00/manz50004", 128, 64);
	OutputLine(NULL, "　取り押さえろー！！！」",
		   NULL, " Grab him!!!\"", Line_ModeSpecific);
	if (AdvMode) { ClearMessage(); } else { OutputLineAll(NULL, "\n", Line_ContinueAfterTyping); }


//　じょ、冗談じゃねぇぞ！＠
	if (AdvMode) { OutputLineAll("", NULL, Line_ContinueAfterTyping); }
	OutputLine(NULL, "　じょ、冗談じゃねぇぞ！！",
		   NULL, "Th-This isn't something to joke about!!", Line_ModeSpecific);
	if (AdvMode) { ClearMessage(); } else { OutputLineAll(NULL, "\n", Line_ContinueAfterTyping); }


//　残る階段を駆け上り、店内へ飛び込む！＠　...そこが絶対の国境だった￥
	if (AdvMode) { OutputLineAll("", NULL, Line_ContinueAfterTyping); }
	OutputLine(NULL, "　残る階段を駆け上り、店内へ飛び込む！！",
		   NULL, "I flew up the rest of the stairs and threw myself inside the restaurant!!", Line_WaitForInput);
	OutputLine(NULL, "　…そこが絶対の国境だった。",
		   NULL, " ...It was like I had entered a different world.", Line_Normal);
	ClearMessage();
	DisableWindow();
	FadeOutBGM( 1, 1000, TRUE );
	FadeOutBGM( 2, 1000, TRUE );
	DrawSceneWithMask( "bg_165", "right", 0, 0, 300 );
	PlayBGM( 1, "msys01", 128, 0 );

//　むさ苦しい亡者たちはガラス扉の向こうから、様々な呪いの言葉を投げつけている＠
	if (AdvMode) { OutputLineAll("", NULL, Line_ContinueAfterTyping); }
	OutputLine(NULL, "　むさ苦しい亡者たちはガラス扉の向こうから、様々な呪いの言葉を投げつけている。",
		   NULL, "The miserable throng of the damned hurled curses at me from the other side of the glass door...", Line_ModeSpecific);
	if (AdvMode) { ClearMessage(); } else { OutputLineAll(NULL, "\n\n", Line_ContinueAfterTyping); }


//　だが完全防音でクーラーの効いたこの店内＠そして天使の微笑みで迎えるウェイトレスさんの前ではそれすらも涼やかな見世物に過ぎない＠
	if (AdvMode) { OutputLineAll("", NULL, Line_ContinueAfterTyping); }
	OutputLine(NULL, "　だが完全防音でクーラーの効いたこの店内、",
		   NULL, "...but inside of this completely sound-proofed and air-conditioned restaurant...", Line_WaitForInput);
	OutputLine(NULL, "そして天使の微笑みで迎えるウェイトレスさんの前ではそれすらも涼やかな見世物に過ぎない。",
		   NULL, " ...with the angelic smile of a waitress to welcome me, they were nothing more than a refreshing piece of scenery.", Line_ModeSpecific);
	if (AdvMode) { ClearMessage(); } else { OutputLineAll(NULL, "\n\n", Line_ContinueAfterTyping); }


//　...笑っちゃいけないとわかっているが、黒い笑いでくっくっくと笑ってしまう...￥
	if (AdvMode) { OutputLineAll("", NULL, Line_ContinueAfterTyping); }
	OutputLine(NULL, "　…笑っちゃいけないとわかっているが、黒い笑いでくっくっくと笑ってしまう…。",
		   NULL, "...I knew that I shouldn't laugh, but I began to let out a sinister cackle...", Line_Normal);
	ClearMessage();

//「いらっしゃいませ＠エンジェルモートへようこそいらっしゃいました＠
	PlaySE(4, "s19/00/waita50004", 128, 64);
	if (AdvMode) { OutputLine("<color=#f5e6d3>ウェイトレス</color>", NULL, "<color=#f5e6d3>Waitress</color>", NULL, Line_ContinueAfterTyping); }
	OutputLine(NULL, "「いらっしゃいませ。",
		   NULL, "\"Good afternoon.", Line_WaitForInput);
	PlaySE(4, "s19/00/waita50005", 128, 64);
	OutputLine(NULL, "エンジェルモートへようこそいらっしゃいました。",
		   NULL, " Welcome to Angel Mort.", Line_ModeSpecific);
	if (AdvMode) { ClearMessage(); } else { OutputLineAll(NULL, "\n", Line_ContinueAfterTyping); }


//　本日はデザートフェスタにつき、チケットのお客様のみの貸切になっております＠チケットとご芳名をお伺いしてもよろしいでしょうか？＠
	PlaySE(4, "s19/00/waita50006", 128, 64);
	if (AdvMode) { OutputLine("<color=#f5e6d3>ウェイトレス</color>", NULL, "<color=#f5e6d3>Waitress</color>", NULL, Line_ContinueAfterTyping); }
	OutputLine(NULL, "　本日はデザートフェスタにつき、チケットのお客様のみの貸切になっております。",
		   NULL, "Due to today's Dessert Festa, the restaurant is reserved for customers who won the draw.", Line_WaitForInput);
	PlaySE(4, "s19/00/waita50007", 128, 64);
	OutputLine(NULL, "チケットとご芳名をお伺いしてもよろしいでしょうか？」",
		   NULL, " Could I ask for your name and ticket?\"", Line_ModeSpecific);
	if (AdvMode) { ClearMessage(); } else { OutputLineAll(NULL, "\n", Line_ContinueAfterTyping); }


//「えっと...チケットはないけど名簿に名前があると思います＠前原です。￥
	PlaySE(4, "s19/01/hr_kei17900", 128, 64);
	if (AdvMode) { OutputLine("<color=#956f6e>圭一</color>", NULL, "<color=#956f6e>Keiichi</color>", NULL, Line_ContinueAfterTyping); }
	OutputLine(NULL, "「えっと…チケットはないけど名簿に名前があると思います。",
		   NULL, "\"Umm... I don't have a ticket but I should be on the guest list.", Line_WaitForInput);
	PlaySE(4, "s19/01/hr_kei17910", 128, 64);
	OutputLine(NULL, "前原です。」",
		   NULL, " Maebara.\"", Line_Normal);
	ClearMessage();

//「前原...!w700前原＠...あった＠...失礼ですがフルネームでお伺いしてよろしいですか？＠
	PlaySE(4, "s19/00/waita50008", 128, 64);
	if (AdvMode) { OutputLine("<color=#f5e6d3>ウェイトレス</color>", NULL, "<color=#f5e6d3>Waitress</color>", NULL, Line_ContinueAfterTyping); }
	OutputLine(NULL, "「前原…",
		   NULL, "\"Maebara...", Line_ContinueAfterTyping);

	SetValidityOfInput( FALSE );
	Wait( 700 );
	SetValidityOfInput( TRUE );

	OutputLine(NULL, "前原。",
		   NULL, " Maebara.\"", Line_WaitForInput);
	PlaySE(4, "s19/00/waita50009", 128, 64);
	OutputLine(NULL, "…あった。",
		   NULL, " ...There it is.", Line_WaitForInput);
	PlaySE(4, "s19/00/waita50010", 128, 64);
	OutputLine(NULL, "…失礼ですがフルネームでお伺いしてよろしいですか？」",
		   NULL, " ...I'm sorry, but may I please have your full name?\"", Line_ModeSpecific);
	if (AdvMode) { ClearMessage(); } else { OutputLineAll(NULL, "\n", Line_ContinueAfterTyping); }


//「圭一です＠前原圭一。＠
	PlaySE(4, "s19/01/hr_kei17920", 128, 64);
	if (AdvMode) { OutputLine("<color=#956f6e>圭一</color>", NULL, "<color=#956f6e>Keiichi</color>", NULL, Line_ContinueAfterTyping); }
	OutputLine(NULL, "「圭一です。",
		   NULL, "\"Keiichi.", Line_WaitForInput);
	PlaySE(4, "s19/01/hr_kei17930", 128, 64);
	OutputLine(NULL, "前原圭一。」",
		   NULL, " Keiichi Maebara.\"", Line_ModeSpecific);
	if (AdvMode) { ClearMessage(); } else { OutputLineAll(NULL, "\n", Line_ContinueAfterTyping); }


//「大変失礼いたしました＠特別招待の前原圭一さまですね＠お席へご案内いたします＠どうぞこちらへ。￥
	PlaySE(4, "s19/00/waita50011", 128, 64);
	if (AdvMode) { OutputLine("<color=#f5e6d3>ウェイトレス</color>", NULL, "<color=#f5e6d3>Waitress</color>", NULL, Line_ContinueAfterTyping); }
	OutputLine(NULL, "「大変失礼いたしました。",
		   NULL, "\"My apologies for the inconvenience.", Line_WaitForInput);
	PlaySE(4, "s19/00/waita50012", 128, 64);
	OutputLine(NULL, "特別招待の前原圭一さまですね。",
		   NULL, " You're here by special invitation, right?", Line_WaitForInput);
	PlaySE(4, "s19/00/waita50013", 128, 64);
	OutputLine(NULL, "お席へご案内いたします。",
		   NULL, " I'll show you to your seat.", Line_WaitForInput);
	PlaySE(4, "s19/00/waita50014", 128, 64);
	OutputLine(NULL, "どうぞこちらへ。」",
		   NULL, " Please, this way.\"", Line_Normal);
	ClearMessage();
	DisableWindow();
	DrawSceneWithMask( "bg_163", "right", 0, 0, 300 );

//　店内はすごい熱気だった￥
	if (AdvMode) { OutputLineAll("", NULL, Line_ContinueAfterTyping); }
	OutputLine(NULL, "　店内はすごい熱気だった。",
		   NULL, "The mood inside the room was incredibly heated.", Line_Normal);
	ClearMessage();
	DisableWindow();
	DrawSceneWithMask( "bg_165", "left", 0, 0, 300 );

//　...ボックスシートはぎゅうぎゅうの超満員＠
	if (AdvMode) { OutputLineAll("", NULL, Line_ContinueAfterTyping); }
	OutputLine(NULL, "　…ボックスシートはぎゅうぎゅうの超満員。",
		   NULL, "The booths were packed to the brim.", Line_ModeSpecific);
	if (AdvMode) { ClearMessage(); } else { OutputLineAll(NULL, "\n", Line_ContinueAfterTyping); }


//　いい年をしたお兄ちゃんたちが、容姿的に到底似合わないような可愛らしいデザートを頬張っている光景は何だか恐ろしくもある...＠
	if (AdvMode) { OutputLineAll("", NULL, Line_ContinueAfterTyping); }
	OutputLine(NULL, "　いい年をしたお兄ちゃんたちが、容姿的に到底似合わないような可愛らしいデザートを頬張っている光景は何だか恐ろしくもある…。",
		   NULL, "Men in their prime were stuffing their faces with dainty desserts that didn't suit them at all.  It was a rather unnerving spectacle...", Line_ModeSpecific);
	if (AdvMode) { ClearMessage(); } else { OutputLineAll(NULL, "\n\n", Line_ContinueAfterTyping); }


//　席に案内されるとすぐに詩音がやってきた￥
	if (AdvMode) { OutputLineAll("", NULL, Line_ContinueAfterTyping); }
	OutputLine(NULL, "　席に案内されるとすぐに詩音がやってきた。",
		   NULL, "Soon after I was shown to my seat, Shion arrived.", Line_Normal);
	ClearMessage();
	DisableWindow();
	DrawSceneWithMask( "bg_165", "right", 0, 0, 300 );
	DrawBustshot( 2, "si_ma_de_a1", 0, 0, 0, FALSE, 0, 0, 0, 0, 0, 0, 0, 10, 400, TRUE );

//「いらっしゃいませ＠ようこそエンジェルモートへ。＠
	PlaySE(4, "s19/06/500600191", 128, 64);
	if (AdvMode) { OutputLine("<color=#5ec69a>詩音</color>", NULL, "<color=#5ec69a>Shion</color>", NULL, Line_ContinueAfterTyping); }
	OutputLine(NULL, "「いらっしゃいませ。",
		   NULL, "\"Good afternoon.", Line_WaitForInput);
	PlaySE(4, "s19/06/500600192", 128, 64);
	OutputLine(NULL, "ようこそエンジェルモートへ。」",
		   NULL, " Welcome to Angel Mort.\"", Line_ModeSpecific);
	if (AdvMode) { ClearMessage(); } else { OutputLineAll(NULL, "\n", Line_ContinueAfterTyping); }


//「よう詩音！　今日は本当にありがとうな＠世話になりに来たぜ。＠
	PlaySE(4, "s19/01/hr_kei17940", 128, 64);
	if (AdvMode) { OutputLine("<color=#956f6e>圭一</color>", NULL, "<color=#956f6e>Keiichi</color>", NULL, Line_ContinueAfterTyping); }
	OutputLine(NULL, "「よう詩音！　今日は本当にありがとうな。",
		   NULL, "\"Hey Shion! Thanks so much for today.", Line_WaitForInput);
	PlaySE(4, "s19/01/hr_kei17950", 128, 64);
	OutputLine(NULL, "世話になりに来たぜ。」",
		   NULL, " I really appreciate it.\"", Line_ModeSpecific);
	if (AdvMode) { ClearMessage(); } else { OutputLineAll(NULL, "\n", Line_ContinueAfterTyping); }


//「ちょっと遅かったから心配しました＠でも来てくれてうれしいです。＠
	PlaySE(4, "s19/06/500600193", 128, 64);
	if (AdvMode) { OutputLine("<color=#5ec69a>詩音</color>", NULL, "<color=#5ec69a>Shion</color>", NULL, Line_ContinueAfterTyping); }
	OutputLine(NULL, "「ちょっと遅かったから心配しました。",
		   NULL, "\"You were a bit late, so I was getting worried.", Line_WaitForInput);
	PlaySE(4, "s19/06/500600194", 128, 64);
	OutputLine(NULL, "でも来てくれてうれしいです。」",
		   NULL, " I'm really happy you came, though.\"", Line_ModeSpecific);
	if (AdvMode) { ClearMessage(); } else { OutputLineAll(NULL, "\n\n", Line_ContinueAfterTyping); }


//　他の客の目もあるからなのか、ちょっと口調が堅めだったが、いつも見せてくれた飛び切りのスマイルで歓迎してくれた￥
	if (AdvMode) { OutputLineAll("", NULL, Line_ContinueAfterTyping); }
	OutputLine(NULL, "　他の客の目もあるからなのか、ちょっと口調が堅めだったが、いつも見せてくれた飛び切りのスマイルで歓迎してくれた。",
		   NULL, "It may have been because other customers were around that her tone was less casual, but she still capped off that welcome with her usual brilliant smile.", Line_Normal);
	ClearMessage();
	DisableWindow();
	DrawBustshot( 2, "si_ma_wa_a1", 0, 0, 0, FALSE, 0, 0, 0, 0, 0, 0, 0, 10, 200, TRUE );

//「...見ての通り、今日はお客さんがすっごいんで...定時に抜けさせてもらえるかちょっと自信がないんです＠私の仕事が終わるまでのんびりしてて下さいね＠/
	PlaySE(4, "s19/06/500600195", 128, 64);
	if (AdvMode) { OutputLine("<color=#5ec69a>詩音</color>", NULL, "<color=#5ec69a>Shion</color>", NULL, Line_ContinueAfterTyping); }
	OutputLine(NULL, "「…見ての通り、今日はお客さんがすっごいんで…定時に抜けさせてもらえるかちょっと自信がないんです。",
		   NULL, "\"...As you can see, there's a lot of customers here today. ...I'm not sure I'll be able to take a break.", Line_WaitForInput);
	PlaySE(4, "s19/06/500600196", 128, 64);
	OutputLine(NULL, "私の仕事が終わるまでのんびりしてて下さいね。",
		   NULL, " Please take your time and relax until I'm finished.", Line_WaitForInput);

	DisableWindow();
	DrawBustshot( 2, "si_ma_wi_a1", 0, 0, 0, FALSE, 0, 0, 0, 0, 0, 0, 0, 10, 200, TRUE );

//終わったら一緒に遊びに行きましょうね～。＠
	PlaySE(4, "s19/06/500600197", 128, 64);
	OutputLine(NULL, "終わったら一緒に遊びに行きましょうね〜。」",
		   NULL, " When I'm done, let's go play somewhere, okay~?\"", Line_ModeSpecific);
	if (AdvMode) { ClearMessage(); } else { OutputLineAll(NULL, "\n", Line_ContinueAfterTyping); }


	DisableWindow();
	FadeBustshotWithFiltering( 2, "left", 1, FALSE, 0, 0, 300, TRUE );

//　耳元でそれだけを告げると、詩音はウィンクを残して厨房に戻っていった￥
	if (AdvMode) { OutputLineAll("", NULL, Line_ContinueAfterTyping); }
	OutputLine(NULL, "　耳元でそれだけを告げると、詩音はウィンクを残して厨房に戻っていった。",
		   NULL, "Whispering just that last part into my ear, Shion winked and returned to the kitchen.", Line_Normal);
	ClearMessage();

//　...店内の熱気のせいか、詩音も何だかちょっと大胆な雰囲気だった＠
	if (AdvMode) { OutputLineAll("", NULL, Line_ContinueAfterTyping); }
	OutputLine(NULL, "　…店内の熱気のせいか、詩音も何だかちょっと大胆な雰囲気だった。",
		   NULL, "...Maybe it was because the mood in the restaurant was so heated, but Shion seemed a bit bolder.", Line_ModeSpecific);
	if (AdvMode) { ClearMessage(); } else { OutputLineAll(NULL, "\n", Line_ContinueAfterTyping); }


//　...ちょっとした仕草の違いにどきどきしてしまう￥
	if (AdvMode) { OutputLineAll("", NULL, Line_ContinueAfterTyping); }
	OutputLine(NULL, "　…ちょっとした仕草の違いにどきどきしてしまう。",
		   NULL, "...Even a small change in her mannerisms was enough to set my heart aflutter.", Line_Normal);
	ClearMessage();
	DisableWindow();
	DrawSceneWithMask( "black", "right", 0, 0, 1300 );
	PlayBGM( 1, "msys02", 128, 0 );
	DrawSceneWithMask( "bg_162", "right", 0, 0, 1300 );

//「お待たせしました～！＠
	PlaySE(4, "s19/06/500600198", 128, 64);
	if (AdvMode) { OutputLine("<color=#5ec69a>詩音</color>", NULL, "<color=#5ec69a>Shion</color>", NULL, Line_ContinueAfterTyping); }
	OutputLine(NULL, "「お待たせしました〜！」",
		   NULL, "\"Sorry to keep you waiting~!\"", Line_ModeSpecific);
	if (AdvMode) { ClearMessage(); } else { OutputLineAll(NULL, "\n", Line_ContinueAfterTyping); }


//　店内の雰囲気に圧倒されている内に、次々と夏の新作デザートが運び込まれてきた￥
	if (AdvMode) { OutputLineAll("", NULL, Line_ContinueAfterTyping); }
	OutputLine(NULL, "　店内の雰囲気に圧倒されている内に、次々と夏の新作デザートが運び込まれてきた。",
		   NULL, "While I was overwhelmed by the atmosphere inside the restaurant, orders from the new summer menu were carried out one after another.", Line_Normal);
	ClearMessage();

//　......どれもボリューム満点の凄い迫力！！＠
	if (AdvMode) { OutputLineAll("", NULL, Line_ContinueAfterTyping); }
	OutputLine(NULL, "　……どれもボリューム満点の凄い迫力！！！",
		   NULL, "...Every single one was extravagantly huge!!!", Line_ModeSpecific);
	if (AdvMode) { ClearMessage(); } else { OutputLineAll(NULL, "\n\n", Line_ContinueAfterTyping); }


//　なるほど...こんなスゴイのが無料で食い散らかせるんだから...今日のチケットがプラチナ扱いになるわけだ。納得する￥
	if (AdvMode) { OutputLineAll("", NULL, Line_ContinueAfterTyping); }
	OutputLine(NULL, "　なるほど…こんなスゴイのが無料で食い散らかせるんだから…今日のチケットがプラチナ扱いになるわけだ。納得する。",
		   NULL, "I get it... you can eat all of these amazing things for freee... no wonder a ticket was worth its weight in gold.", Line_Normal);
	ClearMessage();

//　しかも...どのデザートも充分にうまい＠
	if (AdvMode) { OutputLineAll("", NULL, Line_ContinueAfterTyping); }
	OutputLine(NULL, "　しかも…どのデザートも充分にうまい。",
		   NULL, "On top of that, all of it was plenty delicious.", Line_ModeSpecific);
	if (AdvMode) { ClearMessage(); } else { OutputLineAll(NULL, "\n\n", Line_ContinueAfterTyping); }


//　万人受けから対象を絞ったマニアな一品まで...レパートリーには隙がゼロだ￥
	if (AdvMode) { OutputLineAll("", NULL, Line_ContinueAfterTyping); }
	OutputLine(NULL, "　万人受けから対象を絞ったマニアな一品まで…レパートリーには隙がゼロだ！",
		   NULL, "From dishes with a general appeal to insane ones aimed at a specific audience... there were absolutely no gaps in their repertoire.", Line_Normal);
	ClearMessage();
	DisableWindow();
	DrawSceneWithMask( "bg_165", "right", 0, 0, 1300 );

//「......どう考えても...ひとりで食う量じゃないかもしれないなぁ＠...まぁそれは置いておいて。＠
	PlaySE(4, "s19/01/hr_kei17960", 128, 64);
	if (AdvMode) { OutputLine("<color=#956f6e>圭一</color>", NULL, "<color=#956f6e>Keiichi</color>", NULL, Line_ContinueAfterTyping); }
	OutputLine(NULL, "「……どう考えても…ひとりで食う量じゃないかもしれないなぁ。",
		   NULL, "\"...No matter how you look at it... I don't think one person can eat this much.", Line_WaitForInput);
	PlaySE(4, "s19/01/hr_kei17970", 128, 64);
	OutputLine(NULL, "…まぁそれは置いておいて。」",
		   NULL, " ...Well, let's just leave it at that for now.\"", Line_ModeSpecific);
	if (AdvMode) { ClearMessage(); } else { OutputLineAll(NULL, "\n", Line_ContinueAfterTyping); }


//　...実は何だか雰囲気が落ち着かない...＠何しろ...店内の熱気が異常なのだ￥
	if (AdvMode) { OutputLineAll("", NULL, Line_ContinueAfterTyping); }
	OutputLine(NULL, "　…実は何だか雰囲気が落ち着かない…。",
		   NULL, "...It didn't feel relaxing in here at all...", Line_WaitForInput);
	OutputLine(NULL, "何しろ…店内の熱気が異常なのだ。",
<<<<<<< HEAD
		   NULL, " Probably because the fervor inside the restaurant was clearly abnormal.", Line_ModeSpecific);
=======
		   NULL, " Probably because the fervor inside the restaurant was clearly abnormal.", Line_Normal);
>>>>>>> 5a035fb3
	ClearMessage();


//　他のボックス席はどれも４人ぎっしり＠
	if (AdvMode) { OutputLineAll("", NULL, Line_ContinueAfterTyping); }
	OutputLine(NULL, "　他のボックス席はどれも４人ぎっしり。",
		   NULL, "All the other booth seats were crammed with groups of four.", Line_ModeSpecific);
	if (AdvMode) { ClearMessage(); } else { OutputLineAll(NULL, "\n", Line_ContinueAfterTyping); }


//　いい年をしたむさ苦しい男たちが可愛らしく盛られたデザートを欲望のままに食い散らし、皿までベロベロと舐める様子は...ちょっと怖すぎる...＠
	if (AdvMode) { OutputLineAll("", NULL, Line_ContinueAfterTyping); }
	OutputLine(NULL, "　いい年をしたむさ苦しい男たちが可愛らしく盛られたデザートを欲望のままに食い散らし、皿までベロベロと舐める様子は…ちょっと怖すぎる…。",
		   NULL, "Sleazy men were gorging like pigs on cutely decorated desserts, and it wouldn't have been a surprise if they started licking the plates... it was more than a little unsettling...", Line_ModeSpecific);
	if (AdvMode) { ClearMessage(); } else { OutputLineAll(NULL, "\n", Line_ContinueAfterTyping); }


//　何となく気になり、彼らの会話に耳を傾けると......何だか壮絶なものが多々聞こえてくる￥
	if (AdvMode) { OutputLineAll("", NULL, Line_ContinueAfterTyping); }
	OutputLine(NULL, "　何となく気になり、彼らの会話に耳を傾けると……何だか壮絶なものが多々聞こえてくる！",
		   NULL, "It piqued my interest, so I started listening in on their conversation... and what things I heard!", Line_Normal);
	ClearMessage();
	DisableWindow();
	DrawSceneWithMask( "bg_163", "right", 0, 0, 1300 );

//「はぁはぁ...!w800エンジェルモート萌え～♪＠
	PlaySE(4, "s19/00/otaa50001", 128, 64);
	if (AdvMode) { OutputLine("<color=#f5e6d3>オタク</color>", NULL, "<color=#f5e6d3>Otaku</color>", NULL, Line_ContinueAfterTyping); }
	OutputLine(NULL, "「はぁはぁ…",
		   NULL, "\"*pant pant*", Line_ContinueAfterTyping);

	SetValidityOfInput( FALSE );
	Wait( 800 );
	SetValidityOfInput( TRUE );

	OutputLine(NULL, "エンジェルモート萌え〜♪」",
		   NULL, " Angel Mort, so moe~♪\"", Line_ModeSpecific);
	if (AdvMode) { ClearMessage(); } else { OutputLineAll(NULL, "\n", Line_ContinueAfterTyping); }


//「僕ですか＠　当選チケットは×オクで７万で落札したっす！＠
	PlaySE(4, "s19/00/otab50001", 128, 64);
	if (AdvMode) { OutputLine("<color=#f5e6d3>オタク</color>", NULL, "<color=#f5e6d3>Otaku</color>", NULL, Line_ContinueAfterTyping); }
	OutputLine(NULL, "「僕ですか？",
		   NULL, "\"Me?", Line_WaitForInput);
	PlaySE(4, "s19/00/otab50002", 128, 64);
	OutputLine(NULL, "　当選チケットは×オクで７万で落札したっす！」",
		   NULL, " I boughts my ticket for 70,000 on [redacted] Auctions!\"", Line_ModeSpecific);
	if (AdvMode) { ClearMessage(); } else { OutputLineAll(NULL, "\n", Line_ContinueAfterTyping); }


//「職場には親戚の葬式だと言ったにゃりんよ～＠　エンジェルは制服が最高ニョリ！＠
	PlaySE(4, "s19/00/otac50001", 128, 64);
	if (AdvMode) { OutputLine("<color=#f5e6d3>オタク</color>", NULL, "<color=#f5e6d3>Otaku</color>", NULL, Line_ContinueAfterTyping); }
	OutputLine(NULL, "「職場には親戚の葬式だと言ったにゃりんよ〜♪",
		   NULL, "\"I tolds work that I's attending a relative's funeral~♪", Line_WaitForInput);
	PlaySE(4, "s19/00/otac50002", 128, 64);
	OutputLine(NULL, "　エンジェルは制服が最高ニョリ！」",
		   NULL, " The uniforms here are the greheheatest!\"", Line_ModeSpecific);
	if (AdvMode) { ClearMessage(); } else { OutputLineAll(NULL, "\n", Line_ContinueAfterTyping); }


//「ウェイトレスさん、水とかズボンにこぼしてフキフキとかしてくれないかにゃ～＠　にゃ～にゃ～～！！￥
	PlaySE(4, "s19/00/otad50001", 128, 64);
	if (AdvMode) { OutputLine("<color=#f5e6d3>オタク</color>", NULL, "<color=#f5e6d3>Otaku</color>", NULL, Line_ContinueAfterTyping); }
	OutputLine(NULL, "「ウェイトレスさん、水とかズボンにこぼしてフキフキとかしてくれないかにゃ〜♪",
		   NULL, "\"I wonder if the the waitress would wipe it for me if I spilled some water on my pants right meow~♪", Line_WaitForInput);
	PlaySE(4, "s19/00/otad50002", 128, 64);
	OutputLine(NULL, "　にゃ〜にゃ〜〜！！」",
		   NULL, " Meow~Meow~~!!\"", Line_Normal);
	ClearMessage();

//「エンジェルモートのフィギュアが今度発売されるらしいでござるな＠ＷＦは要注意でござる...！！＠
	PlaySE(4, "s19/00/otae50001", 128, 64);
	if (AdvMode) { OutputLine("<color=#f5e6d3>オタク</color>", NULL, "<color=#f5e6d3>Otaku</color>", NULL, Line_ContinueAfterTyping); }
	OutputLine(NULL, "「エンジェルモートのフィギュアが今度発売されるらしいでござるな。",
		   NULL, "\"I heard they're planning on selling Angel Mort figures.", Line_WaitForInput);
	PlaySE(4, "s19/00/otae50002", 128, 64);
	OutputLine(NULL, "次のイベントは要注意でござる…！！」",
		   NULL, " We'll have to pay heed at the next event...!!\"", Line_ModeSpecific);
	if (AdvMode) { ClearMessage(); } else { OutputLineAll(NULL, "\n", Line_ContinueAfterTyping); }


//オタク「そうそう、今度あの大手フィギュアメーカーが商品化を決めたそうであります！　発売日は要チェックなのであります…！」
	PlaySE(4, "s19/00/otaf50001", 128, 64);
	if (AdvMode) { OutputLine("<color=#f5e6d3>オタク</color>", NULL, "<color=#f5e6d3>Otaku</color>", NULL, Line_ContinueAfterTyping); }
	OutputLine(NULL, "「そうそう、今度あの大手フィギュアメーカーが商品化を決めたそうであります！",
		   NULL, "\"Speaking of which, that major figure maker decided to bring out the line!", Line_WaitForInput);
	PlaySE(4, "s19/00/otaf50002", 128, 64);
	OutputLine(NULL, "　発売日は要チェックなのであります…！」",
		   NULL, " We must confirm the release date ...!\"", Line_Normal);
	ClearMessage();

//オタク「しかし大人買いするには種類が多すぎるのでごわすな……。普通のファミレス制服のフィギュアなら１０種類程度でごわすのに……今度のはシークレットポーズ差分込みでざっと１００種類！！」
	PlaySE(4, "s19/00/otag50001", 128, 64);
	if (AdvMode) { OutputLine("<color=#f5e6d3>オタク</color>", NULL, "<color=#f5e6d3>Otaku</color>", NULL, Line_ContinueAfterTyping); }
	OutputLine(NULL, "「しかし大人買いするには種類が多すぎるのでごわすな……。",
		   NULL, "\"'The problem is, there's too many variations to bulk buy them ... ", Line_ModeSpecific);
	PlaySE(4, "s19/00/otag50002", 128, 64);
	if (AdvMode) { OutputLine("<color=#f5e6d3>オタク</color>", NULL, "<color=#f5e6d3>Otaku</color>", NULL, Line_ContinueAfterTyping); }
	OutputLine(NULL, "　普通のファミレス制服のフィギュアなら１０種類程度でごわすのに……今度のはシークレットポーズ差分込みでざっと１００種類！！",
		   NULL, "If it were just a normal set of family restaurant uniforms, there'd only be around ten types... But, including the secret set with different poses that are planned, there's 100 or so!!\"", Line_ModeSpecific);
	if (AdvMode) { ClearMessage(); } else { OutputLineAll(NULL, "\n", Line_ContinueAfterTyping); }


//オタク「ダブった時は誰かトレードしてもらいたいでおじゃる～。　ファンとしては即日コンプは義務！　いや君とボクとのデスティニーでおじゃるよ～！！」
	PlaySE(4, "s19/00/otah50001", 128, 64);
	if (AdvMode) { OutputLine("<color=#f5e6d3>オタク</color>", NULL, "<color=#f5e6d3>Otaku</color>", NULL, Line_ContinueAfterTyping); }
	OutputLine(NULL, "「ダブった時は誰かトレードしてもらいたいでおじゃる～。",
		   NULL, "\"Someone, trade with me when I get a double~☆", Line_WaitForInput);
	PlaySE(4, "s19/00/otah50002", 128, 64);
	OutputLine(NULL, "　ファンとしては即日コンプは義務！",
		   NULL, " It's my duty as a fan to complete the collection right away!", Line_ContinueAfterTyping);
	OutputLine(NULL, "　いや君とボクとのデスティニーでおじゃるよ～！！」",
		   NULL, " No, this is destiny between us~!!\"", Line_Normal);
	ClearMessage();

//　.........彼らの口走る単語のほとんどは意味不明な隠語だ＠
	if (AdvMode) { OutputLineAll("", NULL, Line_ContinueAfterTyping); }
	OutputLine(NULL, "　………彼らの口走る単語のほとんどは意味不明な隠語だ。",
		   NULL, "...The words spilling out of their mouths were pretty much all incomprehensible jargon.", Line_ModeSpecific);
	if (AdvMode) { ClearMessage(); } else { OutputLineAll(NULL, "\n", Line_ContinueAfterTyping); }


//　...だが、それらの裏側に見え隠れするオーラの異常さだけはひしひしと伝わってくる...！￥
	if (AdvMode) { OutputLineAll("", NULL, Line_ContinueAfterTyping); }
	OutputLine(NULL, "　…だが、それらの裏側に見え隠れするオーラの異常さだけはひしひしと伝わってくる…！！",
		   NULL, "...But, they still keenly conveyed that hidden behind them was an invisible aura of abnormality!!", Line_Normal);
	ClearMessage();
	DisableWindow();
	DrawSceneWithMask( "bg_162", "left", 0, 0, 1300 );

//「お待たせしました～＠次のデザートは『南国風シナモンのアバンチュール』でございます。......＠　どうかなさいましたか？＠
	PlaySE(4, "s19/00/waitb50001", 128, 64);
	if (AdvMode) { OutputLine("<color=#f5e6d3>ウェイトレス</color>", NULL, "<color=#f5e6d3>Waitress</color>", NULL, Line_ContinueAfterTyping); }
	OutputLine(NULL, "「お待たせしました〜。",
		   NULL, "\"Sorry to keep you waiting~.", Line_WaitForInput);
	PlaySE(4, "s19/00/waitb50002", 128, 64);
	OutputLine(NULL, "次のデザートは『南国風シナモンのアバンチュール』でございます。……？",
		   NULL, " The next dessert is 『Tropical Cinnamon Love Affair』. ...?", Line_WaitForInput);
	PlaySE(4, "s19/00/waitb50003", 128, 64);
	OutputLine(NULL, "　どうかなさいましたか？」",
		   NULL, " Is something the matter?\"", Line_ModeSpecific);
	if (AdvMode) { ClearMessage(); } else { OutputLineAll(NULL, "\n", Line_ContinueAfterTyping); }


//「......あ、!w1000...いえ＠............何かこう...、!w1000今日の店内は雰囲気が違うな...と。￥
	PlaySE(4, "s19/01/hr_kei17980", 128, 64);
	if (AdvMode) { OutputLine("<color=#956f6e>圭一</color>", NULL, "<color=#956f6e>Keiichi</color>", NULL, Line_ContinueAfterTyping); }
	OutputLine(NULL, "「……あ、",
		   NULL, "\"...Ah,", Line_ContinueAfterTyping);

	SetValidityOfInput( FALSE );
	Wait( 600 );
	SetValidityOfInput( TRUE );

	OutputLine(NULL, "…いえ。",
		   NULL, " ...No.", Line_WaitForInput);
	PlaySE(4, "s19/01/hr_kei17990", 128, 64);
	OutputLine(NULL, "…………何かこう…、",
		   NULL, " ...It's just...", Line_ContinueAfterTyping);

	SetValidityOfInput( FALSE );
	Wait( 1000 );
	SetValidityOfInput( TRUE );

	OutputLine(NULL, "今日の店内は雰囲気が違うな…と。」",
		   NULL, " It's kind of different inside the restaurant today.\"", Line_Normal);
	ClearMessage();

//「うちのお店、その道の方々にはかなり有名らしいんです＠まぁ、そういう狙いのお店ですからイイんですけどね＠...でもイベントの日のお客様はちょっと濃い目の方が多いんで、困っちゃいます☆＠
	PlaySE(4, "s19/00/waitb50004", 128, 64);
	if (AdvMode) { OutputLine("<color=#f5e6d3>ウェイトレス</color>", NULL, "<color=#f5e6d3>Waitress</color>", NULL, Line_ContinueAfterTyping); }
	OutputLine(NULL, "「うちのお店、その道の方々にはかなり有名らしいんです。",
		   NULL, "\"Our restaurant is pretty famous in their circles.", Line_WaitForInput);
	PlaySE(4, "s19/00/waitb50005", 128, 64);
	OutputLine(NULL, "まぁ、そういう狙いのお店ですからイイんですけどね☆",
		   NULL, " Well, we were aiming for that so it's all well and good☆...", Line_WaitForInput);
	PlaySE(4, "s19/00/waitb50006", 128, 64);
	OutputLine(NULL, "…でもイベントの日のお客様はちょっと濃い目の方が多いんで、困っちゃいます☆」",
		   NULL, " ...But during Festas they're something of the more hardcore crowd, so it can be a handful☆.\"", Line_ModeSpecific);
	if (AdvMode) { ClearMessage(); } else { OutputLineAll(NULL, "\n", Line_ContinueAfterTyping); }


//　ウェイトレスさんは苦笑いしならが、耳元で小声で教えてくれた￥
	if (AdvMode) { OutputLineAll("", NULL, Line_ContinueAfterTyping); }
	OutputLine(NULL, "　ウェイトレスさんは苦笑いしならが、耳元で小声で教えてくれた。",
		   NULL, "The waitress informed me quietly with a wry smile.", Line_Normal);
	ClearMessage();

//「なんかお客の人たちも血走ってて...ハイエナみたいですよね。＠
	PlaySE(4, "s19/00/waitb50007", 128, 64);
	if (AdvMode) { OutputLine("<color=#f5e6d3>ウェイトレス</color>", NULL, "<color=#f5e6d3>Waitress</color>", NULL, Line_ContinueAfterTyping); }
	OutputLine(NULL, "「なんかお客の人たちも血走ってて…ハイエナみたいですよね。」",
		   NULL, "\"The customers seem rather riled up... almost like a pack of hyenas.\"", Line_ModeSpecific);
	if (AdvMode) { ClearMessage(); } else { OutputLineAll(NULL, "\n", Line_ContinueAfterTyping); }


//「今日のお客さんのほとんどはかなり遠方から無理して来てるみたいですからね＠......そういう方々ってハメを外し易いんでちょっと怖いんです＠ちゃんとガードを固めておかないと大変なんですから。￥
	PlaySE(4, "s19/00/waitb50008", 128, 64);
	if (AdvMode) { OutputLine("<color=#f5e6d3>ウェイトレス</color>", NULL, "<color=#f5e6d3>Waitress</color>", NULL, Line_ContinueAfterTyping); }
	OutputLine(NULL, "「今日のお客さんのほとんどはかなり遠方から無理して来てるみたいですからね。",
		   NULL, "\"Seems a lot of the customers today came from unreasonably far away.", Line_WaitForInput);
	PlaySE(4, "s19/00/waitb50009", 128, 64);
	OutputLine(NULL, "……そういう方々ってハメを外し易いんでちょっと怖いんです。",
		   NULL, " ...Those types of people are fairly prone to losing their self-control, so it's a little scary. ", Line_ModeSpecific);
	PlaySE(4, "s19/00/waitb50010", 128, 64);
	if (AdvMode) { OutputLine("<color=#f5e6d3>ウェイトレス</color>", NULL, "<color=#f5e6d3>Waitress</color>", NULL, Line_ContinueAfterTyping); }
	OutputLine(NULL, "ちゃんとガードを固めておかないと大変なんですから。」",
		   NULL, "If you don't keep your guard up, something bad can happen.\"", Line_Normal);
	ClearMessage();

//　ガードを固めるって、どういう意味だ＠
	if (AdvMode) { OutputLineAll("", NULL, Line_ContinueAfterTyping); }
	OutputLine(NULL, "　ガードを固めるって、どういう意味だ？",
		   NULL, "What did she mean by 'keep your guard up'?", Line_ModeSpecific);
	if (AdvMode) { ClearMessage(); } else { OutputLineAll(NULL, "\n", Line_ContinueAfterTyping); }


	PlaySE( 3, "wa_009", 128, 64 );

//　その時、ガシャーンという盛大な音がした￥
	if (AdvMode) { OutputLineAll("", NULL, Line_ContinueAfterTyping); }
	OutputLine(NULL, "　その時、ガシャーンという盛大な音がした。",
		   NULL, "At that moment, a large crash resounded through the room.", Line_Normal);
	ClearMessage();
	DisableWindow();
	PlayBGM( 1, "msys12", 128, 0 );
	DrawSceneWithMask( "bg_165", "left", 0, 0, 300 );

//　驚いて振り返ると......ウェイトレスさんが転んで...見事にオーダーをお客さんにぶちまけたらしい＠...って、...詩音じゃないか￥
	if (AdvMode) { OutputLineAll("", NULL, Line_ContinueAfterTyping); }
	OutputLine(NULL, "　驚いて振り返ると……ウェイトレスさんが転んで…見事にオーダーをお客さんにぶちまけたらしい。",
		   NULL, "I turned around, startled... to see that a waitress had fallen down... and spilled the order she was carrying right onto a customer.", Line_WaitForInput);
	OutputLine(NULL, "…って、…詩音じゃないか！",
		   NULL, " ...Wait ...Isn't that Shion!?", Line_Normal);
	ClearMessage();
	DisableWindow();
	DrawBustshot( 2, "si_ma_bi_a1", 0, 0, 0, FALSE, 0, 0, 0, 0, 0, 0, 0, 10, 400, TRUE );

//「すす、!w700す、すみませんでした...＠　そのお召し物はそ、そのその......、＠
	PlaySE(4, "s19/06/500600199", 128, 64);
	if (AdvMode) { OutputLine("<color=#5ec69a>詩音</color>", NULL, "<color=#5ec69a>Shion</color>", NULL, Line_ContinueAfterTyping); }
	OutputLine(NULL, "「すす、",
		   NULL, "\"I-I-I,", Line_ContinueAfterTyping);

	SetValidityOfInput( FALSE );
	Wait( 700 );
	SetValidityOfInput( TRUE );

	OutputLine(NULL, "す、すみませんでした…！",
		   NULL, " I-I'm so sorry!", Line_WaitForInput);
	PlaySE(4, "s19/06/500600200", 128, 64);
	OutputLine(NULL, "　そのお召し物はそ、そのその……、」",
		   NULL, " Your food is... uhhh... ahhh...\"", Line_ModeSpecific);
	if (AdvMode) { ClearMessage(); } else { OutputLineAll(NULL, "\n", Line_ContinueAfterTyping); }


	PlayBGM( 1, "msys03", 128, 0 );

//「何て事をするにゃりん～！＠　某ジーンズ専門店で１８００円もしたズボンが生クリームでベトベトにゃりんよ！！!w800...はぁはぁ...♪＠
	PlaySE(4, "s19/00/otac50003", 128, 64);
	if (AdvMode) { OutputLine("<color=#f5e6d3>オタク</color>", NULL, "<color=#f5e6d3>Otaku</color>", NULL, Line_ContinueAfterTyping); }
	OutputLine(NULL, "「何て事をするにゃりん〜！！",
		   NULL, "\"Oh, what have you done~!!", Line_WaitForInput);
	PlaySE(4, "s19/00/otac50004", 128, 64);
	OutputLine(NULL, "　某ジーンズ専門店で１８００円もしたズボンが生クリームでベトベトにゃりんよ！！",
		   NULL, " The jeans that I bought at a certain specialty shop for a whole 1,800 yen are all shticky with frosting!!", Line_ContinueAfterTyping);

	SetValidityOfInput( FALSE );
	Wait( 800 );
	SetValidityOfInput( TRUE );

	OutputLine(NULL, "…はぁはぁ…♪」",
		   NULL, " ...*pant pant*...♪\"", Line_ModeSpecific);
	if (AdvMode) { ClearMessage(); } else { OutputLineAll(NULL, "\n", Line_ContinueAfterTyping); }


//　......何だありゃ＠...悲惨な目にあった割には嬉しそうだぞ...￥
	if (AdvMode) { OutputLineAll("", NULL, Line_ContinueAfterTyping); }
	OutputLine(NULL, "　……何だありゃ。",
		   NULL, "...What the hell is that.", Line_WaitForInput);
	OutputLine(NULL, "…悲惨な目にあった割には嬉しそうだぞ…。",
		   NULL, " ...For somebody who just met with disaster he seems awfully happy...", Line_Normal);
	ClearMessage();

//「これは惨いですにょー＠ウェイトレスさんが誠心誠意、フキフキするしかないでござるにょ～♪＠
	PlaySE(4, "s19/00/otad50003", 128, 64);
	if (AdvMode) { OutputLine("<color=#f5e6d3>オタク</color>", NULL, "<color=#f5e6d3>Otaku</color>", NULL, Line_ContinueAfterTyping); }
	OutputLine(NULL, "「これは惨いですにょー。",
		   NULL, "\"Hooow traagic.", Line_WaitForInput);
	PlaySE(4, "s19/00/otad50004", 128, 64);
	OutputLine(NULL, "ウェイトレスさんが誠心誠意、フキフキするしかないでござるにょ〜♪」",
		   NULL, " It seems that little miss waitress here will have to wipey-wipey it up from the bottom of her heart~♪\"", Line_ModeSpecific);
	if (AdvMode) { ClearMessage(); } else { OutputLineAll(NULL, "\n", Line_ContinueAfterTyping); }


//　話が急におかしな方向へ転がり始める＠
	if (AdvMode) { OutputLineAll("", NULL, Line_ContinueAfterTyping); }
	OutputLine(NULL, "　話が急におかしな方向へ転がり始める。",
		   NULL, "The conversation suddenly veered off in an odd direction.", Line_ModeSpecific);
	if (AdvMode) { ClearMessage(); } else { OutputLineAll(NULL, "\n", Line_ContinueAfterTyping); }


//　...おいおい何だって＠
	if (AdvMode) { OutputLineAll("", NULL, Line_ContinueAfterTyping); }
	OutputLine(NULL, "　…おいおい何だって？",
		   NULL, "...Hey, hey. What did he say?", Line_ModeSpecific);
	if (AdvMode) { ClearMessage(); } else { OutputLineAll(NULL, "\n", Line_ContinueAfterTyping); }


//　フキフキって、拭かせる気か？＠
	if (AdvMode) { OutputLineAll("", NULL, Line_ContinueAfterTyping); }
	OutputLine(NULL, "　フキフキって、拭かせる気か？！",
		   NULL, "Wipey-wipey? Did he want Shion to wipe him down!?", Line_ModeSpecific);
	if (AdvMode) { ClearMessage(); } else { OutputLineAll(NULL, "\n", Line_ContinueAfterTyping); }


//　詩音に...あのどう見ても普通じゃなくパンパンにテントの張った股間を？！？￥
	if (AdvMode) { OutputLineAll("", NULL, Line_ContinueAfterTyping); }
	OutputLine(NULL, "　詩音に…あのどう見ても普通じゃなくパンパンにテントの張った股間を？！？！",
		   NULL, "...Right over that obviously aberrant tent he had pitched over his crotch!?!?", Line_Normal);
	DisableWindow();
	ClearMessage();
	DrawBustshot( 2, "si_ma_yw_a1", 0, 0, 0, FALSE, 0, 0, 0, 0, 0, 0, 0, 10, 200, TRUE );

//「え.........!w500でも......!w500その、!w800...............わた、私、!w700............、＠
	PlaySE(4, "s19/06/500600201", 128, 64);
	if (AdvMode) { OutputLine("<color=#5ec69a>詩音</color>", NULL, "<color=#5ec69a>Shion</color>", NULL, Line_ContinueAfterTyping); }
	OutputLine(NULL, "「え………",
		   NULL, "\"Uh...", Line_ContinueAfterTyping);

	SetValidityOfInput( FALSE );
	Wait( 500 );
	SetValidityOfInput( TRUE );

	OutputLine(NULL, "でも……",
		   NULL, " But...", Line_ContinueAfterTyping);

	SetValidityOfInput( FALSE );
	Wait( 500 );
	SetValidityOfInput( TRUE );

	OutputLine(NULL, "その、",
		   NULL, " That is,", Line_ContinueAfterTyping);

	SetValidityOfInput( FALSE );
	Wait( 800 );
	SetValidityOfInput( TRUE );

	OutputLine(NULL, "……………わた、私、",
		   NULL, " ...I-I,", Line_ContinueAfterTyping);

	SetValidityOfInput( FALSE );
	Wait( 700 );
	SetValidityOfInput( TRUE );

	OutputLine(NULL, "…………、」",
		   NULL, " \"\"\"Wipey-wipey!", Line_ModeSpecific);
	if (AdvMode) { ClearMessage(); } else { OutputLineAll(NULL, "\n", Line_ContinueAfterTyping); }


//「「「フキフキ！!w1000　フキフキ！！!w1000　フキフキ！！！」」＠
	PlaySE(4, "s19/00/otall50002", 128, 64);
	if (AdvMode) { OutputLine("<color=#f5e6d3>オタク</color>", NULL, "<color=#f5e6d3>Otaku</color>", NULL, Line_ContinueAfterTyping); }
	OutputLine(NULL, "「「「フキフキ！",
		   NULL, "Wipey-wipey!!", Line_ContinueAfterTyping);

	SetValidityOfInput( FALSE );
	Wait( 1000 );
	SetValidityOfInput( TRUE );

	OutputLine(NULL, "　フキフキ！！",
		   NULL, " Wipey-wipey!!", Line_ContinueAfterTyping);

	SetValidityOfInput( FALSE );
	Wait( 1000 );
	SetValidityOfInput( TRUE );

	OutputLine(NULL, "　フキフキ！！！」」」",
		   NULL, " Wipey-wipey!!!\"\"\"", Line_ModeSpecific);
	if (AdvMode) { ClearMessage(); } else { OutputLineAll(NULL, "\n\n", Line_ContinueAfterTyping); }


//　店内にあっという間にフキフキコールが広がる！＠
	if (AdvMode) { OutputLineAll("", NULL, Line_ContinueAfterTyping); }
	OutputLine(NULL, "　店内にあっという間にフキフキコールが広がる！！",
		   NULL, "The 'Wipey-wipey' chant quickly spread throughout the room!!", Line_ModeSpecific);
	if (AdvMode) { ClearMessage(); } else { OutputLineAll(NULL, "\n", Line_ContinueAfterTyping); }


//　絶対的に追い詰められた詩音が青ざめ、先輩ウェイトレスに助けを求めるが......同情の顔で首を振るだけだ￥
	if (AdvMode) { OutputLineAll("", NULL, Line_ContinueAfterTyping); }
	OutputLine(NULL, "　絶対的に追い詰められた詩音が青ざめ、先輩ウェイトレスに助けを求めるが……同情の顔で首を振るだけだ。",
		   NULL, "Totally cornered, Shion went pale. She looked over to a more experienced waitress for help... but was only met with a head shaking out of pity.", Line_Normal);
	ClearMessage();
	DisableWindow();
	DrawSceneWithMask( "bg_163", "right", 0, 0, 300 );

//「...園崎さん、足を引っ掛けられたんですね＠ああやってわざと衣服を汚させて絡んでくるお客が最近多いんですよ。＠
	PlaySE(4, "s19/00/waitb50011", 128, 64);
	if (AdvMode) { OutputLine("<color=#f5e6d3>ウェイトレス</color>", NULL, "<color=#f5e6d3>Waitress</color>", NULL, Line_ContinueAfterTyping); }
	OutputLine(NULL, "「…園崎さん、足を引っ掛けられたんですね。",
		   NULL, "\"...Sonozaki-san was tripped.", Line_WaitForInput);
	PlaySE(4, "s19/00/waitb50012", 128, 64);
	OutputLine(NULL, "ああやってわざと衣服を汚させて絡んでくるお客が最近多いんですよ。」",
		   NULL, " Customers who do that to purposely get their clothes dirty have been on the rise lately.\"", Line_ModeSpecific);
	if (AdvMode) { ClearMessage(); } else { OutputLineAll(NULL, "\n", Line_ContinueAfterTyping); }


//「あ、足を引っ掛けてだって？＠　じゃあ今のあれも...事故じゃなくて？!w800...故意？！￥
	PlaySE(4, "s19/01/hr_kei18000", 128, 64);
	if (AdvMode) { OutputLine("<color=#956f6e>圭一</color>", NULL, "<color=#956f6e>Keiichi</color>", NULL, Line_ContinueAfterTyping); }
	OutputLine(NULL, "「あ、足を引っ掛けてだって？！",
		   NULL, "\"Ah, so you're saying she was tripped?", Line_WaitForInput);
	PlaySE(4, "s19/01/hr_kei18010", 128, 64);
	OutputLine(NULL, "　じゃあ今のあれも…事故じゃなくて？",
		   NULL, " Then what happened just now... wasn't an accident?", Line_ContinueAfterTyping);

	SetValidityOfInput( FALSE );
	Wait( 800 );
	SetValidityOfInput( TRUE );

	OutputLine(NULL, "…故意？！」",
		   NULL, " ...It was on purpose!?\"", Line_Normal);
	ClearMessage();

//「メインの女の子は充分気をつけてますから絶対あぁはならないんですけど...、園崎さんは短期バイトだからまだガードが甘くて＠...今日のお客様たちにも早々に見破られちゃったみたいで...朝からあんな感じで絡まれてるんです。＠
	PlaySE(4, "s19/00/waitb50013", 128, 64);
	if (AdvMode) { OutputLine("<color=#f5e6d3>ウェイトレス</color>", NULL, "<color=#f5e6d3>Waitress</color>", NULL, Line_ContinueAfterTyping); }
	OutputLine(NULL, "「メインの女の子は充分気をつけてますから絶対あぁはならないんですけど…、園崎さんは短期バイトだからまだガードが甘くて。",
		   NULL, "\"The regular girls are careful about it, so they definitely won't end up like that... but Sonozaki-san is only a seasonal hire, so she had her guard down. ", Line_ModeSpecific);
	PlaySE(4, "s19/00/waitb50014", 128, 64);
	if (AdvMode) { OutputLine("<color=#f5e6d3>ウェイトレス</color>", NULL, "<color=#f5e6d3>Waitress</color>", NULL, Line_ContinueAfterTyping); }
	OutputLine(NULL, "…今日のお客様たちにも早々に見破られちゃったみたいで…朝からあんな感じで絡まれてるんです。」",
		   NULL, "...The customers today could easily pick up on that... so she's been targeted since this morning.\"", Line_ModeSpecific);
	if (AdvMode) { ClearMessage(); } else { OutputLineAll(NULL, "\n", Line_ContinueAfterTyping); }


//「店長とかは何やってんだよ＠　あんな不良な客は追い出せよ！！＠
	PlaySE(4, "s19/01/hr_kei18020", 128, 64);
	if (AdvMode) { OutputLine("<color=#956f6e>圭一</color>", NULL, "<color=#956f6e>Keiichi</color>", NULL, Line_ContinueAfterTyping); }
	OutputLine(NULL, "「店長とかは何やってんだよ！",
		   NULL, "\"What's the manager doing!?", Line_WaitForInput);
	PlaySE(4, "s19/01/hr_kei18030", 128, 64);
	OutputLine(NULL, "　あんな不良な客は追い出せよ！！」",
		   NULL, " He should just kick those thugs out!!\"", Line_ModeSpecific);
	if (AdvMode) { ClearMessage(); } else { OutputLineAll(NULL, "\n\n", Line_ContinueAfterTyping); }


//　...客商売ですから、弱いんですよ私たち＠...笑いながらも諦めた口調で彼女はそう語った￥
	if (AdvMode) { OutputLineAll("", NULL, Line_ContinueAfterTyping); }
	OutputLine(NULL, "　…客商売ですから、弱いんですよ私たち。",
		   NULL, "\"...We're in the service industry, so there's not much we can do about it.\"", Line_WaitForInput);
	OutputLine(NULL, "…笑いながらも諦めた口調で彼女はそう語った。",
		   NULL, " ...She laughed as she said that in a resigned tone.", Line_Normal);
	ClearMessage();
	DisableWindow();
	DrawBustshot( 2, "si_ma_yw_a1", 0, 0, 0, FALSE, 0, 0, 0, 0, 0, 0, 0, 10, 0, FALSE );
	DrawScene( "bg_165", 400 );

//　詩音は真っ赤になりながらおしぼりを手にわなわなと震えている...＠
	if (AdvMode) { OutputLineAll("", NULL, Line_ContinueAfterTyping); }
	OutputLine(NULL, "　詩音は真っ赤になりながらおしぼりを手にわなわなと震えている…。",
		   NULL, "Shion trembled uncontrollably with a dishcloth in her hands as she turned bright red...", Line_ModeSpecific);
	if (AdvMode) { ClearMessage(); } else { OutputLineAll(NULL, "\n\n", Line_ContinueAfterTyping); }


//　生クリームをぶっかけられた男は、ソファーにふんぞり返りながらクリームまみれのテント張りの股間を誇示している＠
	if (AdvMode) { OutputLineAll("", NULL, Line_ContinueAfterTyping); }
	OutputLine(NULL, "　生クリームをぶっかけられた男は、ソファーにふんぞり返りながらクリームまみれのテント張りの股間を誇示している。",
		   NULL, "The man who had been doused in frosting splayed out on the bench, putting the cream-covered tent over his crotch on full display.", Line_ModeSpecific);
	if (AdvMode) { ClearMessage(); } else { OutputLineAll(NULL, "\n\n", Line_ContinueAfterTyping); }


//　......覚悟もできないまま...震える手が回りに気圧されて...意に反して少しずつ前に...￥
	if (AdvMode) { OutputLineAll("", NULL, Line_ContinueAfterTyping); }
	OutputLine(NULL, "　……覚悟もできないまま…震える手が回りに気圧されて…意に反して少しずつ前に…。",
		   NULL, "...Still mentally unprepared... her trembling hand inched forward, goaded on by onlookers...", Line_Normal);
	ClearMessage();

//「さぁさぁさぁ！＠　フキフキするでござるよ～～～！！！！＠
	PlaySE(4, "s19/00/otae50003", 128, 64);
	if (AdvMode) { OutputLine("<color=#f5e6d3>オタク</color>", NULL, "<color=#f5e6d3>Otaku</color>", NULL, Line_ContinueAfterTyping); }
	OutputLine(NULL, "「さぁさぁさぁ！！",
		   NULL, "\"Come, come come!!", Line_WaitForInput);
	PlaySE(4, "s19/00/otae50004", 128, 64);
	OutputLine(NULL, "　フキフキするでござるよ〜〜〜！！！！」",
		   NULL, " It is the time for the wipey-wipey~~!!!!\"", Line_ModeSpecific);
	if (AdvMode) { ClearMessage(); } else { OutputLineAll(NULL, "\n\n", Line_ContinueAfterTyping); }


//　男の俺から見れば、苦笑いするような滑稽な光景なのかもしれないが...!w1000女である彼女から見れば...これはとても屈辱的な行為に違いないのだ￥
	if (AdvMode) { OutputLineAll("", NULL, Line_ContinueAfterTyping); }
	OutputLine(NULL, "　男の俺から見れば、苦笑いするような滑稽な光景なのかもしれないが…",
		   NULL, "From my male point of view, it might have been a ridiculous spectacle I could just smile wryly at, but...", Line_ContinueAfterTyping);

	SetValidityOfInput( FALSE );
	Wait( 1000 );
	SetValidityOfInput( TRUE );

	OutputLine(NULL, "女である彼女から見れば…これはとても屈辱的な行為に違いないのだ。",
		   NULL, " From a woman's point of view... this was obviously pure humiliation.", Line_Normal);
	ClearMessage();
	DisableWindow();
	FadeOutBGM( 1, 1000, TRUE );
	FadeOutBGM( 2, 1000, TRUE );
	PlayBGM( 2, "lsys25", 128, 0 );
	DrawScene( "black", 3000 );

//　......男の俺が、足がすくむぐらい恐ろしいごろつきに絡まれていた時＠詩音は恐れることなく立ち向かい、俺を助けてくれた＠
	if (AdvMode) { OutputLineAll("", NULL, Line_ContinueAfterTyping); }
	OutputLine(NULL, "　……男の俺が、足がすくむぐらい恐ろしいごろつきに絡まれていた時、",
		   NULL, "...When I was trapped by those thugs and had been paralyzed with fear...", Line_WaitForInput);
	OutputLine(NULL, "詩音は恐れることなく立ち向かい、俺を助けてくれた。",
		   NULL, " Shion fearlessly stood up to them and saved me.", Line_ModeSpecific);
	if (AdvMode) { ClearMessage(); } else { OutputLineAll(NULL, "\n\n", Line_ContinueAfterTyping); }


//　でも...屈辱的とは言え...詩音にも責任があるわけだし......別に、命の危機が迫ってるわけじゃないよな...＠
	if (AdvMode) { OutputLineAll("", NULL, Line_ContinueAfterTyping); }
	OutputLine(NULL, "　でも…屈辱的とは言え…詩音にも責任があるわけだし……別に、命の危機が迫ってるわけじゃないよな…？",
		   NULL, "Still... as humiliating as it was... Shion was also partly to blame for this... and it wasn't as though her life was at stake, right...?", Line_ModeSpecific);
	if (AdvMode) { ClearMessage(); } else { OutputLineAll(NULL, "\n\n", Line_ContinueAfterTyping); }


//　あいつらだって...ちょっとＨなシチュエーションをはやし立ててるだけで、別に詩音を取って食おうってわけじゃない＠...後で慰めてやればいいよな......￥
	if (AdvMode) { OutputLineAll("", NULL, Line_ContinueAfterTyping); }
	OutputLine(NULL, "　あいつらだって…ちょっとＨなシチュエーションをはやし立ててるだけで、別に詩音を取って食おうってわけじゃない。",
		   NULL, "Even these guys... they were just going to jeer at her in a bit of a lewd situation, it's not like they were going to eat Shion alive or anything.", Line_WaitForInput);
	OutputLine(NULL, "…後で慰めてやればいいよな……。",
		   NULL, " ...It'd be all right if I just consoled her afterwards...", Line_Normal);
	ClearMessage();

//gosub *Ch_Si_Si
	DisableWindow();
	DrawBustshot( 3, "si_si_wi_a1", 160, 0, 0, FALSE, 0, 0, 0, 0, 0, 0, 0, 20, 400, TRUE );

//　私だって怖かったですよ＠でも、他ならぬ圭ちゃんのピンチだし......＠勇気出して頑張りましたってことです＠
	PlaySE(4, "s19/06/500600053", 128, 64);
	if (AdvMode) { OutputLine("<color=#5ec69a>詩音</color>", NULL, "<color=#5ec69a>Shion</color>", NULL, Line_ContinueAfterTyping); }
	OutputLine(NULL, "　私だって怖かったですよ。",
		   NULL, "Even I was scared.", Line_WaitForInput);
	PlaySE(4, "s19/06/500600054", 128, 64);
	OutputLine(NULL, "でも、他ならぬ圭ちゃんのピンチだし……。",
		   NULL, " But, Kei-chan was in trouble so...", Line_WaitForInput);
	PlaySE(4, "s19/06/500600055", 128, 64);
	OutputLine(NULL, "勇気出して頑張りましたってことです。",
		   NULL, " I had to be brave and do my best.", Line_ModeSpecific);
	if (AdvMode) { ClearMessage(); } else { OutputLineAll(NULL, "\n\n", Line_ContinueAfterTyping); }


//　男の俺が、足がすくむくらい恐ろしいごろつきに３人も絡まれていた時、詩音は臆すことなく助けてくれた￥
	if (AdvMode) { OutputLineAll("", NULL, Line_ContinueAfterTyping); }
	OutputLine(NULL, "　男の俺が、足がすくむくらい恐ろしいごろつきに３人も絡まれていた時、詩音は臆すことなく助けてくれた。",
		   NULL, "When I, a man, was being assailed by three thugs while paralyzed with fear, Shion saved me without a second thought.", Line_Normal);
	ClearMessage();
	DisableWindow();
	FadeBustshotWithFiltering( 3, "right", 1, FALSE, 0, 0, 300, TRUE );

//　今度は何だ＠
	if (AdvMode) { OutputLineAll("", NULL, Line_ContinueAfterTyping); }
	OutputLine(NULL, "　今度は何だ？",
		   NULL, "What about now?", Line_ModeSpecific);
	if (AdvMode) { ClearMessage(); } else { OutputLineAll(NULL, "\n", Line_ContinueAfterTyping); }


//　......汚らしい脂ぎった連中が、詩音に難癖をつけて絡んでいる＠...あの時とはまったく逆のケースだ￥
	if (AdvMode) { OutputLineAll("", NULL, Line_ContinueAfterTyping); }
	OutputLine(NULL, "　……汚らしい脂ぎった連中が、詩音に難癖をつけて絡んでいる。",
		   NULL, "...These sleazy, filthy degenerates were trying to pin the blame on Shion.", Line_WaitForInput);
	OutputLine(NULL, "…あの時とはまったく逆のケースだ。",
		   NULL, " ...This time, our roles were reversed.", Line_Normal);
	ClearMessage();

//　おい前原圭一＠
	if (AdvMode) { OutputLineAll("", NULL, Line_ContinueAfterTyping); }
	OutputLine(NULL, "　おい前原圭一。",
		   NULL, "Hey, Keiichi Maebara.", Line_ModeSpecific);
	if (AdvMode) { ClearMessage(); } else { OutputLineAll(NULL, "\n", Line_ContinueAfterTyping); }


//　...これを救わずして、俺はいつあの時の恩を返せるんだ...？￥
	if (AdvMode) { OutputLineAll("", NULL, Line_ContinueAfterTyping); }
	OutputLine(NULL, "　…これを救わずして、俺はいつあの時の恩を返せるんだ…？？",
		   NULL, "...If you don't save her now, when will you be able to repay the debt you owe her...??", Line_Normal);
	ClearMessage();

//　怖いかよ前原圭一＠
	if (AdvMode) { OutputLineAll("", NULL, Line_ContinueAfterTyping); }
	OutputLine(NULL, "　怖いかよ前原圭一。",
		   NULL, "You scared, Keiichi Maebara?", Line_ModeSpecific);
	if (AdvMode) { ClearMessage(); } else { OutputLineAll(NULL, "\n", Line_ContinueAfterTyping); }


//　あの時の詩音、いや魅音は微塵ほども臆したりはしなかった＠
	if (AdvMode) { OutputLineAll("", NULL, Line_ContinueAfterTyping); }
	OutputLine(NULL, "　あの時の詩音、いや魅音は微塵ほども臆したりはしなかった。",
		   NULL, "At that time, Shion... no, Mion... didn't even show a hint of hesitation.", Line_ModeSpecific);
	if (AdvMode) { ClearMessage(); } else { OutputLineAll(NULL, "\n\n", Line_ContinueAfterTyping); }


//　じゃあ今の俺は￥
	if (AdvMode) { OutputLineAll("", NULL, Line_ContinueAfterTyping); }
	OutputLine(NULL, "　じゃあ今の俺は？",
		   NULL, "Then what about now?", Line_Normal);
	ClearMessage();

//　......臆してなんかないさ＠
	if (AdvMode) { OutputLineAll("", NULL, Line_ContinueAfterTyping); }
	OutputLine(NULL, "　……臆してなんかないさ。",
		   NULL, "...I'm not hesitating.", Line_ModeSpecific);
	if (AdvMode) { ClearMessage(); } else { OutputLineAll(NULL, "\n", Line_ContinueAfterTyping); }


//　じゃあどうして？＠
	if (AdvMode) { OutputLineAll("", NULL, Line_ContinueAfterTyping); }
	OutputLine(NULL, "　じゃあどうして？！",
		   NULL, "Then what!?", Line_ModeSpecific);
	if (AdvMode) { ClearMessage(); } else { OutputLineAll(NULL, "\n", Line_ContinueAfterTyping); }


//　臆してないならなぜ助けないッ？＠
	if (AdvMode) { OutputLineAll("", NULL, Line_ContinueAfterTyping); }
	OutputLine(NULL, "　臆してないならなぜ助けないッ？！",
		   NULL, "If you're not hesitating then why aren't you helping her!?", Line_ModeSpecific);
	if (AdvMode) { ClearMessage(); } else { OutputLineAll(NULL, "\n\n", Line_ContinueAfterTyping); }


//　!s300.......................................!sd￥
//!s300
	SetSpeedOfMessage( TRUE, 0, );
	if (AdvMode) { OutputLineAll("", NULL, Line_ContinueAfterTyping); }
	OutputLine(NULL, "…………………………………。",
		   NULL, "......", Line_Normal);
//!sd
	SetSpeedOfMessage( FALSE, 0, );
	ClearMessage();
//gosub *Ch_Si_Resutoran
	FadeOutBGM( 2, 1000, TRUE );

	DisableWindow();
	DrawBustshot( 2, "si_ma_yw_a1", 0, 0, 0, FALSE, 0, 0, 0, 0, 0, 0, 0, 10, 0, FALSE );
	DrawScene( "bg_165", 1000 );
	PlayBGM( 1, "msys04", 128, 0 );

//「さぁ観念するでござる～～～！！＠　ふぉっふぉっふぉ～～！！！！＠
	PlaySE(4, "s19/00/otae50005", 128, 64);
	if (AdvMode) { OutputLine("<color=#f5e6d3>オタク</color>", NULL, "<color=#f5e6d3>Otaku</color>", NULL, Line_ContinueAfterTyping); }
	OutputLine(NULL, "「さぁ観念するでござる〜〜〜！！！",
		   NULL, "\"Now, resign yourself to your fate~~~!!!", Line_WaitForInput);
	PlaySE(4, "s19/00/otae50006", 128, 64);
	OutputLine(NULL, "　ふぉっふぉっふぉ〜〜！！！！」",
		   NULL, " Bwahwahwa~~!!!!\"", Line_ModeSpecific);
	if (AdvMode) { ClearMessage(); } else { OutputLineAll(NULL, "\n", Line_ContinueAfterTyping); }


//「やかましいぞ脂デブ＠　俺の目が黒い内に出て失せろ。＠
	PlaySE(4, "s19/01/hr_kei18070", 128, 64);
	if (AdvMode) { OutputLine("<color=#956f6e>圭一</color>", NULL, "<color=#956f6e>Keiichi</color>", NULL, Line_ContinueAfterTyping); }
	OutputLine(NULL, "「やかましいぞ重量オーバー！",
		   NULL, "\"Shut up, you greasy fatass!", Line_WaitForInput);
	PlaySE(4, "s19/01/hr_kei18080", 128, 64);
	OutputLine(NULL, "　俺の目が黒い内に出て失せろ。」",
		   NULL, " Get out of here before I get angry.\"", Line_ModeSpecific);
	if (AdvMode) { ClearMessage(); } else { OutputLineAll(NULL, "\n", Line_ContinueAfterTyping); }


//　詩音の肩をぐっと掴み、後ろへ下がらせる￥
	if (AdvMode) { OutputLineAll("", NULL, Line_ContinueAfterTyping); }
	OutputLine(NULL, "　詩音の肩をぐっと掴み、後ろへ下がらせる。",
		   NULL, "I grasped Shion's shoulder firmly and pulled her behind me.", Line_Normal);
	ClearMessage();
	DisableWindow();
	DrawBustshot( 2, "si_ma_bi_a1", 0, 0, 0, FALSE, 0, 0, 0, 0, 0, 0, 0, 10, 200, TRUE );

//「け、圭ちゃん......、＠
	PlaySE(4, "s19/06/500600201_2", 128, 64);
	if (AdvMode) { OutputLine("<color=#5ec69a>詩音</color>", NULL, "<color=#5ec69a>Shion</color>", NULL, Line_ContinueAfterTyping); }
	OutputLine(NULL, "「け、圭ちゃん……、」",
		   NULL, "\"K... Kei-chan...", Line_ModeSpecific);
	if (AdvMode) { ClearMessage(); } else { OutputLineAll(NULL, "\n", Line_ContinueAfterTyping); }


//「わかっておらんでござるな＠そのウェイトレスが余のおズボンに粗相をしたのでござるよ＠　これはお仕置きなのでござる～！！＠
	PlaySE(4, "s19/00/otae50007", 128, 64);
	if (AdvMode) { OutputLine("<color=#f5e6d3>オタク</color>", NULL, "<color=#f5e6d3>Otaku</color>", NULL, Line_ContinueAfterTyping); }
	OutputLine(NULL, "「わかっておらんでござるな。",
		   NULL, "\"It seems you don't understand.", Line_WaitForInput);
	PlaySE(4, "s19/00/otae50008", 128, 64);
	OutputLine(NULL, "そのスタッフが余のおズボンに粗相をしたのでござるよ？",
		   NULL, " Yonder waitress was the one who wet mine pants!", Line_WaitForInput);
	PlaySE(4, "s19/00/otae50009", 128, 64);
	OutputLine(NULL, "　これはお仕置きなのでござる〜！！」",
		   NULL, " This is her punishment!!\"", Line_ModeSpecific);
	if (AdvMode) { ClearMessage(); } else { OutputLineAll(NULL, "\n", Line_ContinueAfterTyping); }


	PlaySE( 3, "wa_010", 128, 64 );

//「お仕置きが必要なのはてめぇの方だぁあぁああ！！＠　男なら能書き吐くな！＠　腕で物を言ってみろぉおおぉおおぉお！！！￥
	PlaySE(4, "s19/01/hr_kei18090", 128, 64);
	if (AdvMode) { OutputLine("<color=#956f6e>圭一</color>", NULL, "<color=#956f6e>Keiichi</color>", NULL, Line_ContinueAfterTyping); }
	OutputLine(NULL, "「お仕置きが必要なのはてめぇの方だぁあぁああ！！！",
		   NULL, "\"The one who needs punishing is you!!!", Line_WaitForInput);
	PlaySE(4, "s19/01/hr_kei18100", 128, 64);
	OutputLine(NULL, "　男なら能書き吐くな！！",
		   NULL, " Enough with the empty words!!", Line_WaitForInput);
	PlaySE(4, "s19/01/hr_kei18110", 128, 64);
	OutputLine(NULL, "　腕で物を言ってみろぉおおぉおおぉお！！！」",
		   NULL, " If you're a man, talk with your fists!!!\"", Line_Normal);
	ClearMessage();
	DisableWindow();
////setwindow 31,16,22,16,26,26,0,2,20,1,1,#ffffff,0,0,639,479
	PlaySE( 3, "wa_008", 128, 64 );
	DrawScene( "white", 200 );
	PlaySE( 3, "wa_005", 128, 64 );
	DrawBustshot( 5, "furiker_a", 0, 0, 0, FALSE, 0, 0, 0, 0, 0, 0, 0, 25, 50, TRUE );
	PlaySE( 3, "wa_006", 128, 64 );
	DrawBustshot( 5, "furiker_b", 0, 0, 0, FALSE, 0, 0, 0, 0, 0, 0, 0, 25, 50, TRUE );
	ShakeScreen( 1, 50, 20, 3, 0, );
////setwindow 31,16,22,16,26,26,0,2,20,1,1,#999999,0,0,639,479
//!sd

//　ガス、ドガ、ズッギャーーーン！！！￥
	if (AdvMode) { OutputLineAll("", NULL, Line_ContinueAfterTyping); }
	OutputLine(NULL, "　ガス、ドガ、ズッギャーーーン！！！！",
		   NULL, "*THUD* *SMASH*", Line_Normal);
	ClearMessage();
	DisableWindow();
	DrawSceneWithMask( "bg_163", "up", 0, 0, 300 );
	PlaySE( 3, "wa_003", 128, 64 );
	ShakeScreen( 1, 50, 20, 1, 0, );

//　俺の体が軽々と宙に浮き...自分の席まで吹き飛ばされる...！！＠
	if (AdvMode) { OutputLineAll("", NULL, Line_ContinueAfterTyping); }
	OutputLine(NULL, "　俺の体が軽々と宙に浮き…自分の席まで吹き飛ばされる…！！！",
		   NULL, "My body was lifted into the air like nothing... I was thrown right back into my own seat!!!", Line_ModeSpecific);
	if (AdvMode) { ClearMessage(); } else { OutputLineAll(NULL, "\n", Line_ContinueAfterTyping); }


//　こいつ...強い？＠　どう見ても運動神経とは無縁そうな...ただの脂デブなのに...￥
	if (AdvMode) { OutputLineAll("", NULL, Line_ContinueAfterTyping); }
	OutputLine(NULL, "　こいつ…強い？！",
		   NULL, "This guy is... strong!?", Line_WaitForInput);
	OutputLine(NULL, "　どう見ても運動神経とは無縁そうな…ただの脂デブなのに…！",
		   NULL, " No matter how you look at it 'athletic' and this lardo aren't even in the same area code...", Line_Normal);
	ClearMessage();

//「ふっふっふ＠ヲタクは意外にマイナーな武道を会得していることが多いでござるから、甘く見ると大変でござるよ～☆＠
	PlaySE(4, "s19/00/otae50010", 128, 64);
	if (AdvMode) { OutputLine("<color=#f5e6d3>オタク</color>", NULL, "<color=#f5e6d3>Otaku</color>", NULL, Line_ContinueAfterTyping); }
	OutputLine(NULL, "「ふっふっふ。",
		   NULL, "\"Hehehe.", Line_WaitForInput);
	PlaySE(4, "s19/00/otae50011", 128, 64);
	OutputLine(NULL, "ヲタクは意外にマイナーな武道を会得していることが多いでござるから、甘く見ると大変でござるよ〜☆」",
		   NULL, " Many otaku are unexpectedly well-versed in some obscure martial art. Don't be misunderestimating us~☆.\"", Line_ModeSpecific);
	if (AdvMode) { ClearMessage(); } else { OutputLineAll(NULL, "\n", Line_ContinueAfterTyping); }



	PlaySE( 3, "wa_011", 128, 64 );

//　男はニマリと笑うと歯茎を見せて笑った￥
	if (AdvMode) { OutputLineAll("", NULL, Line_ContinueAfterTyping); }
	OutputLine(NULL, "　男はニマリと笑うと歯茎を見せて笑った。",
		   NULL, "The man smirked, showing off his gumline.", Line_Normal);
	ClearMessage();
	DisableWindow();
	DrawBustshotWithFiltering( 1, "si_ma_bi_a1", "left", 1, -160, 0, FALSE, 0, 0, 0, 0, 0, 0, 300, TRUE );

//「け、圭ちゃん......大丈夫？！＠
	PlaySE(4, "s19/06/500600202", 128, 64);
	if (AdvMode) { OutputLine("<color=#5ec69a>詩音</color>", NULL, "<color=#5ec69a>Shion</color>", NULL, Line_ContinueAfterTyping); }
	OutputLine(NULL, "「け、圭ちゃん……大丈夫？！」",
		   NULL, "\"Ke... Kei-chan, are you okay!?\"", Line_ModeSpecific);
	if (AdvMode) { ClearMessage(); } else { OutputLineAll(NULL, "\n", Line_ContinueAfterTyping); }


//　く...くそ......なんてみっともない...！＠
	if (AdvMode) { OutputLineAll("", NULL, Line_ContinueAfterTyping); }
	OutputLine(NULL, "　く…くそ……なんてみっともない…！！",
		   NULL, "D-Dammit... how lame must I look right now...?", Line_ModeSpecific);
	if (AdvMode) { ClearMessage(); } else { OutputLineAll(NULL, "\n", Line_ContinueAfterTyping); }


//「詩音は足を引っ掛けられたんだろ＠
	PlaySE(4, "s19/01/hr_kei18120", 128, 64);
	if (AdvMode) { OutputLine("<color=#956f6e>圭一</color>", NULL, "<color=#956f6e>Keiichi</color>", NULL, Line_ContinueAfterTyping); }
	OutputLine(NULL, "「詩音は足を引っ掛けられたんだろ？",
		   NULL, "\"You were tripped, weren't you Shion?", Line_ModeSpecific);
	if (AdvMode) { ClearMessage(); } else { OutputLineAll(NULL, "\n", Line_ContinueAfterTyping); }


//　向こうが悪いんだから付け上がらせることなんかないぞ！＠
	PlaySE(4, "s19/01/hr_kei18130", 128, 64);
	if (AdvMode) { OutputLine("<color=#956f6e>圭一</color>", NULL, "<color=#956f6e>Keiichi</color>", NULL, Line_ContinueAfterTyping); }
	OutputLine(NULL, "　向こうが悪いんだから付け上がらせることなんかないぞ！」",
		   NULL, "They're the ones in the wrong here, so don't let them take advantage of you!\"", Line_ModeSpecific);
	if (AdvMode) { ClearMessage(); } else { OutputLineAll(NULL, "\n", Line_ContinueAfterTyping); }


	DisableWindow();
	DrawBustshot( 1, "si_ma_yw_a1", -160, 0, 0, FALSE, 0, 0, 0, 0, 0, 0, 0, 0, 200, TRUE );

//「そ、...そうだけど......でも、!w800.........やっぱり悪いのは......私だし......。￥
	PlaySE(4, "s19/06/500600203", 128, 64);
	if (AdvMode) { OutputLine("<color=#5ec69a>詩音</color>", NULL, "<color=#5ec69a>Shion</color>", NULL, Line_ContinueAfterTyping); }
	OutputLine(NULL, "「そ、…そうだけど……でも、",
		   NULL, "\"T-That may be... but...", Line_ContinueAfterTyping);

	SetValidityOfInput( FALSE );
	Wait( 800 );
	SetValidityOfInput( TRUE );

	OutputLine(NULL, "………やっぱり悪いのは……私だし……。」",
		   NULL, " ...it was still... my fault...\"", Line_Normal);
	ClearMessage();

//「ぅおおおぉお！＠　もう一度だ！＠　行っくぞぉおおぉおおぉ！！！＠
	PlaySE(4, "s19/01/hr_kei18140", 128, 64);
	if (AdvMode) { OutputLine("<color=#956f6e>圭一</color>", NULL, "<color=#956f6e>Keiichi</color>", NULL, Line_ContinueAfterTyping); }
	OutputLine(NULL, "「ぅおおおぉお！！",
		   NULL, "\"WhooOooAaaaa!!", Line_WaitForInput);
	PlaySE(4, "s19/01/hr_kei18150", 128, 64);
	OutputLine(NULL, "　もう一度だ！！",
		   NULL, " One more time!!", Line_WaitForInput);
	PlaySE(4, "s19/01/hr_kei18160", 128, 64);
	OutputLine(NULL, "　行っくぞぉおおぉおおぉ！！！」",
		   NULL, " LET'S DO EEEEEeeeeet!!!\"", Line_Normal);
	ClearMessage();
	DisableWindow();
////setwindow 31,16,22,16,26,26,0,2,20,1,1,#ffffff,0,0,639,479
	PlaySE( 3, "wa_008", 128, 64 );
	DrawScene( "white", 200 );
	PlaySE( 3, "wa_005", 128, 64 );
	DrawBustshot( 5, "furiker_b", 0, 0, 0, FALSE, 0, 0, 0, 0, 0, 0, 0, 25, 50, TRUE );
	PlaySE( 3, "wa_006", 128, 64 );
	DrawBustshot( 5, "furiker_a", 0, 0, 0, FALSE, 0, 0, 0, 0, 0, 0, 0, 25, 50, TRUE );
	ShakeScreen( 0, 50, 20, 4, 0, );
////setwindow 31,16,22,16,26,26,0,2,20,1,1,#999999,0,0,639,479
//!sd

//　バキ、ドガ、ガッシャーーーーーーン！！￥
	if (AdvMode) { OutputLineAll("", NULL, Line_ContinueAfterTyping); }
	OutputLine(NULL, "　バキ、ドガ、ガッシャーーーーーーン！！！",
		   NULL, "*SNAP* *THUD* *CRAAAASH*!!!", Line_Normal);
	ClearMessage();
	DisableWindow();
	DrawSceneWithMask( "bg_163", "up", 0, 0, 300 );
	PlaySE( 3, "wa_002", 128, 64 );
	ShakeScreen( 1, 50, 20, 2, 0, );

//「これくらいでへこたれる圭一さまだと思うなよ！＠　もう一度だぁあぁああ！！！＠
	PlaySE(4, "s19/01/hr_kei18170", 128, 64);
	if (AdvMode) { OutputLine("<color=#956f6e>圭一</color>", NULL, "<color=#956f6e>Keiichi</color>", NULL, Line_ContinueAfterTyping); }
	OutputLine(NULL, "「これくらいでへこたれる圭一さまだと思うなよ！！",
		   NULL, "\"Don't you go thinking that this is enough to make me give up!!", Line_WaitForInput);
	PlaySE(4, "s19/01/hr_kei18180", 128, 64);
	OutputLine(NULL, "　もう一度だぁあぁああ！！！」",
		   NULL, " One more tiiiiiiime!!!\"", Line_Normal);
	ClearMessage();
	DisableWindow();
////setwindow 31,16,22,16,26,26,0,2,20,1,1,#ffffff,0,0,639,479
	PlaySE( 3, "wa_015", 128, 64 );
	DrawScene( "white", 200 );
	PlaySE( 3, "wa_005", 128, 64 );
	DrawBustshot( 5, "furiker_a", 0, 0, 0, FALSE, 0, 0, 0, 0, 0, 0, 0, 25, 50, TRUE );
	PlaySE( 3, "wa_006", 128, 64 );
	DrawBustshot( 5, "furiker_b", 0, 0, 0, FALSE, 0, 0, 0, 0, 0, 0, 0, 25, 50, TRUE );
	ShakeScreen( 1, 50, 20, 6, 0, );
////setwindow 31,16,22,16,26,26,0,2,20,1,1,#999999,0,0,639,479
//!sd

//　バコ、バギ、ズッダーーーーーーーンッ！！！￥
	if (AdvMode) { OutputLineAll("", NULL, Line_ContinueAfterTyping); }
	OutputLine(NULL, "　バコ、バギ、ズッダーーーーーーーンッ！！！！",
		   NULL, "*WHACK* *SNAP* *THUNK*", Line_Normal);
	ClearMessage();
	DisableWindow();
	DrawSceneWithMask( "bg_165", "up", 0, 0, 300 );
	PlaySE( 3, "wa_004", 128, 64 );
	ShakeScreen( 1, 50, 20, 3, 0, );

//「ふぉっふぉっふぉ！＠　口ほどにもないでござるの～！！！＠
	PlaySE(4, "s19/00/otae50012", 128, 64);
	if (AdvMode) { OutputLine("<color=#f5e6d3>オタク</color>", NULL, "<color=#f5e6d3>Otaku</color>", NULL, Line_ContinueAfterTyping); }
	OutputLine(NULL, "「ふぉっふぉっふぉ！！",
		   NULL, "\"Hohoho!!", Line_WaitForInput);
	PlaySE(4, "s19/00/otae50013", 128, 64);
	OutputLine(NULL, "　口ほどにもないでござるの〜！！！」",
		   NULL, " You're all talk~!!!\"", Line_ModeSpecific);
	if (AdvMode) { ClearMessage(); } else { OutputLineAll(NULL, "\n", Line_ContinueAfterTyping); }



//「ま、まだまだぁあぁああぁ！！！＠
	PlaySE(4, "s19/01/hr_kei18190", 128, 64);
	if (AdvMode) { OutputLine("<color=#956f6e>圭一</color>", NULL, "<color=#956f6e>Keiichi</color>", NULL, Line_ContinueAfterTyping); }
	OutputLine(NULL, "「ま、まだまだぁあぁああぁ！！！」",
		   NULL, "\"I... I'm not done yeeeeeeeEEeeet!!!\"", Line_ModeSpecific);
	if (AdvMode) { ClearMessage(); } else { OutputLineAll(NULL, "\n", Line_ContinueAfterTyping); }


//　高まれ闘気！＠
	if (AdvMode) { OutputLineAll("", NULL, Line_ContinueAfterTyping); }
	OutputLine(NULL, "　高まれ闘気！！",
		   NULL, "Rise, my will to fight!!", Line_ModeSpecific);
	if (AdvMode) { ClearMessage(); } else { OutputLineAll(NULL, "\n", Line_ContinueAfterTyping); }


//　ぬおおぉおおおぉおおおッッ！￥
	if (AdvMode) { OutputLineAll("", NULL, Line_ContinueAfterTyping); }
	OutputLine(NULL, "　ぬおおぉおおおぉおおおッッ！！",
		   NULL, "Hnnnnnnnwwwwwwwhoooooooaaaaaa!!", Line_Normal);
	ClearMessage();

//　安っぽく駆けるのでなく、一歩一歩踏みしめながら脂デブへの間合いを詰めていく＠
	if (AdvMode) { OutputLineAll("", NULL, Line_ContinueAfterTyping); }
	OutputLine(NULL, "　安っぽく駆けるのでなく、一歩一歩踏みしめながら脂デブへの間合いを詰めていく。",
		   NULL, "Not just running, I planted every one of my steps firmly as I closed the distance to the lardball.", Line_ModeSpecific);
	if (AdvMode) { ClearMessage(); } else { OutputLineAll(NULL, "\n\n", Line_ContinueAfterTyping); }


//　自分が床から足を引き剥がす度に、そこから闘気が吹き上がるのがわかる￥
	if (AdvMode) { OutputLineAll("", NULL, Line_ContinueAfterTyping); }
	OutputLine(NULL, "　自分が床から足を引き剥がす度に、そこから闘気が吹き上がるのがわかる！",
		   NULL, "Each time I ripped my foot off the floor, I could feel my burning spirit flare up from the point of impact!", Line_Normal);
	ClearMessage();

	FadeOutBGM( 1, 1000, TRUE );
	FadeOutBGM( 2, 1000, TRUE );
	PlayBGM( 2, "lsys25", 128, 0 );

//nega 1
//print 10,1000
	DisableWindow();
	Negative( 1000, TRUE );

//　まるで水中を歩くような緩慢さ...＠
	if (AdvMode) { OutputLineAll("", NULL, Line_ContinueAfterTyping); }
	OutputLine(NULL, "　まるで水中を歩くような緩慢さ…。",
		   NULL, "Everything slowed down like I was walking underwater...", Line_ModeSpecific);
	if (AdvMode) { ClearMessage(); } else { OutputLineAll(NULL, "\n", Line_ContinueAfterTyping); }


//　そんな粘ついた時間の中を歩きながら...冷静にヤツとの間合いを計る...！￥
	if (AdvMode) { OutputLineAll("", NULL, Line_ContinueAfterTyping); }
	OutputLine(NULL, "　そんな粘ついた時間の中を歩きながら…冷静にヤツとの間合いを計る…！！",
		   NULL, "As I stepped forward in that viscous flow of time... I calmly measured the gap between us!!", Line_Normal);
	ClearMessage();

//　ヤツとの身長差、リーチの究極の有利点...＠
	if (AdvMode) { OutputLineAll("", NULL, Line_ContinueAfterTyping); }
	OutputLine(NULL, "　ヤツとの身長差、リーチの究極の有利点…！",
		   NULL, "With our difference in height, reach was my ultimate advantage!!", Line_ModeSpecific);
	if (AdvMode) { ClearMessage(); } else { OutputLineAll(NULL, "\n", Line_ContinueAfterTyping); }


//　俺のパンチだけが紙一重で届く究極の間合い...！￥
	if (AdvMode) { OutputLineAll("", NULL, Line_ContinueAfterTyping); }
	OutputLine(NULL, "　俺のパンチだけが紙一重で届く究極の間合い…！！",
		   NULL, "There was an ever-so-tiny distance between us where only my punch would be able to reach.", Line_Normal);
	ClearMessage();

	PlaySE( 3, "wa_008", 128, 64 );

//　繰り出す怒りの鉄拳が、水を割く様に...ゆっくりとヤツの顔面へ向かって繰り出されていく＠
	if (AdvMode) { OutputLineAll("", NULL, Line_ContinueAfterTyping); }
	OutputLine(NULL, "　繰り出す怒りの鉄拳が、水を割く様に…ゆっくりとヤツの顔面へ向かって繰り出されていく。",
		   NULL, "I unleashed my iron fist of righteous anger... but it flew towards his face slowly, like I was punching underwater.", Line_ModeSpecific);
	if (AdvMode) { ClearMessage(); } else { OutputLineAll(NULL, "\n\n", Line_ContinueAfterTyping); }


//　それに反応して...ニヤリと笑いながら、俺のパンチの内側にゆらりと入り込む脂デブ...！￥
	if (AdvMode) { OutputLineAll("", NULL, Line_ContinueAfterTyping); }
	OutputLine(NULL, "　それに反応して…ニヤリと笑いながら、俺のパンチの内側にゆらりと入り込む脂デブ…！！",
		   NULL, "Reacting to that... with a smirk on his face, the fatso easily slipped inside of my punch!!", Line_Normal);
	ClearMessage();

//　先ほどまでは理解できなかった、ヤツの不可解な反撃が、この粘ついた時間の中では皮肉なくらいよく見て取れる！￥

	if (AdvMode) { OutputLineAll("", NULL, Line_ContinueAfterTyping); }
	OutputLine(NULL, "　先ほどまでは理解できなかった、ヤツの不可解な反撃が、この粘ついた時間の中では皮肉なくらいよく見て取れる！！",
		   NULL, "I hadn't realized it until now, but in this mired time, I was able to observe his baffling counterattack with almost painful clarity!!", Line_Normal);
	ClearMessage();


//　腕を風車のように大きくゆっくりと回し...＠
	if (AdvMode) { OutputLineAll("", NULL, Line_ContinueAfterTyping); }
	OutputLine(NULL, "　腕を風車のように大きくゆっくりと回し…",
		   NULL, "His arm slowly swung around in a large windmill motion...", Line_ModeSpecific);
	if (AdvMode) { ClearMessage(); } else { OutputLineAll(NULL, "\n\n", Line_ContinueAfterTyping); }


//　俺の空を切ったパンチを巻き込んで＠下へ下へ...ぐるりと回し...＠
	if (AdvMode) { OutputLineAll("", NULL, Line_ContinueAfterTyping); }
	OutputLine(NULL, "　俺の空を切ったパンチを巻き込んで、",
		   NULL, "wrapped around my whiffed punch,", Line_WaitForInput);
	OutputLine(NULL, "下へ下へ…ぐるりと回し…。",
		   NULL, " and descended in an arc...", Line_ModeSpecific);
	if (AdvMode) { ClearMessage(); } else { OutputLineAll(NULL, "\n\n", Line_ContinueAfterTyping); }


//　その回された手がそのまま時計のようにぐるりと回って＠...俺の上体を捻りながら頭に絡み付いてきて...！＠
	if (AdvMode) { OutputLineAll("", NULL, Line_ContinueAfterTyping); }
	OutputLine(NULL, "　その回された手がそのまま時計のようにぐるりと回って、",
		   NULL, "That arm swung around like the arms of a clock...", Line_WaitForInput);
	OutputLine(NULL, "…俺の上体を捻りながら頭に絡み付いてきて…！！",
		   NULL, " ...and came into contact with my head, twisting my upper body around!!", Line_ModeSpecific);
	if (AdvMode) { ClearMessage(); } else { OutputLineAll(NULL, "\n\n", Line_ContinueAfterTyping); }


	PlaySE( 3, "wa_015", 128, 64 );

//　俺の頭を巻き込みながらさらに一回転...！＠/
	if (AdvMode) { OutputLineAll("", NULL, Line_ContinueAfterTyping); }
	OutputLine(NULL, "　俺の頭を巻き込みながらさらに一回転…！！",
		   NULL, "Dragging my head along, he followed through with another rotation!!", Line_WaitForInput);

	PlaySE( 3, "wa_015", 128, 64 );

//　今度は全身をコマのようにぐるりと回して.../
	OutputLine(NULL, "　今度は全身をコマのようにぐるりと回して…",
		   NULL, " This time he rotated his entire body like a top...", Line_ContinueAfterTyping);

	PlaySE( 3, "wa_015", 128, 64 );

//さらに一回転！！￥
	OutputLine(NULL, "さらに一回転！！！",
		   NULL, " followed by another rotation!!!", Line_Normal);
	ClearMessage();

//　防御と攻撃が一体になった...見事な返し技＠
	if (AdvMode) { OutputLineAll("", NULL, Line_ContinueAfterTyping); }
	OutputLine(NULL, "　防御と攻撃が一体になった…見事な返し技。",
		   NULL, "Combining defense and offense... it was a brilliant counter.", Line_ModeSpecific);
	if (AdvMode) { ClearMessage(); } else { OutputLineAll(NULL, "\n", Line_ContinueAfterTyping); }


//　そうだ...３回、回されてから投げられてたんだっけ＠
	if (AdvMode) { OutputLineAll("", NULL, Line_ContinueAfterTyping); }
	OutputLine(NULL, "　そうだ…３回、回されてから投げられてたんだっけ。",
		   NULL, "That's right... three times... I was thrown after three rotations, I think.", Line_ModeSpecific);
	if (AdvMode) { ClearMessage(); } else { OutputLineAll(NULL, "\n", Line_ContinueAfterTyping); }



//　だが...このねっとりとした時間に抗うこともできず、投げられるその瞬間を呆然と待つしかない...＠
	if (AdvMode) { OutputLineAll("", NULL, Line_ContinueAfterTyping); }
	OutputLine(NULL, "　だが…このねっとりとした時間に抗うこともできず、投げられるその瞬間を呆然と待つしかない…。",
		   NULL, "...In this viscous region of time, I was unable to struggle, and I could only wait dumbstruck until the moment I was thrown...", Line_ModeSpecific);
	if (AdvMode) { ClearMessage(); } else { OutputLineAll(NULL, "\n\n", Line_ContinueAfterTyping); }


//　その水中を歩くような粘った時間は、投げられる瞬間、唐突に終わった￥
	if (AdvMode) { OutputLineAll("", NULL, Line_ContinueAfterTyping); }
	OutputLine(NULL, "　その水中を歩くような粘った時間は、投げられる瞬間、唐突に終わった。",
		   NULL, "The moment I was, that sluggish temporal anomaly abruptly ended.", Line_Normal);
	ClearMessage();

	DisableWindow();
	FadeOutBGM( 2, 1000, TRUE );
	PlaySE( 3, "wa_006", 128, 64 );
	ChangeScene( "black", 7, 80, );
//nega 0
	FadeFilm( 0, TRUE );
	ChangeScene( "bg_165", 7, 200, );
	ShakeScreenSx( 1, 2, );

//　グワッシャーーーーーーーーーンッ！！￥
	if (AdvMode) { OutputLineAll("", NULL, Line_ContinueAfterTyping); }
	OutputLine(NULL, "　グワッシャーーーーーーーーーンッ！！！",
		   NULL, "*CRAAAAAAAAAAAAAAAAAASH*", Line_Normal);
	ClearMessage();

	PlayBGM( 1, "msys04", 128, 0 );

//「修行が足りないでござるよ～＠ヤングメ～～～ン！！！＠
	PlaySE(4, "s19/00/otae50014", 128, 64);
	if (AdvMode) { OutputLine("<color=#f5e6d3>オタク</color>", NULL, "<color=#f5e6d3>Otaku</color>", NULL, Line_ContinueAfterTyping); }
	OutputLine(NULL, "「修行が足りないでござるよ〜。",
		   NULL, "\"You lack training~", Line_WaitForInput);
	PlaySE(4, "s19/00/otae50015", 128, 64);
	OutputLine(NULL, "ヤングメ〜〜〜ン！！！」",
		   NULL, " Young man!!!\"", Line_ModeSpecific);
	if (AdvMode) { ClearMessage(); } else { OutputLineAll(NULL, "\n", Line_ContinueAfterTyping); }



//　......悔しいが...気合だけでは...ちゃんと武道を習った相手には...勝てない...￥
	if (AdvMode) { OutputLineAll("", NULL, Line_ContinueAfterTyping); }
	OutputLine(NULL, "　……悔しいが…気合だけでは…ちゃんと武道を習った相手には…勝てない…！",
		   NULL, "...I was loathe to admit it... but against somebody trained in martial arts... I couldn't win through force of will alone!", Line_Normal);
	ClearMessage();
	DisableWindow();
	DrawScene( "black", 3000 );
	FadeOutBGM( 1, 1000, TRUE );

//　立ちくらみのような感じで意識が薄れた後、...気付くと自分の席に寝かされていた￥
	if (AdvMode) { OutputLineAll("", NULL, Line_ContinueAfterTyping); }
	OutputLine(NULL, "　立ちくらみのような感じで意識が薄れた後、…気付くと自分の席に寝かされていた。",
		   NULL, "After my consciousness faded in a wave of dizziness... when I came to, I was lying down in my own seat.", Line_Normal);
	ClearMessage();
	DisableWindow();
	DrawSceneWithMask( "bg_165", "up", 0, 0, 1300 );
	PlayBGM( 1, "msysMi", 128, 0 );

//「怪我しなくてよかったですね。＠
	PlaySE(4, "s19/00/waita50015", 128, 64);
	if (AdvMode) { OutputLine("<color=#f5e6d3>ウェイトレス</color>", NULL, "<color=#f5e6d3>Waitress</color>", NULL, Line_ContinueAfterTyping); }
	OutputLine(NULL, "「怪我しなくてよかったですね。」",
		   NULL, "\"Thankfully you weren't injured.\"", Line_ModeSpecific);
	if (AdvMode) { ClearMessage(); } else { OutputLineAll(NULL, "\n", Line_ContinueAfterTyping); }


//　詩音の先輩ウェイトレスさんがおしぼりで額の汗を拭いてくれている＠
	if (AdvMode) { OutputLineAll("", NULL, Line_ContinueAfterTyping); }
	OutputLine(NULL, "　詩音の先輩ウェイトレスさんがおしぼりで額の汗を拭いてくれている。",
		   NULL, "The more experienced waitress from before wiped the sweat from my brow with a towel.", Line_ModeSpecific);
	if (AdvMode) { ClearMessage(); } else { OutputLineAll(NULL, "\n", Line_ContinueAfterTyping); }


//　そこへ、真っ赤な顔に涙を溜めた詩音がとぼとぼとやって来た￥
	if (AdvMode) { OutputLineAll("", NULL, Line_ContinueAfterTyping); }
	OutputLine(NULL, "　そこへ、真っ赤な顔に涙を溜めた詩音がとぼとぼとやって来た。",
		   NULL, "While she was doing that, a red-faced and teary-eyed Shion trudged over.", Line_Normal);
	ClearMessage();
	DisableWindow();
	DrawBustshotWithFiltering( 1, "si_ma_yw_a1", "left", 1, -160, 0, FALSE, 0, 0, 0, 0, 0, 0, 300, TRUE );

//「だ、大丈夫ですか...＠　私なんかのために......す、...すみませんでした...。＠
	PlaySE(4, "s19/06/500600204", 128, 64);
	if (AdvMode) { OutputLine("<color=#5ec69a>詩音</color>", NULL, "<color=#5ec69a>Shion</color>", NULL, Line_ContinueAfterTyping); }
	OutputLine(NULL, "「だ、大丈夫ですか…？",
		   NULL, "\"Are... Are you okay?", Line_WaitForInput);
	PlaySE(4, "s19/06/500600205", 128, 64);
	OutputLine(NULL, "　私なんかのために……す、…すみませんでした…。」",
		   NULL, " Doing that all for my sake... I-I'm sorry....\"", Line_ModeSpecific);
	if (AdvMode) { ClearMessage(); } else { OutputLineAll(NULL, "\n", Line_ContinueAfterTyping); }


//「俺こそ......役に立たなくて...すまん＠...俺、喧嘩って勝ったことないし...。＠
	PlaySE(4, "s19/01/hr_kei18200", 128, 64);
	if (AdvMode) { OutputLine("<color=#956f6e>圭一</color>", NULL, "<color=#956f6e>Keiichi</color>", NULL, Line_ContinueAfterTyping); }
	OutputLine(NULL, "「俺こそ……役に立たなくて…すまん。",
		   NULL, "\"I'm sorry too... I wasn't much help.", Line_WaitForInput);
	PlaySE(4, "s19/01/hr_kei18210", 128, 64);
	OutputLine(NULL, "…俺、喧嘩って勝ったことないし…。」",
		   NULL, " I've... never won a fight before...\"", Line_ModeSpecific);
	if (AdvMode) { ClearMessage(); } else { OutputLineAll(NULL, "\n", Line_ContinueAfterTyping); }


//「う、うぅん、私のために助けに来てくれただけで......うれしかったです＠/
	PlaySE(4, "s19/06/500600206", 128, 64);
	if (AdvMode) { OutputLine("<color=#5ec69a>詩音</color>", NULL, "<color=#5ec69a>Shion</color>", NULL, Line_ContinueAfterTyping); }
	OutputLine(NULL, "「う、うぅん、私のために助けに来てくれただけで……うれしかったです。",
		   NULL, "\"No, you just trying to help made me... happy.", Line_WaitForInput);
	DisableWindow();
	DrawBustshot( 1, "si_ma_de_a1", -160, 0, 0, FALSE, 0, 0, 0, 0, 0, 0, 0, 0, 200, TRUE );

//本当ですよ＠　それだけでも...今日は圭ちゃんに来てもらえてよかったかな...って。￥
	PlaySE(4, "s19/06/500600207", 128, 64);
	OutputLine(NULL, "本当ですよ？",
		   NULL, " I'm not joking.", Line_WaitForInput);
	PlaySE(4, "s19/06/500600208", 128, 64);
	OutputLine(NULL, "　それだけでも…今日は圭ちゃんに来てもらえてよかったかな…って。」",
		   NULL, " It's just that... I was thinking that it was lucky Kei-chan came here today.\"", Line_Normal);
	ClearMessage();

//　そう言いながら、舌を出して強がる詩音だが＠
	if (AdvMode) { OutputLineAll("", NULL, Line_ContinueAfterTyping); }
	OutputLine(NULL, "　そう言いながら、舌を出して強がる詩音だが。",
		   NULL, "As she said that, she stuck her tongue out teasingly.", Line_ModeSpecific);
	if (AdvMode) { ClearMessage(); } else { OutputLineAll(NULL, "\n\n", Line_ContinueAfterTyping); }

//　......前にそろえた両手にはおしぼりが握られていて...生クリームが拭き取られていた￥
	if (AdvMode) { OutputLineAll("", NULL, Line_ContinueAfterTyping); }
	OutputLine(NULL, "　……前にそろえた両手にはおしぼりが握られていて…生クリームが拭き取られていた。",
		   NULL, "...She wiped off the whipped cream with the washcloth she was holding in her hands.", Line_Normal);
	ClearMessage();

//「園崎さん、Ｒ入っててもいいですよ＠あと１～２時間でしょう？＠
	PlaySE(4, "s19/00/waita50016", 128, 64);
	if (AdvMode) { OutputLine("<color=#f5e6d3>ウェイトレス</color>", NULL, "<color=#f5e6d3>Waitress</color>", NULL, Line_ContinueAfterTyping); }
	OutputLine(NULL, "「園崎さん、Ｒ入っててもいいですよ。",
		   NULL, "\"Sonozaki-san, you can take your break now.", Line_WaitForInput);
	PlaySE(4, "s19/00/waita50017", 128, 64);
	OutputLine(NULL, "あと１〜２時間でしょう？」",
		   NULL, " You still have one or two hours left, don't you?\"", Line_ModeSpecific);
	if (AdvMode) { ClearMessage(); } else { OutputLineAll(NULL, "\n", Line_ContinueAfterTyping); }


	DisableWindow();
	DrawBustshot( 1, "si_ma_ha_a1", -160, 0, 0, FALSE, 0, 0, 0, 0, 0, 0, 0, 0, 200, TRUE );

//「あ、...ぇ、いいんです＠バイトとは言え、お給料をもらってる身ですから＠時間内はちゃんと働きたいんです＠だからホント、お気遣いなく......。￥
	PlaySE(4, "s19/06/500600209", 128, 64);
	if (AdvMode) { OutputLine("<color=#5ec69a>詩音</color>", NULL, "<color=#5ec69a>Shion</color>", NULL, Line_ContinueAfterTyping); }
	OutputLine(NULL, "「あ、…ぇ、いいんです。",
		   NULL, "\"Ah... no, it's fine.", Line_WaitForInput);
	PlaySE(4, "s19/06/500600210", 128, 64);
	OutputLine(NULL, "バイトとは言え、お給料をもらってる身ですから。",
		   NULL, " Even though it's just part-time, it's still a paying job.", Line_WaitForInput);
	PlaySE(4, "s19/06/500600211", 128, 64);
	OutputLine(NULL, "時間内はちゃんと働きたいんです。",
		   NULL, " I want to work properly while I'm on the clock.", Line_WaitForInput);
	PlaySE(4, "s19/06/500600212", 128, 64);
	OutputLine(NULL, "だからホント、お気遣いなく……。」",
		   NULL, " So really, you don't have to worry about me...\"", Line_Normal);
	ClearMessage();

//　強がりにすらなっていなかった＠
	if (AdvMode) { OutputLineAll("", NULL, Line_ContinueAfterTyping); }
	OutputLine(NULL, "　強がりにすらなっていなかった。",
		   NULL, "She couldn't even put up a brave front.", Line_ModeSpecific);
	if (AdvMode) { ClearMessage(); } else { OutputLineAll(NULL, "\n", Line_ContinueAfterTyping); }


//　あの魅音にもこんな脆さがあったのか...などと思ったりは一切なかった＠
	if (AdvMode) { OutputLineAll("", NULL, Line_ContinueAfterTyping); }
	OutputLine(NULL, "　あの魅音にもこんな脆さがあったのか…などと思ったりは一切なかった。",
		   NULL, "I would never even think for a second that Mion could be that weak.", Line_ModeSpecific);
	if (AdvMode) { ClearMessage(); } else { OutputLineAll(NULL, "\n\n", Line_ContinueAfterTyping); }


//　こいつは詩音であり、そしてワケのわからない有象無象どもにいじめられた＠それだけが事実￥
	if (AdvMode) { OutputLineAll("", NULL, Line_ContinueAfterTyping); }
	OutputLine(NULL, "　こいつは詩音であり、そしてワケのわからない有象無象どもにいじめられた。",
		   NULL, "This was Shion, and she had been harassed by some unreasonable riffraff.", Line_WaitForInput);
	OutputLine(NULL, "それだけが事実。",
		   NULL, " That was reality.", Line_Normal);
	ClearMessage();

//「圭ちゃんは気にしないでデザートいっぱい食べてて下さいね＠一通り食べ終わったらアンケートを書いてもらいますので＠......じゃあ私、ホールに戻りますね。＠
	PlaySE(4, "s19/06/500600213", 128, 64);
	if (AdvMode) { OutputLine("<color=#5ec69a>詩音</color>", NULL, "<color=#5ec69a>Shion</color>", NULL, Line_ContinueAfterTyping); }
	OutputLine(NULL, "「圭ちゃんは気にしないでデザートいっぱい食べてて下さいね。",
		   NULL, "\"Kei-chan, don't mind me. Please eat as much dessert as you can.", Line_WaitForInput);
	PlaySE(4, "s19/06/500600214", 128, 64);
	OutputLine(NULL, "一通り食べ終わったらアンケートを書いてもらいますので。",
		   NULL, " When you're done, we'll have you fill out a survey.", Line_WaitForInput);
	PlaySE(4, "s19/06/500600215", 128, 64);
	OutputLine(NULL, "……じゃあ私、ホールに戻りますね。」",
		   NULL, " ...Well then, I've got to get back to the floor.\"", Line_ModeSpecific);
	if (AdvMode) { ClearMessage(); } else { OutputLineAll(NULL, "\n", Line_ContinueAfterTyping); }


	DisableWindow();
	FadeBustshotWithFiltering( 1, "right", 1, FALSE, 0, 0, 300, TRUE );

//　先輩ウェイトレスさんは同情の笑みで慰めの言葉をかけた後、仕事に戻ろうとした＠......それを俺は呼び止める￥
	if (AdvMode) { OutputLineAll("", NULL, Line_ContinueAfterTyping); }
	OutputLine(NULL, "　先輩ウェイトレスさんは同情の笑みで慰めの言葉をかけた後、仕事に戻ろうとした。",
		   NULL, "After some consoling words and a sympathetic smile to Shion, the other waitress started to head back to work.", Line_WaitForInput);
	OutputLine(NULL, "……それを俺は呼び止める。",
		   NULL, " ...That's where I stopped her.", Line_Normal);
	ClearMessage();

//「すんませんウェイトレスさん＠......電話借りたいんですけど。＠
	PlaySE(4, "s19/01/hr_kei18220", 128, 64);
	if (AdvMode) { OutputLine("<color=#956f6e>圭一</color>", NULL, "<color=#956f6e>Keiichi</color>", NULL, Line_ContinueAfterTyping); }
	OutputLine(NULL, "「すんませんウェイトレスさん。",
		   NULL, "\"Excuse me.", Line_WaitForInput);
	PlaySE(4, "s19/01/hr_kei18230", 128, 64);
	OutputLine(NULL, "……電話借りたいんですけど。」",
		   NULL, " ...Could I borrow your phone?\"", Line_ModeSpecific);
	if (AdvMode) { ClearMessage(); } else { OutputLineAll(NULL, "\n", Line_ContinueAfterTyping); }


//「電話ですか＠　レジ横にございますよ＠ご案内いたします。￥
	PlaySE(4, "s19/00/waita50018", 128, 64);
	if (AdvMode) { OutputLine("<color=#f5e6d3>ウェイトレス</color>", NULL, "<color=#f5e6d3>Waitress</color>", NULL, Line_ContinueAfterTyping); }
	OutputLine(NULL, "「電話ですか？",
		   NULL, "\"The phone?", Line_WaitForInput);
	PlaySE(4, "s19/00/waita50019", 128, 64);
	OutputLine(NULL, "　レジ横にございますよ。",
		   NULL, " It's by the register.", Line_WaitForInput);
	PlaySE(4, "s19/00/waita50020", 128, 64);
	OutputLine(NULL, "ご案内いたします。」",
		   NULL, " I'll show you where.\"", Line_Normal);
	ClearMessage();

	DisableWindow();
	DrawSceneWithMask( "bg_164", "right", 0, 0, 300 );

//　財布から１０円玉を取り出す￥
	if (AdvMode) { OutputLineAll("", NULL, Line_ContinueAfterTyping); }
	OutputLine(NULL, "　財布から１０円玉を取り出す。",
		   NULL, "I pulled a 10 yen coin from my wallet.", Line_Normal);
	ClearMessage();

//　もう面子とかそんなのは関係ない＠
	if (AdvMode) { OutputLineAll("", NULL, Line_ContinueAfterTyping); }
	OutputLine(NULL, "　もう面子とかそんなのは関係ない。",
		   NULL, "This wasn't about saving face.", Line_ModeSpecific);
	if (AdvMode) { ClearMessage(); } else { OutputLineAll(NULL, "\n", Line_ContinueAfterTyping); }


//　俺が不甲斐ないのは動かしようもない事実だが、泣き寝入りは今晩いくらでもできる＠
	if (AdvMode) { OutputLineAll("", NULL, Line_ContinueAfterTyping); }
	OutputLine(NULL, "　俺が不甲斐ないのは動かしようもない事実だが、泣き寝入りは今晩いくらでもできる。",
		   NULL, "My being a worthless coward was an unchangeable fact, but I could just cry myself to sleep about that later tonight.", Line_ModeSpecific);
	if (AdvMode) { ClearMessage(); } else { OutputLineAll(NULL, "\n\n", Line_ContinueAfterTyping); }


//　今は泣く時じゃない＠
	if (AdvMode) { OutputLineAll("", NULL, Line_ContinueAfterTyping); }
	OutputLine(NULL, "　今は泣く時じゃない。",
		   NULL, "Now was not the time for tears.", Line_ModeSpecific);
	if (AdvMode) { ClearMessage(); } else { OutputLineAll(NULL, "\n", Line_ContinueAfterTyping); }


//　戦わなければならないんだ...￥
	if (AdvMode) { OutputLineAll("", NULL, Line_ContinueAfterTyping); }
	OutputLine(NULL, "　戦わなければならないんだ…！",
		   NULL, "I had to fight!", Line_Normal);
	ClearMessage();

//「確かチケット１枚で４人までＯＫなんですよね＠あと３人、呼んでもいいんですよね。＠
	PlaySE(4, "s19/01/hr_kei18240", 128, 64);
	if (AdvMode) { OutputLine("<color=#956f6e>圭一</color>", NULL, "<color=#956f6e>Keiichi</color>", NULL, Line_ContinueAfterTyping); }
	OutputLine(NULL, "「確かチケット１枚で４人までＯＫなんですよね。",
		   NULL, "\"If I recall, one ticket is good for up to four people, right?", Line_WaitForInput);
	PlaySE(4, "s19/01/hr_kei18250", 128, 64);
	OutputLine(NULL, "あと３人、呼んでもいいんですよね。」",
		   NULL, " Is it alright if I call over three more people?\"", Line_ModeSpecific);
	if (AdvMode) { ClearMessage(); } else { OutputLineAll(NULL, "\n", Line_ContinueAfterTyping); }


//「えぇ、そうですけど...＠一応、名簿に書きますので、お名前を伺ってもよろしいですか？￥
	PlaySE(4, "s19/00/waita50021", 128, 64);
	if (AdvMode) { OutputLine("<color=#f5e6d3>ウェイトレス</color>", NULL, "<color=#f5e6d3>Waitress</color>", NULL, Line_ContinueAfterTyping); }
	OutputLine(NULL, "「えぇ、そうですけど…。",
		   NULL, "\"Yes, that's fine...", Line_WaitForInput);
	PlaySE(4, "s19/00/waita50022", 128, 64);
	OutputLine(NULL, "一応、名簿に書きますので、お名前を伺ってもよろしいですか？」",
		   NULL, " For the time being, I'll write them down on the guest list, could I have their names?\"", Line_Normal);
	ClearMessage();
	DisableWindow();
	DrawSceneWithMask( "bg_165", "left", 0, 0, 200 );

//　...そこで俺は一度振り返った＠
	if (AdvMode) { OutputLineAll("", NULL, Line_ContinueAfterTyping); }
	OutputLine(NULL, "　…そこで俺は一度振り返った。",
		   NULL, "...I turned around...", Line_ModeSpecific);
	if (AdvMode) { ClearMessage(); } else { OutputLineAll(NULL, "\n", Line_ContinueAfterTyping); }


//　詩音に屈辱的な仕打ちを強いたあの脂ぎった無法者たちを見据える￥
	if (AdvMode) { OutputLineAll("", NULL, Line_ContinueAfterTyping); }
	OutputLine(NULL, "　詩音に屈辱的な仕打ちを強いたあの脂ぎった無法者たちを見据える。",
		   NULL, "...and glared at the greasy hooligan who subjected Shion to that humiliation.", Line_Normal);
	ClearMessage();
	DisableWindow();
	FadeOutBGM( 1, 1000, TRUE );
	DrawSceneWithMask( "black", "down", 0, 0, 1300 );
	PlayBGM( 1, "msys12", 128, 0 );

//　貴様らは３つ運に見放された...＠
	if (AdvMode) { OutputLineAll("", NULL, Line_ContinueAfterTyping); }
	OutputLine(NULL, "　貴様らは３つ運に見放された…。",
		   NULL, "There are three things that aren't working in your favor today, punk.", Line_ModeSpecific);
	if (AdvMode) { ClearMessage(); } else { OutputLineAll(NULL, "\n\n", Line_ContinueAfterTyping); }


//　１つ目は俺が詩音に借りがあるということ＠
	if (AdvMode) { OutputLineAll("", NULL, Line_ContinueAfterTyping); }
	OutputLine(NULL, "　１つ目は俺が詩音に借りがあるということ。",
		   NULL, "The first is that I owe Shion.", Line_ModeSpecific);
	if (AdvMode) { ClearMessage(); } else { OutputLineAll(NULL, "\n\n", Line_ContinueAfterTyping); }


//　２つ目は俺が勝つためならプライドだって捨てられる男だということ＠
	if (AdvMode) { OutputLineAll("", NULL, Line_ContinueAfterTyping); }
	OutputLine(NULL, "　２つ目は俺が勝つためならプライドだって捨てられる男だということ。",
		   NULL, "The second is that I'm a man who's not afraid to throw away his pride to win.", Line_ModeSpecific);
	if (AdvMode) { ClearMessage(); } else { OutputLineAll(NULL, "\n\n", Line_ContinueAfterTyping); }


//　そして３つ目は.........、!w1000/
	if (AdvMode) { OutputLineAll("", NULL, Line_ContinueAfterTyping); }
	OutputLine(NULL, "　そして３つ目は………、",
		   NULL, "And the third is...", Line_ContinueAfterTyping);

	SetValidityOfInput( FALSE );
	Wait( 1000 );
	SetValidityOfInput( TRUE );
	PlaySE( 3, "wa_007", 128, 64 );

//俺たちが史上最強の部活メンバーだと言うことだッ！！￥
	OutputLine(NULL, "俺たちが史上最強の部活メンバーだと言うことだッ！！！",
		   NULL, " That we're the most powerful club members in history!!!", Line_Normal);
	ClearMessage();
	DisableWindow();
	DrawScene( "bg_164", 400 );
	PlayBGM( 1, "msys04", 128, 0 );

//「名簿には、!w1000竜宮レナ。!w800それから北条沙都子。!w800古手梨花で。＠
	PlaySE(4, "s19/01/hr_kei18260", 128, 64);
	if (AdvMode) { OutputLine("<color=#956f6e>圭一</color>", NULL, "<color=#956f6e>Keiichi</color>", NULL, Line_ContinueAfterTyping); }
	OutputLine(NULL, "「名簿には、",
		   NULL, "\"Please add:", Line_ContinueAfterTyping);

	SetValidityOfInput( FALSE );
	Wait( 1000 );
	SetValidityOfInput( TRUE );

	OutputLine(NULL, "竜宮レナ。",
		   NULL, " Rena Ryuugu,", Line_ContinueAfterTyping);

	SetValidityOfInput( FALSE );
	Wait( 800 );
	SetValidityOfInput( TRUE );

	OutputLine(NULL, "それから北条沙都子。",
		   NULL, " Satoko Houjou,", Line_ContinueAfterTyping);

	SetValidityOfInput( FALSE );
	Wait( 800 );
	SetValidityOfInput( TRUE );

	OutputLine(NULL, "古手梨花で。」",
		   NULL, " and Rika Furude to the guest list.\"", Line_ModeSpecific);
	if (AdvMode) { ClearMessage(); } else { OutputLineAll(NULL, "\n", Line_ContinueAfterTyping); }


//「かしこまりました。承ります。＠
	PlaySE(4, "s19/00/waita50023", 128, 64);
	if (AdvMode) { OutputLine("<color=#f5e6d3>ウェイトレス</color>", NULL, "<color=#f5e6d3>Waitress</color>", NULL, Line_ContinueAfterTyping); }
	OutputLine(NULL, "「かしこまりました。承ります。」",
		   NULL, "\"Understood. I'll do that.\"", Line_ModeSpecific);
	if (AdvMode) { ClearMessage(); } else { OutputLineAll(NULL, "\n\n", Line_ContinueAfterTyping); }


//　最高にして最強の部員たちを入国させる＠
	if (AdvMode) { OutputLineAll("", NULL, Line_ContinueAfterTyping); }
	OutputLine(NULL, "　最高にして最強の部員たちを入国させる。",
		   NULL, "I'll have the best and most powerful club members join the fray.", Line_ModeSpecific);
	if (AdvMode) { ClearMessage(); } else { OutputLineAll(NULL, "\n", Line_ContinueAfterTyping); }


//　ヤツらこそは一騎当千！＠　脂デブどもッ！＠/
	if (AdvMode) { OutputLineAll("", NULL, Line_ContinueAfterTyping); }
	OutputLine(NULL, "　ヤツらこそは一騎当千！！",
		   NULL, "They can bring down a thousand foes!!", Line_WaitForInput);
	OutputLine(NULL, "　脂デブどもッ！！",
		   NULL, " You fatasses!!", Line_WaitForInput);

	PlaySE( 3, "wa_006", 128, 64 );

//　貴様らは終わりだぁあぁああぁあぁああッ！！￥
	OutputLine(NULL, "　貴様らは終わりだぁあぁああぁあぁああッ！！！",
		   NULL, " Prepare to meet your makeeeer!!!", Line_Normal);
	ClearMessage();
	DisableWindow();
	DrawScene( "black", 1000 );
	SetValidityOfInput( FALSE );
	Wait( 1000 );
	SetValidityOfInput( TRUE );
	DrawScene( "bg_163", 1000 );
	DrawBustshotWithFiltering( 3, "re_si_wa_b1", "right", 1, 160, 0, FALSE, 0, 0, 0, 0, 0, 20, 300, TRUE );

//「イ、イイお店だね！＠　はぅ！　制服かぁいい！＠　レナも着たい！＠　はぅ～～！！＠
	PlaySE(4, "s19/02/500200193", 128, 64);
	if (AdvMode) { OutputLine("<color=#f0953d>レナ</color>", NULL, "<color=#f0953d>Rena</color>", NULL, Line_ContinueAfterTyping); }
	OutputLine(NULL, "「イ、イイお店だね！！",
		   NULL, "\"T-This is a nice restaurant!!", Line_WaitForInput);
	PlaySE(4, "s19/02/500200194", 128, 64);
	OutputLine(NULL, "　はぅ！　制服かぁいい！！",
		   NULL, " Hau! The uniforms are kyute!!", Line_WaitForInput);
	PlaySE(4, "s19/02/500200195", 128, 64);
	OutputLine(NULL, "　レナも着たい！！",
		   NULL, " Rena wants to wear them too!!", Line_WaitForInput);
	PlaySE(4, "s19/02/500200196", 128, 64);
	OutputLine(NULL, "　はぅ〜〜！！」",
		   NULL, " Hau~~!!\"", Line_ModeSpecific);
	if (AdvMode) { ClearMessage(); } else { OutputLineAll(NULL, "\n", Line_ContinueAfterTyping); }


	DisableWindow();
	DrawBustshotWithFiltering( 1, "ri_si_wa_a1", "left", 1, -160, 0, FALSE, 0, 0, 0, 0, 0, 0, 300, TRUE );

//「......しかもデザートまでおごってもらえるなんて、ボクは大感激なのです。＠
	PlaySE(4, "s19/05/500500039", 128, 64);
	if (AdvMode) { OutputLine("<color=#6972c1>梨花</color>", NULL, "<color=#6972c1>Rika</color>", NULL, Line_ContinueAfterTyping); }
	OutputLine(NULL, "「……しかもデザートまでおごってもらえるなんて、ボクは大感激なのです。」",
		   NULL, "\"...On top of that we're being treated to dessert. I'm deeply moved.\"", Line_ModeSpecific);
	if (AdvMode) { ClearMessage(); } else { OutputLineAll(NULL, "\n", Line_ContinueAfterTyping); }


//「あぁ...好きなだけ食ってくれ＠俺の分なんか気にするな。￥
	PlaySE(4, "s19/01/hr_kei18270", 128, 64);
	if (AdvMode) { OutputLine("<color=#956f6e>圭一</color>", NULL, "<color=#956f6e>Keiichi</color>", NULL, Line_ContinueAfterTyping); }
	OutputLine(NULL, "「あぁ…好きなだけ食ってくれ。",
		   NULL, "\"Yeah... eat as much as you like.", Line_WaitForInput);
	PlaySE(4, "s19/01/hr_kei18280", 128, 64);
	OutputLine(NULL, "俺の分なんか気にするな。」",
		   NULL, " Don't worry about my share.\"", Line_Normal);
	ClearMessage();
	DisableWindow();
	DrawBustshot( 2, "sa_si_ak_a1", 0, 0, 0, FALSE, 0, 0, 0, 0, 0, 0, 0, 10, 400, TRUE );

//「圭一さん、茶番は結構でございますのよ＠用件に入ってほしいですわ。＠
	PlaySE(4, "s19/04/500400072", 128, 64);
	if (AdvMode) { OutputLine("<color=#fcdb77>沙都子</color>", NULL, "<color=#fcdb77>Satoko</color>", NULL, Line_ContinueAfterTyping); }
	OutputLine(NULL, "「圭一さん、茶番は結構でございますのよ。",
		   NULL, "\"Keiichi-san, enough with the charades.", Line_WaitForInput);
	PlaySE(4, "s19/04/500400073", 128, 64);
	OutputLine(NULL, "用件に入ってほしいですわ。」",
		   NULL, " Let's get to the point.\"", Line_ModeSpecific);
	if (AdvMode) { ClearMessage(); } else { OutputLineAll(NULL, "\n", Line_ContinueAfterTyping); }


	DisableWindow();
	DrawBustshot( 1, "ri_si_de_a1", -160, 0, 0, FALSE, 0, 0, 0, 0, 0, 0, 0, 0, 200, FALSE );
	DrawBustshot( 3, "re_si_de_a1", 160, 0, 0, FALSE, 0, 0, 0, 0, 0, 0, 0, 20, 200, TRUE );

//　沙都子がそう切り出すと、レナも梨花ちゃんもフォークを置いた￥
	if (AdvMode) { OutputLineAll("", NULL, Line_ContinueAfterTyping); }
	OutputLine(NULL, "　沙都子がそう切り出すと、レナも梨花ちゃんもフォークを置いた。",
		   NULL, "Rena and Rika-chan put down their forks when Satoko broached the subject.", Line_Normal);
	ClearMessage();

	PlayBGM( 1, "msys12", 128, 0 );

//　...俺はそれをしばし眺めた後、べたっと額を机に押し付けた￥
	if (AdvMode) { OutputLineAll("", NULL, Line_ContinueAfterTyping); }
	OutputLine(NULL, "　…俺はそれをしばし眺めた後、べたっと額を机に押し付けた。",
		   NULL, "...After looking at them for a few moments, I pressed my forehead firmly into the table.", Line_Normal);
	ClearMessage();

//「頼む＠......俺の不甲斐なさを笑ってもいい＠　力を貸してくれッ！！！＠
	PlaySE(4, "s19/01/hr_kei18290", 128, 64);
	if (AdvMode) { OutputLine("<color=#956f6e>圭一</color>", NULL, "<color=#956f6e>Keiichi</color>", NULL, Line_ContinueAfterTyping); }
	OutputLine(NULL, "「頼む。",
		   NULL, "\"I beg of you.", Line_WaitForInput);
	PlaySE(4, "s19/01/hr_kei18300", 128, 64);
	OutputLine(NULL, "……俺の不甲斐なさを笑ってもいい！",
		   NULL, " ...I don't care if you make fun of how pathetic I am!", Line_WaitForInput);
	PlaySE(4, "s19/01/hr_kei18310", 128, 64);
	OutputLine(NULL, "　力を貸してくれッ！！！」",
		   NULL, " Please lend me your strength!!!\"", Line_ModeSpecific);
	if (AdvMode) { ClearMessage(); } else { OutputLineAll(NULL, "\n\n", Line_ContinueAfterTyping); }


//　突然のことに３人は少し驚いたようだったが、俺のただならぬ様子に茶化すことなく耳を傾けてくれた￥
	if (AdvMode) { OutputLineAll("", NULL, Line_ContinueAfterTyping); }
	OutputLine(NULL, "　突然のことに３人は少し驚いたようだったが、俺のただならぬ様子に茶化すことなく耳を傾けてくれた。",
		   NULL, "The three of them seemed surprised by the sudden turn of events, but nevertheless listened to what I had to say without making fun of my unusual behavior.", Line_Normal);
	ClearMessage();
	DisableWindow();
	DrawBustshot( 3, "re_si_na_b1", 160, 0, 0, FALSE, 0, 0, 0, 0, 0, 0, 0, 20, 200, TRUE );

//「......ど、どうしたのかな＠　何があったんだろ。だろ！＠
	PlaySE(4, "s19/02/500200197", 128, 64);
	if (AdvMode) { OutputLine("<color=#f0953d>レナ</color>", NULL, "<color=#f0953d>Rena</color>", NULL, Line_ContinueAfterTyping); }
	OutputLine(NULL, "「……ど、どうしたのかな？",
		   NULL, "\"...Wh-What's the matter?", Line_WaitForInput);
	PlaySE(4, "s19/02/500200198", 128, 64);
	OutputLine(NULL, "　何があったんだろ。だろ！」",
		   NULL, " Something happened, didn't it!? Didn't it!?\"", Line_ModeSpecific);
	if (AdvMode) { ClearMessage(); } else { OutputLineAll(NULL, "\n", Line_ContinueAfterTyping); }


//「実は......魅音の妹の詩音がこの店でバイト中なんだ。＠
	PlaySE(4, "s19/01/hr_kei18320", 128, 64);
	if (AdvMode) { OutputLine("<color=#956f6e>圭一</color>", NULL, "<color=#956f6e>Keiichi</color>", NULL, Line_ContinueAfterTyping); }
	OutputLine(NULL, "「実は……魅音の妹の詩音がこの店でバイト中なんだ。」",
		   NULL, "\"Actually... Mion's younger sister Shion is working part-time at this restaurant.\"", Line_ModeSpecific);
	if (AdvMode) { ClearMessage(); } else { OutputLineAll(NULL, "\n", Line_ContinueAfterTyping); }


	DisableWindow();
	DrawBustshot( 3, "re_si_wa_a1", 160, 0, 0, FALSE, 0, 0, 0, 0, 0, 0, 0, 20, 200, TRUE );

//「あ、話に聞いてた魅ぃちゃんの妹さんだね？＠　ひょっとしてあれかな。あれかな？＠　似てるね似てるね！！＠
	PlaySE(4, "s19/02/500200199", 128, 64);
	if (AdvMode) { OutputLine("<color=#f0953d>レナ</color>", NULL, "<color=#f0953d>Rena</color>", NULL, Line_ContinueAfterTyping); }
	OutputLine(NULL, "「あ、話に聞いてた魅ぃちゃんの妹さんだね？！",
		   NULL, "\"Ah, that little sister you were talking about, right!?", Line_WaitForInput);
	PlaySE(4, "s19/02/500200200", 128, 64);
	OutputLine(NULL, "　ひょっとしてあれかな。あれかな？！",
		   NULL, " Could it be her? Could it!?", Line_WaitForInput);
	PlaySE(4, "s19/02/500200201", 128, 64);
	OutputLine(NULL, "　似てるね似てるね！！」",
		   NULL, " She resembles her! Resembles her!!\"", Line_ModeSpecific);
	if (AdvMode) { ClearMessage(); } else { OutputLineAll(NULL, "\n", Line_ContinueAfterTyping); }


	DisableWindow();
	DrawBustshot( 2, "sa_si_bi_a1", 0, 0, 0, FALSE, 0, 0, 0, 0, 0, 0, 0, 10, 200, TRUE );

//「に、似てるも何も...髪をおろしただけの本人ではありませんの...？＠
	PlaySE(4, "s19/04/500400074", 128, 64);
	if (AdvMode) { OutputLine("<color=#fcdb77>沙都子</color>", NULL, "<color=#fcdb77>Satoko</color>", NULL, Line_ContinueAfterTyping); }
	OutputLine(NULL, "「に、似てるも何も…髪をおろしただけの本人ではありませんの…？」",
		   NULL, "\"R-Resemble? ...That's just Mion with her hair down, isn't it...?\"", Line_ModeSpecific);
	if (AdvMode) { ClearMessage(); } else { OutputLineAll(NULL, "\n", Line_ContinueAfterTyping); }


//　う。......言葉に詰まる￥
	if (AdvMode) { OutputLineAll("", NULL, Line_ContinueAfterTyping); }
	OutputLine(NULL, "　う。……言葉に詰まる。",
		   NULL, "Erp. ...I didn't know what to say.", Line_Normal);
	ClearMessage();
	DisableWindow();
	DrawBustshot( 1, "ri_si_ni_a1", -160, 0, 0, FALSE, 0, 0, 0, 0, 0, 0, 0, 0, 200, TRUE );

//「......圭一が詩音だと言うから詩音なのですよ。＠
	PlaySE(4, "s19/05/500500040", 128, 64);
	if (AdvMode) { OutputLine("<color=#6972c1>梨花</color>", NULL, "<color=#6972c1>Rika</color>", NULL, Line_ContinueAfterTyping); }
	OutputLine(NULL, "「……圭一が詩音だと言うから詩音なのですよ。」",
		   NULL, "\"...If Keiichi says that's Shion, then that's Shion.\"", Line_ModeSpecific);
	if (AdvMode) { ClearMessage(); } else { OutputLineAll(NULL, "\n", Line_ContinueAfterTyping); }


	DisableWindow();
	DrawBustshot( 2, "sa_si_de_a1", 0, 0, 0, FALSE, 0, 0, 0, 0, 0, 0, 0, 10, 200, TRUE );

//「いくら双子だって、あんなに瓜二つになるもんなんですの？＠
	PlaySE(4, "s19/04/500400075", 128, 64);
	if (AdvMode) { OutputLine("<color=#fcdb77>沙都子</color>", NULL, "<color=#fcdb77>Satoko</color>", NULL, Line_ContinueAfterTyping); }
	OutputLine(NULL, "「いくら双子だって、あんなに瓜二つになるもんなんですの？」",
		   NULL, "\"They might be twins, but can they really look that much alike?\"", Line_ModeSpecific);
	if (AdvMode) { ClearMessage(); } else { OutputLineAll(NULL, "\n", Line_ContinueAfterTyping); }


	DisableWindow();
	DrawBustshot( 3, "re_si_de_b1", 160, 0, 0, FALSE, 0, 0, 0, 0, 0, 0, 0, 20, 200, TRUE );

//「一卵性双生児って言ってね＠本当にそっくりの双子ってこともあるんだって。＠
	PlaySE(4, "s19/02/500200202", 128, 64);
	if (AdvMode) { OutputLine("<color=#f0953d>レナ</color>", NULL, "<color=#f0953d>Rena</color>", NULL, Line_ContinueAfterTyping); }
	OutputLine(NULL, "「一卵性双生児って言ってね。",
		   NULL, "\"They're called monozygotic twins.", Line_WaitForInput);
	PlaySE(4, "s19/02/500200203", 128, 64);
	OutputLine(NULL, "本当にそっくりの双子ってこともあるんだって。」",
		   NULL, " They really can look identical.\"", Line_ModeSpecific);
	if (AdvMode) { ClearMessage(); } else { OutputLineAll(NULL, "\n", Line_ContinueAfterTyping); }


//　...レナがもっともらしいことを言ってくれたので、みんなも納得する￥
	if (AdvMode) { OutputLineAll("", NULL, Line_ContinueAfterTyping); }
	OutputLine(NULL, "　…レナがもっともらしいことを言ってくれたので、みんなも納得する。",
		   NULL, "...Rena gave the most plausible explanation, so everybody else was convinced.", Line_Normal);
	ClearMessage();

//「な、納得してもらえたかな＠　それで...本題だ。￥
	PlaySE(4, "s19/01/hr_kei18330", 128, 64);
	if (AdvMode) { OutputLine("<color=#956f6e>圭一</color>", NULL, "<color=#956f6e>Keiichi</color>", NULL, Line_ContinueAfterTyping); }
	OutputLine(NULL, "「な、納得してもらえたかな？",
		   NULL, "\"W-Well then, do you believe me?", Line_WaitForInput);
	PlaySE(4, "s19/01/hr_kei18340", 128, 64);
	OutputLine(NULL, "　それで…本題だ。」",
		   NULL, " I'll get to the point then.\"", Line_Normal);
	ClearMessage();
	DisableWindow();
	DrawSceneWithMask( "black", "down", 0, 0, 1300 );

//　そして...俺はさっきあったことを全て話した＠
	if (AdvMode) { OutputLineAll("", NULL, Line_ContinueAfterTyping); }
	OutputLine(NULL, "　そして…俺はさっきあったことを全て話した。",
		   NULL, "I recounted everything that had just happened.", Line_ModeSpecific);
	if (AdvMode) { ClearMessage(); } else { OutputLineAll(NULL, "\n\n", Line_ContinueAfterTyping); }


//　...詩音が目をつけられ、意地悪な客たちにどう扱われたか、どんな屈辱的なことを強いられたか＠
	if (AdvMode) { OutputLineAll("", NULL, Line_ContinueAfterTyping); }
	OutputLine(NULL, "　…詩音が目をつけられ、意地悪な客たちにどう扱われたか、どんな屈辱的なことを強いられたか。",
		   NULL, "...How Shion was targeted, how she was antagonized by the customers, and the humiliation that was forced upon her.", Line_ModeSpecific);
	if (AdvMode) { ClearMessage(); } else { OutputLineAll(NULL, "\n", Line_ContinueAfterTyping); }


//　...そして、自分がいかに情けなかったかを...包み隠さず話した￥
	if (AdvMode) { OutputLineAll("", NULL, Line_ContinueAfterTyping); }
	OutputLine(NULL, "　…そして、自分がいかに情けなかったかを…包み隠さず話した。",
		   NULL, "...Also, how incredibly pathetic I was... I included everything without trying to hide it.", Line_Normal);
	ClearMessage();
	DisableWindow();
	DrawBustshot( 3, "re_si_ko_b1", 160, 0, 0, FALSE, 0, 0, 0, 0, 0, 0, 0, 20, 0, FALSE );
	DrawScene( "bg_163", 1000 );

//「そ、それはひどいね＠...詩ぃちゃんかわいそう。＠
	PlaySE(4, "s19/02/500200204", 128, 64);
	if (AdvMode) { OutputLine("<color=#f0953d>レナ</color>", NULL, "<color=#f0953d>Rena</color>", NULL, Line_ContinueAfterTyping); }
	OutputLine(NULL, "「そ、それはひどいね。",
		   NULL, "\"T-That's awful.", Line_WaitForInput);
	PlaySE(4, "s19/02/500200205", 128, 64);
	OutputLine(NULL, "…詩ぃちゃんかわいそう。」",
		   NULL, " ...Poor Shii-chan.\"", Line_ModeSpecific);
	if (AdvMode) { ClearMessage(); } else { OutputLineAll(NULL, "\n", Line_ContinueAfterTyping); }


	DisableWindow();
	DrawBustshotWithFiltering( 1, "sa_si_bi_a1", "left", 1, -160, 0, FALSE, 0, 0, 0, 0, 0, 0, 300, TRUE );

//「しかし...それを助けられないなんて＠　みっともないにもほどがありますわよ？！＠
	PlaySE(4, "s19/04/500400076", 128, 64);
	if (AdvMode) { OutputLine("<color=#fcdb77>沙都子</color>", NULL, "<color=#fcdb77>Satoko</color>", NULL, Line_ContinueAfterTyping); }
	OutputLine(NULL, "「しかし…それを助けられないなんて！",
		   NULL, "\"However... for you to be unable to help her!", Line_WaitForInput);
	PlaySE(4, "s19/04/500400077", 128, 64);
	OutputLine(NULL, "　みっともないにもほどがありますわよ？！」",
		   NULL, " There should be a limit to how unsightly you can be!\"", Line_ModeSpecific);
	if (AdvMode) { ClearMessage(); } else { OutputLineAll(NULL, "\n", Line_ContinueAfterTyping); }


	PlaySE(4, "s19/01/hr_kei18350", 128, 64);
	if (AdvMode) { OutputLine("<color=#956f6e>圭一</color>", NULL, "<color=#956f6e>Keiichi</color>", NULL, Line_ContinueAfterTyping); }
	OutputLine(NULL, "「…それについては返す言葉がない。」",
		   NULL, "\"...There's nothing I can say to that.\"", Line_Normal);
	ClearMessage();
	DisableWindow();
	DrawBustshot( 3, "re_si_de_a1", 160, 0, 0, FALSE, 0, 0, 0, 0, 0, 0, 0, 20, 200, TRUE );

//「沙都子ちゃん＠負けを認めて助けを求めるのって、とっても難しいことなの＠圭一くんはヘンなプライドなんかより、詩ぃちゃんを助けることを選んだんだよ。＠
	PlaySE(4, "s19/02/500200206", 128, 64);
	if (AdvMode) { OutputLine("<color=#f0953d>レナ</color>", NULL, "<color=#f0953d>Rena</color>", NULL, Line_ContinueAfterTyping); }
	OutputLine(NULL, "「沙都子ちゃん。",
		   NULL, "\"Satoko-chan.", Line_WaitForInput);
	PlaySE(4, "s19/02/500200207", 128, 64);
	OutputLine(NULL, "負けを認めて助けを求めるのって、とっても難しいことなの。",
		   NULL, " To admit that you lost and to seek help is a very difficult thing to do.", Line_WaitForInput);
	PlaySE(4, "s19/02/500200208", 128, 64);
	OutputLine(NULL, "圭一くんはヘンなプライドなんかより、詩ぃちゃんを助けることを選んだんだよ。」",
		   NULL, " Keiichi-kun chose to help Shii-chan rather than save his pride.\"", Line_ModeSpecific);
	if (AdvMode) { ClearMessage(); } else { OutputLineAll(NULL, "\n", Line_ContinueAfterTyping); }


	DisableWindow();
	DrawBustshot( 1, "sa_si_ak_a1", -160, 0, 0, FALSE, 0, 0, 0, 0, 0, 0, 0, 0, 200, TRUE );

//「...ふん。情けないですことー。＠
	PlaySE(4, "s19/04/500400078", 128, 64);
	if (AdvMode) { OutputLine("<color=#fcdb77>沙都子</color>", NULL, "<color=#fcdb77>Satoko</color>", NULL, Line_ContinueAfterTyping); }
	OutputLine(NULL, "「…ふん。情けないですことー。」",
		   NULL, "\"...Hmph. So pathetic.\"", Line_ModeSpecific);
	if (AdvMode) { ClearMessage(); } else { OutputLineAll(NULL, "\n", Line_ContinueAfterTyping); }


//　レナのフォローが胸に痛いが...理解してくれたことに感謝する他ない＠
	if (AdvMode) { OutputLineAll("", NULL, Line_ContinueAfterTyping); }
	OutputLine(NULL, "　レナのフォローが胸に痛いが…理解してくれたことに感謝する他ない。",
		   NULL, "Rena's follow-up stung a bit... but I could only be thankful that she understood.", Line_ModeSpecific);
	if (AdvMode) { ClearMessage(); } else { OutputLineAll(NULL, "\n", Line_ContinueAfterTyping); }


//　沙都子はさんざん悪態をついたが、言葉には決してトゲは含まれていなかった￥
	if (AdvMode) { OutputLineAll("", NULL, Line_ContinueAfterTyping); }
	OutputLine(NULL, "　沙都子はさんざん悪態をついたが、言葉には決してトゲは含まれていなかった。",
		   NULL, "Satoko was calling me all sorts of names, but there were no malign intentions behind her words.", Line_Normal);
	ClearMessage();

	DisableWindow();
	DrawBustshot( 2, "ri_si_de_a1", 0, 0, 0, FALSE, 0, 0, 0, 0, 0, 0, 0, 10, 400, TRUE );

//「......で、ボクたちは何をするですか？＠
	PlaySE(4, "s19/05/500500041", 128, 64);
	if (AdvMode) { OutputLine("<color=#6972c1>梨花</color>", NULL, "<color=#6972c1>Rika</color>", NULL, Line_ContinueAfterTyping); }
	OutputLine(NULL, "「……で、ボクたちは何をするですか？」",
		   NULL, "\"...Then, what should we do?\"", Line_ModeSpecific);
	if (AdvMode) { ClearMessage(); } else { OutputLineAll(NULL, "\n", Line_ContinueAfterTyping); }


//　言葉に抑揚はないが、...すでに決意にも似た響きがあった＠
	if (AdvMode) { OutputLineAll("", NULL, Line_ContinueAfterTyping); }
	OutputLine(NULL, "　言葉に抑揚はないが、…すでに決意にも似た響きがあった。",
		   NULL, "Her voice was monotone... but there was a hint of resolve in her words.", Line_ModeSpecific);
	if (AdvMode) { ClearMessage(); } else { OutputLineAll(NULL, "\n\n", Line_ContinueAfterTyping); }


//　俺はその梨花ちゃんの余韻ある沈黙に...同じく決意ある沈黙を返す￥
	if (AdvMode) { OutputLineAll("", NULL, Line_ContinueAfterTyping); }
	OutputLine(NULL, "　俺はその梨花ちゃんの余韻ある沈黙に…同じく決意ある沈黙を返す。",
		   NULL, "I replied to Rika-chan's suggestive silence in kind with my own quiet resolve.", Line_Normal);
	ClearMessage();
	DisableWindow();
	PlayBGM( 1, "msys04", 128, 0 );
	DrawBustshot( 1, "sa_si_aw_a1", -160, 0, 0, FALSE, 0, 0, 0, 0, 0, 0, 0, 0, 200, TRUE );

//「...ま、そんなところだと思ってましたわ＠圭一さん一人には少々荷が重過ぎますもの。＠
	PlaySE(4, "s19/04/500400079", 128, 64);
	if (AdvMode) { OutputLine("<color=#fcdb77>沙都子</color>", NULL, "<color=#fcdb77>Satoko</color>", NULL, Line_ContinueAfterTyping); }
	OutputLine(NULL, "「…ま、そんなところだと思ってましたわ。",
		   NULL, "\"...Well, I thought it would be something like that.", Line_WaitForInput);
	PlaySE(4, "s19/04/500400080", 128, 64);
	OutputLine(NULL, "圭一さん一人には少々荷が重過ぎますもの。」",
		   NULL, " It is a bit much for Keiichi-san to handle alone.\"", Line_ModeSpecific);
	if (AdvMode) { ClearMessage(); } else { OutputLineAll(NULL, "\n", Line_ContinueAfterTyping); }


//「え、......じゃあ......助けてくれるのか...？！＠
	PlaySE(4, "s19/01/hr_kei18360", 128, 64);
	if (AdvMode) { OutputLine("<color=#956f6e>圭一</color>", NULL, "<color=#956f6e>Keiichi</color>", NULL, Line_ContinueAfterTyping); }
	OutputLine(NULL, "「え、……じゃあ……助けてくれるのか…？！」",
		   NULL, "\"Huh? ...Then ...you'll help!?\"", Line_ModeSpecific);
	if (AdvMode) { ClearMessage(); } else { OutputLineAll(NULL, "\n", Line_ContinueAfterTyping); }


	DisableWindow();
	DrawBustshot( 3, "re_si_wa_a1", 160, 0, 0, FALSE, 0, 0, 0, 0, 0, 0, 0, 20, 200, TRUE );

//「当然だよ、圭一くん＠私たちは誰がいじめられても助けに行くよ。￥
	PlaySE(4, "s19/02/500200209", 128, 64);
	if (AdvMode) { OutputLine("<color=#f0953d>レナ</color>", NULL, "<color=#f0953d>Rena</color>", NULL, Line_ContinueAfterTyping); }
	OutputLine(NULL, "「当然だよ、圭一くん。",
		   NULL, "\"Of course, Keiichi-kun.", Line_WaitForInput);
	PlaySE(4, "s19/02/500200210", 128, 64);
	OutputLine(NULL, "私たちは誰がいじめられても助けに行くよ。」",
		   NULL, " We'll help anybody who's being bullied.\"", Line_Normal);
	ClearMessage();

//　...ごろつきに絡まれた日、詩音が話してくれた雛見沢の強い連帯感を痛感する...＠
	if (AdvMode) { OutputLineAll("", NULL, Line_ContinueAfterTyping); }
	OutputLine(NULL, "　…ごろつきに絡まれた日、詩音が話してくれた雛見沢の強い連帯感を痛感する…。",
		   NULL, "...I remembered when I was cornered by those thugs. What Shion had said about the strong feeling of solidarity in Hinamizawa really began to hit home.", Line_ModeSpecific);
	if (AdvMode) { ClearMessage(); } else { OutputLineAll(NULL, "\n\n", Line_ContinueAfterTyping); }


//　だが前原圭一＠
	if (AdvMode) { OutputLineAll("", NULL, Line_ContinueAfterTyping); }
	OutputLine(NULL, "　だが前原圭一！",
		   NULL, "However, Keiichi Maebara!", Line_ModeSpecific);
	if (AdvMode) { ClearMessage(); } else { OutputLineAll(NULL, "\n", Line_ContinueAfterTyping); }


//　今はそれに感謝して感涙に咽ぶ時じゃない。戦う時だ...！￥
	if (AdvMode) { OutputLineAll("", NULL, Line_ContinueAfterTyping); }
	OutputLine(NULL, "　今はそれに感謝して感涙に咽ぶ時じゃない。戦う時だ…！！",
		   NULL, "Now is not the time to get choked up with tears of gratitude. Now... is the time to fight!!", Line_Normal);
	ClearMessage();

//「すまん！！　恩に着るッ！！＠
	PlaySE(4, "s19/01/hr_kei18370", 128, 64);
	if (AdvMode) { OutputLine("<color=#956f6e>圭一</color>", NULL, "<color=#956f6e>Keiichi</color>", NULL, Line_ContinueAfterTyping); }
	OutputLine(NULL, "「すまん！！　恩に着るッ！！」",
		   NULL, "\"Sorry!! I owe you one!!\"", Line_ModeSpecific);
	if (AdvMode) { ClearMessage(); } else { OutputLineAll(NULL, "\n", Line_ContinueAfterTyping); }


	DisableWindow();
	DrawBustshot( 2, "ri_si_wa_a1", 0, 0, 0, FALSE, 0, 0, 0, 0, 0, 0, 0, 10, 200, TRUE );

//「......ひとりで頑張ったけど歯が立たなくてかわいそかわいそです。＠
	PlaySE(4, "s19/05/500500042", 128, 64);
	if (AdvMode) { OutputLine("<color=#6972c1>梨花</color>", NULL, "<color=#6972c1>Rika</color>", NULL, Line_ContinueAfterTyping); }
	OutputLine(NULL, "「……ひとりで頑張ったけど歯が立たなくてかわいそかわいそです。」",
		   NULL, "\"...You tried your best but didn't stand a chance alone. How sad, how sad.\"", Line_ModeSpecific);
	if (AdvMode) { ClearMessage(); } else { OutputLineAll(NULL, "\n", Line_ContinueAfterTyping); }


//　梨花ちゃんは俺の頭をなでなでしてくれた＠
	if (AdvMode) { OutputLineAll("", NULL, Line_ContinueAfterTyping); }
	OutputLine(NULL, "　梨花ちゃんは俺の頭をなでなでしてくれた。",
		   NULL, "Rika-chan gently pat my head for me.", Line_ModeSpecific);
	if (AdvMode) { ClearMessage(); } else { OutputLineAll(NULL, "\n", Line_ContinueAfterTyping); }


//　...だがその手のひらには小馬鹿にした憐れみはない＠
	if (AdvMode) { OutputLineAll("", NULL, Line_ContinueAfterTyping); }
	OutputLine(NULL, "　…だがその手のひらには小馬鹿にした憐れみはない。",
		   NULL, "...but there was no mindless pity in the palm of that hand.", Line_ModeSpecific);
	if (AdvMode) { ClearMessage(); } else { OutputLineAll(NULL, "\n", Line_ContinueAfterTyping); }


//　......あとはボクたちにお任せですよ、という...あまりに頼もしい力強さに満ちていた￥
	if (AdvMode) { OutputLineAll("", NULL, Line_ContinueAfterTyping); }
	OutputLine(NULL, "　……あとはボクたちにお任せですよ、という…あまりに頼もしい力強さに満ちていた。",
		   NULL, "It was overflowing with the strong, dependable feeling of 'leave the rest to us'.", Line_Normal);
	ClearMessage();
	DisableWindow();
	DrawScene( "black", 1000 );
	DrawSceneWithMask( "bg_163", "down", 0, 0, 1300 );

//「......諸々の都合により魅音は参戦できないので、臨時に俺が指揮を取る＠......作戦内容は詩音の護衛と敵勢力の殲滅。＠
	PlaySE(4, "s19/01/hr_kei18380", 128, 64);
	if (AdvMode) { OutputLine("<color=#956f6e>圭一</color>", NULL, "<color=#956f6e>Keiichi</color>", NULL, Line_ContinueAfterTyping); }
	OutputLine(NULL, "「……諸々の都合により魅音は参戦できないので、臨時に俺が指揮を取る。",
		   NULL, "\"...Mion can't join us due to various circumstances, so I'll temporarily be taking command.", Line_WaitForInput);
	PlaySE(4, "s19/01/hr_kei18390", 128, 64);
	OutputLine(NULL, "……作戦内容は詩音の護衛と敵勢力の殲滅。」",
		   NULL, " ...Our strategy will revolve around Shion's defense and the extermination of the enemy's combat capability.\"", Line_ModeSpecific);
	if (AdvMode) { ClearMessage(); } else { OutputLineAll(NULL, "\n", Line_ContinueAfterTyping); }


	DisableWindow();
	DrawBustshotWithFiltering( 1, "re_si_wa_a1", "left", 7, -160, 0, FALSE, 0, 0, 0, 0, 0, 0, 200, TRUE );

//「敵って誰かな＠　いっぱいいるのかな？￥
	PlaySE(4, "s19/02/500200211", 128, 64);
	if (AdvMode) { OutputLine("<color=#f0953d>レナ</color>", NULL, "<color=#f0953d>Rena</color>", NULL, Line_ContinueAfterTyping); }
	OutputLine(NULL, "「敵って誰かな？",
		   NULL, "\"Who's the enemy?", Line_WaitForInput);
	PlaySE(4, "s19/02/500200212", 128, 64);
	OutputLine(NULL, "　いっぱいいるのかな？」",
		   NULL, " Are there a lot of them?\"", Line_Normal);
	ClearMessage();

//「現時刻以降、詩音にちょっかいを出そうとする全個人・全勢力を敵と認める＠交戦規定はなし＠報酬は今食ったデザート＠......質問はあるか？￥
	PlaySE(4, "s19/01/hr_kei18400", 128, 64);
	if (AdvMode) { OutputLine("<color=#956f6e>圭一</color>", NULL, "<color=#956f6e>Keiichi</color>", NULL, Line_ContinueAfterTyping); }
	OutputLine(NULL, "「現時刻以降、詩音にちょっかいを出そうとする全個人・全勢力を敵と認める。",
		   NULL, "\"From this point forward, anybody who messes with Shion shall be considered an enemy combatant.", Line_WaitForInput);
	PlaySE(4, "s19/01/hr_kei18410", 128, 64);
	OutputLine(NULL, "交戦規定はなし。",
		   NULL, " There are no rules of engagement.", Line_WaitForInput);
	PlaySE(4, "s19/01/hr_kei18420", 128, 64);
	OutputLine(NULL, "報酬は今食ったデザート。",
		   NULL, " Compensation will be the dessert you just ate.", Line_WaitForInput);
	PlaySE(4, "s19/01/hr_kei18430", 128, 64);
	OutputLine(NULL, "……質問はあるか？」",
		   NULL, " ...Any questions?\"", Line_Normal);
	ClearMessage();

//　すでに部活モードに入った部員たちは闇より獲物を狙う肉食獣のような眼差しで、店内にひしめく有象無象たちを見渡す...＠
	if (AdvMode) { OutputLineAll("", NULL, Line_ContinueAfterTyping); }
	OutputLine(NULL, "　すでに部活モードに入った部員たちは闇より獲物を狙う肉食獣のような眼差しで、店内にひしめく有象無象たちを見渡す…。",
		   NULL, "Everybody had already entered Club Mode, their eyes peering at the riffraff clamoring around inside the restaurant like predators stalking their prey from the darkness...", Line_ModeSpecific);
	if (AdvMode) { ClearMessage(); } else { OutputLineAll(NULL, "\n", Line_ContinueAfterTyping); }


	DisableWindow();
	DrawBustshotWithFiltering( 3, "ri_si_de_a1", "right", 1, 160, 0, FALSE, 0, 0, 0, 0, 0, 20, 200, TRUE );

//　その中、梨花ちゃんが挙手した￥
	if (AdvMode) { OutputLineAll("", NULL, Line_ContinueAfterTyping); }
	OutputLine(NULL, "　その中、梨花ちゃんが挙手した。",
		   NULL, "Rika-chan held up her hand.", Line_Normal);
	ClearMessage();

//「何だい、梨花ちゃん。＠
	PlaySE(4, "s19/01/hr_kei18440", 128, 64);
	if (AdvMode) { OutputLine("<color=#956f6e>圭一</color>", NULL, "<color=#956f6e>Keiichi</color>", NULL, Line_ContinueAfterTyping); }
	OutputLine(NULL, "「何だい、梨花ちゃん。」",
		   NULL, "\"What is it, Rika-chan?\"", Line_ModeSpecific);
	if (AdvMode) { ClearMessage(); } else { OutputLineAll(NULL, "\n", Line_ContinueAfterTyping); }


//「......手加減は必要ですか？＠
	PlaySE(4, "s19/05/500500043", 128, 64);
	if (AdvMode) { OutputLine("<color=#6972c1>梨花</color>", NULL, "<color=#6972c1>Rika</color>", NULL, Line_ContinueAfterTyping); }
	OutputLine(NULL, "「……手加減は必要ですか？」",
		   NULL, "\"...Do we have to show mercy?\"", Line_ModeSpecific);
	if (AdvMode) { ClearMessage(); } else { OutputLineAll(NULL, "\n", Line_ContinueAfterTyping); }


	DisableWindow();
	FadeBustshotWithFiltering( 1, "right", 7, FALSE, 0, 0, 200, TRUE );
	DrawBustshotWithFiltering( 1, "sa_si_bi_a1", "left", 1, -160, 0, FALSE, 0, 0, 0, 0, 0, 0, 200, TRUE );

//「不要に決まってますわッ！＠　魅音さんの妹に狼藉を働く輩に手加減なんか不要ですの！！＠
	PlaySE(4, "s19/04/500400081", 128, 64);
	if (AdvMode) { OutputLine("<color=#fcdb77>沙都子</color>", NULL, "<color=#fcdb77>Satoko</color>", NULL, Line_ContinueAfterTyping); }
	OutputLine(NULL, "「不要に決まってますわッ！！",
		   NULL, "\"Of course we don't have to!!", Line_WaitForInput);
	PlaySE(4, "s19/04/500400082", 128, 64);
	OutputLine(NULL, "　魅音さんの妹に狼藉を働く輩に手加減なんか不要ですの！！」",
		   NULL, " We have no need to show mercy to the rabble that would dare lay a finger on Mion's little sister!!\"", Line_ModeSpecific);
	if (AdvMode) { ClearMessage(); } else { OutputLineAll(NULL, "\n", Line_ContinueAfterTyping); }


	DisableWindow();
	DrawBustshot( 3, "ri_si_ni_a1", 160, 0, 0, FALSE, 0, 0, 0, 0, 0, 0, 0, 20, 200, TRUE );

//「......いいんですね。圭一。＠
	PlaySE(4, "s19/05/500500044", 128, 64);
	if (AdvMode) { OutputLine("<color=#6972c1>梨花</color>", NULL, "<color=#6972c1>Rika</color>", NULL, Line_ContinueAfterTyping); }
	OutputLine(NULL, "「……いいんですね。圭一。」",
		   NULL, "\"...Then it's okay. Keiichi?\"", Line_ModeSpecific);
	if (AdvMode) { ClearMessage(); } else { OutputLineAll(NULL, "\n\n", Line_ContinueAfterTyping); }


//　...梨花ちゃんは...本気だ＠...本気で殺る気だ＠...あぁ...頼むぜ梨花ちゃん！￥
	if (AdvMode) { OutputLineAll("", NULL, Line_ContinueAfterTyping); }
	OutputLine(NULL, "　…梨花ちゃんは…本気だ。",
		   NULL, "...Rika-chan was... serious.", Line_WaitForInput);
	OutputLine(NULL, "…本気で殺る気だ。",
		   NULL, " ...She was really ready to pretty much murder someone.", Line_WaitForInput);
	OutputLine(NULL, "…あぁ…頼むぜ梨花ちゃん！！",
		   NULL, " ...Ahh... I'm counting on you Rika-chan!!", Line_Normal);
	ClearMessage();

//「全責任は俺、前原圭一が取る＠蹴散らしてやれッ！！！＠
	PlaySE(4, "s19/01/hr_kei18450", 128, 64);
	if (AdvMode) { OutputLine("<color=#956f6e>圭一</color>", NULL, "<color=#956f6e>Keiichi</color>", NULL, Line_ContinueAfterTyping); }
	OutputLine(NULL, "「全責任は俺、前原圭一が取る。",
		   NULL, "\"I, Keiichi Maebara, shall assume all responsibility.", Line_WaitForInput);
	PlaySE(4, "s19/01/hr_kei18460", 128, 64);
	OutputLine(NULL, "蹴散らしてやれッ！！！」",
		   NULL, " Rout them!!!\"", Line_ModeSpecific);
	if (AdvMode) { ClearMessage(); } else { OutputLineAll(NULL, "\n", Line_ContinueAfterTyping); }


	DisableWindow();
	FadeBustshotWithFiltering( 3, "left", 1, FALSE, 0, 0, 300, TRUE );
	DrawBustshotWithFiltering( 3, "re_si_wa_a1", "right", 1, 160, 0, FALSE, 0, 0, 0, 0, 0, 20, 300, TRUE );

//「あははははははは＠　ようし＠　レナも頑張るぞぅッ！！＠
	PlaySE(4, "s19/02/500200213", 128, 64);
	if (AdvMode) { OutputLine("<color=#f0953d>レナ</color>", NULL, "<color=#f0953d>Rena</color>", NULL, Line_ContinueAfterTyping); }
	OutputLine(NULL, "「あははははははは！",
		   NULL, "\"Ahahahahahahaha!", Line_WaitForInput);
	PlaySE(4, "s19/02/500200214", 128, 64);
	OutputLine(NULL, "　ようし！",
		   NULL, " Alrighty!", Line_WaitForInput);
	PlaySE(4, "s19/02/500200215", 128, 64);
	OutputLine(NULL, "　レナも頑張るぞぅッ！！」",
		   NULL, " Rena's going to do her best too!!\"", Line_ModeSpecific);
	if (AdvMode) { ClearMessage(); } else { OutputLineAll(NULL, "\n", Line_ContinueAfterTyping); }


//「すまん！＠　よろしく頼む...！！￥
	PlaySE(4, "s19/01/hr_kei18470", 128, 64);
	if (AdvMode) { OutputLine("<color=#956f6e>圭一</color>", NULL, "<color=#956f6e>Keiichi</color>", NULL, Line_ContinueAfterTyping); }
	OutputLine(NULL, "「すまん！！",
		   NULL, "\"Sorry!!", Line_WaitForInput);
	PlaySE(4, "s19/01/hr_kei18480", 128, 64);
	OutputLine(NULL, "　よろしく頼む…！！」",
		   NULL, " Please do...!!\"", Line_Normal);
	ClearMessage();
	DisableWindow();
	DrawBustshot( 1, "sa_si_aw_a1", -160, 0, 0, FALSE, 0, 0, 0, 0, 0, 0, 0, 0, 200, TRUE );

//「......圭一さん、そんなに力まなくても大丈夫ですのよ＠...まぁご覧あそばせ＠圭一さんがそのパフェを食べ終わる頃にはお掃除は終わってましてよ。＠
	PlaySE(4, "s19/04/500400083", 128, 64);
	if (AdvMode) { OutputLine("<color=#fcdb77>沙都子</color>", NULL, "<color=#fcdb77>Satoko</color>", NULL, Line_ContinueAfterTyping); }
	OutputLine(NULL, "「……圭一さん、そんなに力まなくても大丈夫ですのよ。",
		   NULL, "\"...Keiichi-san, you don't have to be so tense.", Line_WaitForInput);
	PlaySE(4, "s19/04/500400084", 128, 64);
	OutputLine(NULL, "…まぁご覧あそばせ。",
		   NULL, " ...Well, just wait and see.", Line_WaitForInput);
	PlaySE(4, "s19/04/500400085", 128, 64);
	OutputLine(NULL, "圭一さんがそのパフェを食べ終わる頃にはお掃除は終わってましてよ。」",
		   NULL, " By the time you finish that parfait, we'll have finished cleaning up too.\"", Line_ModeSpecific);
	if (AdvMode) { ClearMessage(); } else { OutputLineAll(NULL, "\n", Line_ContinueAfterTyping); }


	DisableWindow();
	DrawBustshot( 2, "ri_si_wa_a1", 0, 0, 0, FALSE, 0, 0, 0, 0, 0, 0, 0, 10, 400, TRUE );

//「......ではみんな＠頑張りましょうですよ＠ファイト、おーです。￥
	PlaySE(4, "s19/05/500500045", 128, 64);
	if (AdvMode) { OutputLine("<color=#6972c1>梨花</color>", NULL, "<color=#6972c1>Rika</color>", NULL, Line_ContinueAfterTyping); }
	OutputLine(NULL, "「……ではみんな。",
		   NULL, "\"...Well then, everyone.", Line_WaitForInput);
	PlaySE(4, "s19/05/500500046", 128, 64);
	OutputLine(NULL, "頑張りましょうですよ。",
		   NULL, " Let's give it our all.", Line_WaitForInput);
	PlaySE(4, "s19/05/500500047", 128, 64);
	OutputLine(NULL, "ファイト、おーです。」",
		   NULL, " Go for it, yay.\"", Line_Normal);
	ClearMessage();
	DisableWindow();
	DrawBustshot( 1, "sa_si_wa_a1", -160, 0, 0, FALSE, 0, 0, 0, 0, 0, 0, 0, 0, 200, TRUE );

//「「「おぉぉーーーッ！！！」」＠
	PlaySE(4, "s19/02/500200216", 128, 64);
	PlaySE(5, "s19/04/500400086", 128, 64);
	PlaySE(6, "s19/01/hr_kei18480_01", 128, 64);
	if (AdvMode) { OutputLine("<color=#956f6e>圭一</color>＆<color=#f0953d>レナ</color>＆<color=#fcdb77>沙都子</color>", NULL, "<color=#956f6e>Keiichi</color> & <color=#f0953d>Rena</color> & <color=#fcdb77>Satoko</color>", NULL, Line_ContinueAfterTyping); }
	OutputLine(NULL, "「「「おぉぉーーーッ！！！」」」",
		   NULL, "\"\"\"Yaaaay!!!\"\"\"", Line_ModeSpecific);
	if (AdvMode) { ClearMessage(); } else { OutputLineAll(NULL, "\n\n", Line_ContinueAfterTyping); }


//　かくして...魅音が育て上げた史上最強の局地戦集団が動き始める...￥
	if (AdvMode) { OutputLineAll("", NULL, Line_ContinueAfterTyping); }
	OutputLine(NULL, "　かくして…魅音が育て上げた史上最強の局地戦集団が動き始める…。",
		   NULL, "Thus...  the most powerful warband the world had ever known, trained by Mion, began to move.", Line_Normal);
	ClearMessage();

//　俺は年齢上、性別上、リーダーっぽく振舞ったが...部活だけで言うなら俺が一番の後輩だ＠
	if (AdvMode) { OutputLineAll("", NULL, Line_ContinueAfterTyping); }
	OutputLine(NULL, "　俺は年齢上、性別上、リーダーっぽく振舞ったが…部活だけで言うなら俺が一番の後輩だ。",
		   NULL, "I was the oldest, the only boy, and behaved like a leader... but when you consider our club activities, I was by far the most junior member.", Line_ModeSpecific);
	if (AdvMode) { ClearMessage(); } else { OutputLineAll(NULL, "\n", Line_ContinueAfterTyping); }


//　......俺以外の誰だって、個人で恐ろしい戦闘能力を持っている＠
	if (AdvMode) { OutputLineAll("", NULL, Line_ContinueAfterTyping); }
	OutputLine(NULL, "　……俺以外の誰だって、個人で恐ろしい戦闘能力を持っている！",
		   NULL, "Individually, everyone besides me had terrifying combat capabilities.", Line_ModeSpecific);
	if (AdvMode) { ClearMessage(); } else { OutputLineAll(NULL, "\n", Line_ContinueAfterTyping); }


//　それらが、詩音ひとりを守るために結集したらッ？＠
	if (AdvMode) { OutputLineAll("", NULL, Line_ContinueAfterTyping); }
	OutputLine(NULL, "　それらが、詩音ひとりを守るために結集したらッ？！",
		   NULL, "If all of them combined their strengths to protect Shion...!?", Line_ModeSpecific);
	if (AdvMode) { ClearMessage(); } else { OutputLineAll(NULL, "\n\n", Line_ContinueAfterTyping); }


//　予想も付かない＠
	if (AdvMode) { OutputLineAll("", NULL, Line_ContinueAfterTyping); }
	OutputLine(NULL, "　予想も付かない。",
		   NULL, "I couldn't even imagine.", Line_ModeSpecific);
	if (AdvMode) { ClearMessage(); } else { OutputLineAll(NULL, "\n", Line_ContinueAfterTyping); }


//　...俺は恐ろしいものを目撃するかもしれない...￥
	if (AdvMode) { OutputLineAll("", NULL, Line_ContinueAfterTyping); }
	OutputLine(NULL, "　…俺は恐ろしいものを目撃するかもしれない…。",
		   NULL, "...I was probably about to witness something terrible and awe-inspiring...", Line_Normal);
	ClearMessage();
	DisableWindow();
	DrawSceneWithMask( "black", "down", 0, 0, 200 );
	DrawScene( "bg_163", 200 );

//「園崎さ～ん、７番テーブルにDXパフェを５つお願いします～！＠
	PlaySE(4, "s19/00/waita50024", 128, 64);
	if (AdvMode) { OutputLine("<color=#f5e6d3>ウェイトレス</color>", NULL, "<color=#f5e6d3>Waitress</color>", NULL, Line_ContinueAfterTyping); }
	OutputLine(NULL, "「園崎さ〜ん、７番テーブルにDXパフェを５つお願いします〜！」",
		   NULL, "\"Sonozaki-sa~n, five Deluxe Parfaits for table seven~!\"", Line_ModeSpecific);
	if (AdvMode) { ClearMessage(); } else { OutputLineAll(NULL, "\n", Line_ContinueAfterTyping); }


	DisableWindow();
	DrawBustshotWithFiltering( 2, "si_ma_bi_a1", "left", 1, 0, 0, FALSE, 0, 0, 0, 0, 0, 10, 300, TRUE );

//「あ、はい...！！＠
	PlaySE(4, "s19/06/500600216", 128, 64);
	if (AdvMode) { OutputLine("<color=#5ec69a>詩音</color>", NULL, "<color=#5ec69a>Shion</color>", NULL, Line_ContinueAfterTyping); }
	OutputLine(NULL, "「あ、はい…！！」",
		   NULL, "\"Ah, sure thing!!\"", Line_ModeSpecific);
	if (AdvMode) { ClearMessage(); } else { OutputLineAll(NULL, "\n", Line_ContinueAfterTyping); }


//　詩音がオーダーのパフェを５つも運んでいく＠
	if (AdvMode) { OutputLineAll("", NULL, Line_ContinueAfterTyping); }
	OutputLine(NULL, "　詩音がオーダーのパフェを５つも運んでいく。",
		   NULL, "Shion carried the order to the tables.", Line_ModeSpecific);
	if (AdvMode) { ClearMessage(); } else { OutputLineAll(NULL, "\n\n", Line_ContinueAfterTyping); }


//　不安定な詩音はそれをバランスよく運ぶのに精一杯で足元に注意はまったく払われていない...￥
	if (AdvMode) { OutputLineAll("", NULL, Line_ContinueAfterTyping); }
	OutputLine(NULL, "　不安定な詩音はそれをバランスよく運ぶのに精一杯で足元に注意はまったく払われていない…。",
		   NULL, "For Shion to carry all five  parfaits without wobbling took so much effort that she didn't have the breathing room to pay attention to her feet...", Line_Normal);
	ClearMessage();
	DisableWindow();
	DrawSceneWithMask( "bg_165", "right", 0, 0, 200 );

//「くっくっく...同志よ、また来たでござるよ...！！＠
	PlaySE(4, "s19/00/otae50016", 128, 64);
	if (AdvMode) { OutputLine("<color=#f5e6d3>オタク</color>", NULL, "<color=#f5e6d3>Otaku</color>", NULL, Line_ContinueAfterTyping); }
	OutputLine(NULL, "「くっくっく…同志よ、また来たでござるよ…！！」",
		   NULL, "\"Hehehe... comrades, here she comes yet again...!!\"", Line_ModeSpecific);
	if (AdvMode) { ClearMessage(); } else { OutputLineAll(NULL, "\n", Line_ContinueAfterTyping); }


//「今度はミーのおズボンにぶっかけさせて、ぱんつの中までフキフキしてもらうニョリ！！＠
	PlaySE(4, "s19/00/otaa50002", 128, 64);
	if (AdvMode) { OutputLine("<color=#f5e6d3>オタク</color>", NULL, "<color=#f5e6d3>Otaku</color>", NULL, Line_ContinueAfterTyping); }
	OutputLine(NULL, "「今度はミーのおズボンにぶっかけさせて、ぱんつの中までフキフキしてもらうニョリ！！」",
		   NULL, "\"This time we'll have her spill everything on my pants, and have her wipey-wipey right down to my underwear!!\"", Line_ModeSpecific);
	if (AdvMode) { ClearMessage(); } else { OutputLineAll(NULL, "\n\n", Line_ContinueAfterTyping); }


//　ほんの小一時間前に起こったフキフキ騒動...＠それを今度は自分が再現しようと...穢れた男たちの欲望が襲い掛かろうとしてるッ...！！￥
	if (AdvMode) { OutputLineAll("", NULL, Line_ContinueAfterTyping); }
	OutputLine(NULL, "　ほんの小一時間前に起こったフキフキ騒動…。",
		   NULL, "It was the same wipey-wipey scheme that had occurred just a short time earlier.", Line_WaitForInput);
	OutputLine(NULL, "それを今度は自分が再現しようと…穢れた男たちの欲望が襲い掛かろうとしてるッ…！！！",
		   NULL, " This time, another one of them was trying it out for himself... the very depravity of these men was itself a full-out attack!!!", Line_Normal);
	ClearMessage();
	DisableWindow();
	DrawSceneWithMask( "bg_165", "left", 0, 0, 200 );

//「圭一よりレナへ＠５～６番テーブル付近で待伏せだ＠......レナ？　聞こえてるか？！￥
	PlaySE(4, "s19/01/hr_kei18490", 128, 64);
	if (AdvMode) { OutputLine("<color=#956f6e>圭一</color>", NULL, "<color=#956f6e>Keiichi</color>", NULL, Line_ContinueAfterTyping); }
	OutputLine(NULL, "「圭一よりレナへ。",
		   NULL, "\"Rena, this is Keiichi.", Line_WaitForInput);
	PlaySE(4, "s19/01/hr_kei18500", 128, 64);
	OutputLine(NULL, "５〜６番テーブル付近で待伏せだ。",
		   NULL, " Ambush them around tables five and six.", Line_WaitForInput);
	PlaySE(4, "s19/01/hr_kei18510", 128, 64);
	OutputLine(NULL, "……レナ？　聞こえてるか？！」",
		   NULL, " ...Rena? Do you copy!?\"", Line_Normal);
	ClearMessage();
	DisableWindow();
	DrawSceneWithMask( "bg_163", "right", 0, 0, 200 );
	DrawBustshotWithFiltering( 1, "re_si_ka_b1", "right", 7, -160, 0, FALSE, 0, 0, 0, 0, 0, 0, 200, TRUE );

//「お店の制服、...かぁいいねぇ...！！　はぅ～...お持ち帰り～...！＠
	PlaySE(4, "s19/02/500200217", 128, 64);
	if (AdvMode) { OutputLine("<color=#f0953d>レナ</color>", NULL, "<color=#f0953d>Rena</color>", NULL, Line_ContinueAfterTyping); }
	OutputLine(NULL, "「お店の制服、…かぁいいねぇ…！！　はぅ〜…お持ち帰り〜…！」",
		   NULL, "\"The restaurant's uniforms... sooo kyuute!! Hau~ ...I want to take them home~...!\"", Line_ModeSpecific);
	if (AdvMode) { ClearMessage(); } else { OutputLineAll(NULL, "\n\n", Line_ContinueAfterTyping); }


//　ふらふらとパフェを運ぶ詩音のおしりを、ふらふらと追うレナ＠
	if (AdvMode) { OutputLineAll("", NULL, Line_ContinueAfterTyping); }
	OutputLine(NULL, "　ふらふらとパフェを運ぶ詩音のおしりを、ふらふらと追うレナ。",
		   NULL, "Shion, her bottom swaying while carrying the parfaits, was being chased by an equally swaying Rena.", Line_ModeSpecific);
	if (AdvMode) { ClearMessage(); } else { OutputLineAll(NULL, "\n", Line_ContinueAfterTyping); }


//　詩音の背後にぴったりと付き、護衛しているはずのレナは詩音の制服の後姿にすっかり釘付けだ＠
	if (AdvMode) { OutputLineAll("", NULL, Line_ContinueAfterTyping); }
	OutputLine(NULL, "　詩音の背後にぴったりと付き、護衛しているはずのレナは詩音の制服の後姿にすっかり釘付けだ。",
		   NULL, "She was supposed to be escorting Shion, but Rena was instead transfixed by the back of her uniform.", Line_ModeSpecific);
	if (AdvMode) { ClearMessage(); } else { OutputLineAll(NULL, "\n\n", Line_ContinueAfterTyping); }


//　普通の人が見れば、まるで狼に羊の番をさせているように見えるのかもしれないが......!w1000レナに関しては違う￥
	if (AdvMode) { OutputLineAll("", NULL, Line_ContinueAfterTyping); }
	OutputLine(NULL, "　普通の人が見れば、まるで狼に羊の番をさせているように見えるのかもしれないが……",
		   NULL, "From a normal person's point of view, it was probably like having a fox guard a henhouse...", Line_ContinueAfterTyping);

	SetValidityOfInput( FALSE );
	Wait( 1000 );
	SetValidityOfInput( TRUE );

	OutputLine(NULL, "レナに関しては違う！",
		   NULL, " ...but when it comes to Rena, things are different!", Line_Normal);
	ClearMessage();
	DisableWindow();
	DrawSceneWithMask( "bg_165", "right", 0, 0, 200 );

//「かぁいい状態、シンクロ率１２０％...＠勝ったな。＠
	PlaySE(4, "s19/01/hr_kei18520", 128, 64);
	if (AdvMode) { OutputLine("<color=#956f6e>圭一</color>", NULL, "<color=#956f6e>Keiichi</color>", NULL, Line_ContinueAfterTyping); }
	OutputLine(NULL, "「かぁいい状態、シンクロ率１２０％…。",
		   NULL, "\"Kyute mode, 120% synchronization...", Line_WaitForInput);
	PlaySE(4, "s19/01/hr_kei18530", 128, 64);
	OutputLine(NULL, "勝ったな。」",
		   NULL, " We've won.\"", Line_ModeSpecific);
	if (AdvMode) { ClearMessage(); } else { OutputLineAll(NULL, "\n", Line_ContinueAfterTyping); }


	DisableWindow();
	DrawBustshot( 2, "sa_si_ak_a1", 0, 0, 0, FALSE, 0, 0, 0, 0, 0, 0, 0, 10, 200, TRUE );

//「......あの状態のレナさんには、地球上のどんな物理法則も通用しませんわ。￥
	PlaySE(4, "s19/04/500400087", 128, 64);
	if (AdvMode) { OutputLine("<color=#fcdb77>沙都子</color>", NULL, "<color=#fcdb77>Satoko</color>", NULL, Line_ContinueAfterTyping); }
	OutputLine(NULL, "「……あの状態のレナさんには、地球上のどんな物理法則も通用しませんわ。」",
		   NULL, "\"...When Rena's in that state, even the laws of physics don't apply.\"", Line_Normal);
	ClearMessage();
	DisableWindow();
	DrawSceneWithMask( "bg_165", "right", 0, 0, 200 );

//　よたよたと無防備に歩く詩音の足元を...、脂ぎった男たちが狙う...￥
	if (AdvMode) { OutputLineAll("", NULL, Line_ContinueAfterTyping); }
	OutputLine(NULL, "　よたよたと無防備に歩く詩音の足元を…、脂ぎった男たちが狙う…！",
		   NULL, "Shion's legs, unsteady and defenseless... were being targeted by those sleazebags!", Line_Normal);
	ClearMessage();

//「今でござるよ同志諸君ッ！！」/
	PlaySE(4, "s19/00/otae50017", 128, 64);
	if (AdvMode) { OutputLine("<color=#f5e6d3>オタク</color>", NULL, "<color=#f5e6d3>Otaku</color>", NULL, Line_ContinueAfterTyping); }
	OutputLine(NULL, "「今でござるよ同志諸君ッ！！」",
		   NULL, "\"Now, my comrades!!\"", Line_ContinueAfterTyping);

	PlaySE( 3, "wa_010", 128, 64 );

	OutputLineAll(NULL, "", Line_ModeSpecific);

	if (AdvMode) { ClearMessage(); } else { OutputLineAll(NULL, "\n", Line_ContinueAfterTyping); }


//「晴海の輝ける明星にして偉大なる総統閣下万歳～ッ！！！＠
	PlaySE(4, "s19/00/otaa50003", 128, 64);
	if (AdvMode) { OutputLine("<color=#f5e6d3>オタク</color>", NULL, "<color=#f5e6d3>Otaku</color>", NULL, Line_ContinueAfterTyping); }
	OutputLine(NULL, "「晴海の輝ける明星にして偉大なる総統閣下万歳〜ッ！！！」",
		   NULL, "\"Heil mein Fuhrer, shining Lucifer of the Harumi Mecca!!!\"", Line_ModeSpecific);
	if (AdvMode) { ClearMessage(); } else { OutputLineAll(NULL, "\n\n", Line_ContinueAfterTyping); }


//　...詩音のその無防備な足元に...ヘビが襲い掛かるがごとく、転ばせようと足が伸びるッ＠　なんと...一度に３人もッ！！￥
	if (AdvMode) { OutputLineAll("", NULL, Line_ContinueAfterTyping); }
	OutputLine(NULL, "　…詩音のその無防備な足元に…ヘビが襲い掛かるがごとく、転ばせようと足が伸びるッ！",
		   NULL, "A leg snaked out to trip Shion's defenseless feet!", Line_WaitForInput);
	OutputLine(NULL, "　なんと…一度に３人もッ！！！",
		   NULL, " Egads... three of them at once!!!", Line_Normal);
	ClearMessage();

	DisableWindow();
////setwindow 31,16,22,16,26,26,0,2,20,1,1,#ffffff,0,0,639,479
	PlaySE( 3, "wa_008", 128, 64 );
	DrawScene( "white", 200 );
	PlaySE( 3, "wa_005", 128, 64 );
	DrawBustshot( 5, "furiker_b", 0, 0, 0, FALSE, 0, 0, 0, 0, 0, 0, 0, 25, 50, TRUE );
	DrawScene( "black", 10 );
	PlaySE( 3, "wa_005", 128, 64 );
	DrawBustshot( 5, "furiker_a", 0, 0, 0, FALSE, 0, 0, 0, 0, 0, 0, 0, 25, 50, TRUE );
	DrawScene( "black", 10 );
	PlaySE( 3, "wa_006", 128, 64 );
	DrawBustshot( 5, "furiker_b", 0, 0, 0, FALSE, 0, 0, 0, 0, 0, 0, 0, 25, 50, TRUE );
	ShakeScreen( 1, 50, 20, 6, 0, );
////setwindow 31,16,22,16,26,26,0,2,20,1,1,#999999,0,0,639,479
	DrawScene( "bg_165", 200 );
//!sd

//　スパパパパパーーーーンッ！！！＠
	if (AdvMode) { OutputLineAll("", NULL, Line_ContinueAfterTyping); }
	OutputLine(NULL, "　スパパパパパーーーーンッ！！！！",
		   NULL, "*THAP THAP THAP*", Line_ModeSpecific);
	if (AdvMode) { ClearMessage(); } else { OutputLineAll(NULL, "\n\n", Line_ContinueAfterTyping); }

//「ぎゃッ？！」/
	PlaySE(4, "s19/00/otaa50004", 128, 64);
	if (AdvMode) { OutputLine("<color=#f5e6d3>オタク</color>", NULL, "<color=#f5e6d3>Otaku</color>", NULL, Line_ContinueAfterTyping); }
	OutputLine(NULL, "「ぎゃッ？！」",
		   NULL, "\"Gya!?\"", Line_ContinueAfterTyping);

	PlaySE( 3, "wa_002", 128, 64 );
	SetValidityOfInput( FALSE );
	Wait( 800 );
	SetValidityOfInput( TRUE );


	PlaySE( 3, "wa_003", 128, 64 );
	SetValidityOfInput( FALSE );
	Wait( 800 );
	SetValidityOfInput( TRUE );

	PlaySE( 3, "wa_004", 128, 64 );

	OutputLineAll(NULL, "", Line_Normal);

	ClearMessage();

//　まさに電光石火ッ！！＠
	if (AdvMode) { OutputLineAll("", NULL, Line_ContinueAfterTyping); }
	OutputLine(NULL, "　まさに電光石火ッ！！！",
		   NULL, "It happened in an instant!!!", Line_ModeSpecific);
	if (AdvMode) { ClearMessage(); } else { OutputLineAll(NULL, "\n", Line_ContinueAfterTyping); }


//　愚かな３人が足を不自然に曲げながら苦痛にのたうち回る￥
	if (AdvMode) { OutputLineAll("", NULL, Line_ContinueAfterTyping); }
	OutputLine(NULL, "　愚かな３人が足を不自然に曲げながら苦痛にのたうち回る！",
		   NULL, "The three fools writhed in pain as their legs bent at unnatural angles!", Line_Normal);
	ClearMessage();

//「お、おごぉおおおぉおおぉッ？！？！＠
	PlaySE(4, "s19/00/otaa50005", 128, 64);
	if (AdvMode) { OutputLine("<color=#f5e6d3>オタク</color>", NULL, "<color=#f5e6d3>Otaku</color>", NULL, Line_ContinueAfterTyping); }
	OutputLine(NULL, "「お、おごぉおおおぉおおぉッ？！？！」",
		   NULL, "\"Aarggghhhhhh!?!?\"", Line_ModeSpecific);
	if (AdvMode) { ClearMessage(); } else { OutputLineAll(NULL, "\n", Line_ContinueAfterTyping); }


//「ここここ、これは...何事で...ござるかぁああっぁあ...！！＠
	PlaySE(4, "s19/00/otab50004", 128, 64);
	if (AdvMode) { OutputLine("<color=#f5e6d3>オタク</color>", NULL, "<color=#f5e6d3>Otaku</color>", NULL, Line_ContinueAfterTyping); }
	OutputLine(NULL, "「ここここ、これは…何事で…ござるかぁああっぁあ…！！」",
		   NULL, "\"W-W-W-W-What...is this maaaaadneeeeeessss!!\"", Line_ModeSpecific);
	if (AdvMode) { ClearMessage(); } else { OutputLineAll(NULL, "\n", Line_ContinueAfterTyping); }


	DisableWindow();
	DrawBustshotWithFiltering( 2, "re_si_ka_b1", "right", 1, 0, 0, FALSE, 0, 0, 0, 0, 0, 10, 300, TRUE );

//　レナがふらふらと現れ、彼らに注意（？）する￥
	if (AdvMode) { OutputLineAll("", NULL, Line_ContinueAfterTyping); }
	OutputLine(NULL, "　レナがふらふらと現れ、彼らに注意（？）する。",
		   NULL, "Rena teetered into view, and gave them a warning(?).", Line_Normal);
	ClearMessage();

//「はぅ～～～...おいたはダメなんだよ～☆＠メッだよ？　メ＠　レナがお持ち帰りするからメ～～～～～♪」＠
	PlaySE(4, "s19/02/500200218", 128, 64);
	if (AdvMode) { OutputLine("<color=#f0953d>レナ</color>", NULL, "<color=#f0953d>Rena</color>", NULL, Line_ContinueAfterTyping); }
	OutputLine(NULL, "「はぅ〜〜〜…おいたはダメなんだよ〜☆　",
		   NULL, "\"Hau~~~~ No mischief, okay~☆.", Line_WaitForInput);
	PlaySE(4, "s19/02/500200219", 128, 64);
	OutputLine(NULL, "メッだよ？　メ！",
		   NULL, " No means no. No!", Line_WaitForInput);
	PlaySE(4, "s19/02/500200220", 128, 64);
	OutputLine(NULL, "　レナがお持ち帰りするからメ〜〜〜〜〜♪」」",
		   NULL, " Rena's going to be the one to take her hoooome~~~♪\"", Line_ModeSpecific);
	if (AdvMode) { ClearMessage(); } else { OutputLineAll(NULL, "\n", Line_ContinueAfterTyping); }


//「ここ、この小娘......珍妙な技をぉおおぉおぉお...ッ！！＠
	PlaySE(4, "s19/00/otaa50006", 128, 64);
	if (AdvMode) { OutputLine("<color=#f5e6d3>オタク</color>", NULL, "<color=#f5e6d3>Otaku</color>", NULL, Line_ContinueAfterTyping); }
	OutputLine(NULL, "「ここ、この小娘……珍妙な技をぉおおぉおぉお…ッ！！」",
		   NULL, "\"T-T-This girl.... what's with that strange techniiiiiiiiiiique!!\"", Line_ModeSpecific);
	if (AdvMode) { ClearMessage(); } else { OutputLineAll(NULL, "\n", Line_ContinueAfterTyping); }


//　脂ぎった男たちはアザの残る足首を押さえ悶絶している...￥
	if (AdvMode) { OutputLineAll("", NULL, Line_ContinueAfterTyping); }
	OutputLine(NULL, "　脂ぎった男たちはアザの残る足首を押さえ悶絶している…。",
		   NULL, "The human scum clutched at their bruised ankles as they passed out...", Line_Normal);
	ClearMessage();
	DisableWindow();
	DrawBustshot( 2, "sa_si_aw_a1", 0, 0, 0, FALSE, 0, 0, 0, 0, 0, 0, 0, 10, 0, FALSE );
	DrawScene( "bg_165", 200 );

//「さすがはレナさん...＠...いつ見ても恐ろしいキレですわね。＠
	PlaySE(4, "s19/04/500400088", 128, 64);
	if (AdvMode) { OutputLine("<color=#fcdb77>沙都子</color>", NULL, "<color=#fcdb77>Satoko</color>", NULL, Line_ContinueAfterTyping); }
	OutputLine(NULL, "「さすがはレナさん…。",
		   NULL, "\"That's our Rena-san...", Line_WaitForInput);
	PlaySE(4, "s19/04/500400089", 128, 64);
	OutputLine(NULL, "…いつ見ても恐ろしいキレですわね。」",
		   NULL, " ...No matter how many times I see it it's always frighteningly quick.\"", Line_ModeSpecific);
	if (AdvMode) { ClearMessage(); } else { OutputLineAll(NULL, "\n", Line_ContinueAfterTyping); }


//「あぁ。絶対的なガードだ！＠　半径２ｍ以内で行なわれる詩音へのあらゆる攻撃を、レナは完全なカウンターで粉砕するッ...！！￥
	PlaySE(4, "s19/01/hr_kei18540", 128, 64);
	if (AdvMode) { OutputLine("<color=#956f6e>圭一</color>", NULL, "<color=#956f6e>Keiichi</color>", NULL, Line_ContinueAfterTyping); }
	OutputLine(NULL, "「あぁ。絶対的なガードだ！！",
		   NULL, "\"Yeah.  It's an unbreakable barrier!!", Line_WaitForInput);
	PlaySE(4, "s19/01/hr_kei18550", 128, 64);
	OutputLine(NULL, "　半径２ｍ以内で行なわれる詩音へのあらゆる攻撃を、レナは完全なカウンターで粉砕するッ…！！」",
		   NULL, " Anyone within a two-meter radius who attacks Shion is completely obliterated by Rena!!\"", Line_Normal);
	ClearMessage();

	DisableWindow();
////setwindow 31,16,22,16,26,26,0,2,20,1,1,#ffffff,0,0,639,479
	PlaySE( 3, "wa_015", 128, 64 );
	DrawScene( "white", 200 );
	PlaySE( 3, "wa_006", 128, 64 );
	DrawBustshot( 5, "furiker_a", 0, 0, 0, FALSE, 0, 0, 0, 0, 0, 0, 0, 25, 200, TRUE );
	ShakeScreen( 1, 50, 20, 6, 0, );
	PlaySE( 3, "wa_006", 128, 64 );
	DrawBustshot( 5, "furiker_b", 0, 0, 0, FALSE, 0, 0, 0, 0, 0, 0, 0, 25, 200, TRUE );
	ShakeScreen( 1, 50, 20, 6, 0, );
////setwindow 31,16,22,16,26,26,0,2,20,1,1,#999999,0,0,639,479
	DrawScene( "bg_164", 1000 );
//!sd

//　詩音がオーダーのために店内を何往復かするころには、あちこちで、足や手の甲にアザを作った連中が悶絶していた...￥
	if (AdvMode) { OutputLineAll("", NULL, Line_ContinueAfterTyping); }
	OutputLine(NULL, "　詩音がオーダーのために店内を何往復かするころには、あちこちで、足や手の甲にアザを作った連中が悶絶していた…。",
		   NULL, "As Shion was making her rounds through the restaurant, there were people here and there collapsing with welts on their legs or hands...", Line_Normal);
	ClearMessage();
	DisableWindow();
	DrawBustshot( 2, "re_si_ka_a1", 0, 0, 0, FALSE, 0, 0, 0, 0, 0, 0, 0, 10, 0, FALSE );
	DrawSceneWithMask( "bg_165", "right", 0, 0, 200 );


//「はぅ～～～＠　レナより圭一くんへ＠もう詩ぃちゃんにちょっかい出す人はいないよ～＠だからもうお持ち帰り～～！！＠
	PlaySE(4, "s19/02/500200221", 128, 64);
	if (AdvMode) { OutputLine("<color=#f0953d>レナ</color>", NULL, "<color=#f0953d>Rena</color>", NULL, Line_ContinueAfterTyping); }
	OutputLine(NULL, "「はぅ〜〜〜☆",
		   NULL, "\"Hau~~~☆.", Line_WaitForInput);
	PlaySE(4, "s19/02/500200222", 128, 64);
	OutputLine(NULL, "　レナより圭一くんへ。",
		   NULL, " Keiichi-kun, this is Rena.", Line_WaitForInput);
	PlaySE(4, "s19/02/500200223", 128, 64);
	OutputLine(NULL, "もう詩ぃちゃんにちょっかい出す人はいないよ〜。",
		   NULL, " There's nobody left that'll bother Shii-chan~.", Line_WaitForInput);
	PlaySE(4, "s19/02/500200224", 128, 64);
	OutputLine(NULL, "だからもうお持ち帰り〜〜！！」",
		   NULL, " So I'm going to take her home now~~!!\"", Line_ModeSpecific);
	if (AdvMode) { ClearMessage(); } else { OutputLineAll(NULL, "\n", Line_ContinueAfterTyping); }


//「圭一よりレナへ＠ご苦労だった＠引き続き護衛を続けてくれ＠それからお持ち帰りは不可＠　繰り返す、お持ち帰りは不可！！＠
	PlaySE(4, "s19/01/hr_kei18560", 128, 64);
	if (AdvMode) { OutputLine("<color=#956f6e>圭一</color>", NULL, "<color=#956f6e>Keiichi</color>", NULL, Line_ContinueAfterTyping); }
	OutputLine(NULL, "「圭一よりレナへ。",
		   NULL, "\"Rena, this is Keiichi.", Line_WaitForInput);
	PlaySE(4, "s19/01/hr_kei18570", 128, 64);
	OutputLine(NULL, "ご苦労だった。",
		   NULL, " Good work.", Line_WaitForInput);
	PlaySE(4, "s19/01/hr_kei18580", 128, 64);
	OutputLine(NULL, "引き続き護衛を続けてくれ。",
		   NULL, " Please continue the mission.", Line_WaitForInput);
	PlaySE(4, "s19/01/hr_kei18590", 128, 64);
	OutputLine(NULL, "それからお持ち帰りは不可！",
		   NULL, " Also, permission to take home denied!", Line_WaitForInput);
	PlaySE(4, "s19/01/hr_kei18600", 128, 64);
	OutputLine(NULL, "　繰り返す、お持ち帰りは不可！！」",
		   NULL, " I repeat, permission to take home denied!!\"", Line_ModeSpecific);
	if (AdvMode) { ClearMessage(); } else { OutputLineAll(NULL, "\n", Line_ContinueAfterTyping); }


	DisableWindow();
	DrawBustshot( 2, "re_si_ka_b1", 0, 0, 0, FALSE, 0, 0, 0, 0, 0, 0, 0, 10, 200, TRUE );

//「じゃあ見てるだけだよ見てるだけ☆　はぅ～～～～～♪￥
	PlaySE(4, "s19/02/500200225", 128, 64);
	if (AdvMode) { OutputLine("<color=#f0953d>レナ</color>", NULL, "<color=#f0953d>Rena</color>", NULL, Line_ContinueAfterTyping); }
	OutputLine(NULL, "「じゃあ見てるだけだよ見てるだけ☆　はぅ〜〜〜〜〜♪」",
		   NULL, "\"Then I'll just look, I'll just look☆. Hau~~~~~♪\"", Line_Normal);
	ClearMessage();

//　...まぁ見ているだけならいいか＠
	if (AdvMode) { OutputLineAll("", NULL, Line_ContinueAfterTyping); }
	OutputLine(NULL, "　…まぁ見ているだけならいいか。",
		   NULL, "...I guess just looking is fine.", Line_ModeSpecific);
	if (AdvMode) { ClearMessage(); } else { OutputLineAll(NULL, "\n", Line_ContinueAfterTyping); }


//　ついでに詩音のガードも続けてくれてるのだからＯＫにしてやろう...￥
	if (AdvMode) { OutputLineAll("", NULL, Line_ContinueAfterTyping); }
	OutputLine(NULL, "　ついでに詩音のガードも続けてくれてるのだからＯＫにしてやろう…。",
		   NULL, "That wouldn't prevent her from guarding Shion, so I guess it's okay...", Line_Normal);
	ClearMessage();

//　だがこれで、詩音に悪さをしようとしていたヤツらは全て把握した＠
	if (AdvMode) { OutputLineAll("", NULL, Line_ContinueAfterTyping); }
	OutputLine(NULL, "　だがこれで、詩音に悪さをしようとしていたヤツらは全て把握した！",
		   NULL, "Anyway, thanks to this I knew who had tried to mess with Shion!", Line_ModeSpecific);
	if (AdvMode) { ClearMessage(); } else { OutputLineAll(NULL, "\n", Line_ContinueAfterTyping); }


//　手や足を押さえて悶絶しているヤツらに残されたアザはまさに烙印￥
	if (AdvMode) { OutputLineAll("", NULL, Line_ContinueAfterTyping); }
	OutputLine(NULL, "　手や足を押さえて悶絶しているヤツらに残されたアザはまさに烙印！",
		   NULL, "Anybody who was clutching at their arm or leg while they were writhing in agony was basically branded by their bruises!", Line_Normal);
	ClearMessage();
	DisableWindow();
	DrawScene( "bg_162", 200 );

//「現時刻を以て敵勢力識別を完了＠次のフェイズへ移行する＠圭一より沙都子へ＠　そっちはどうなってる？！＠
	PlaySE(4, "s19/01/hr_kei18610", 128, 64);
	if (AdvMode) { OutputLine("<color=#956f6e>圭一</color>", NULL, "<color=#956f6e>Keiichi</color>", NULL, Line_ContinueAfterTyping); }
	OutputLine(NULL, "「現時刻を以て敵勢力識別を完了。",
		   NULL, "\"Currently, we have finished identifying all enemy forces.", Line_WaitForInput);
	PlaySE(4, "s19/01/hr_kei18620", 128, 64);
	OutputLine(NULL, "次のフェイズへ移行する。",
		   NULL, " Proceeding to the next phase.", Line_WaitForInput);
	PlaySE(4, "s19/01/hr_kei18630", 128, 64);
	OutputLine(NULL, "圭一より沙都子へ！",
		   NULL, " Satoko, this is Keiichi!", Line_WaitForInput);
	PlaySE(4, "s19/01/hr_kei18640", 128, 64);
	OutputLine(NULL, "　そっちはどうなってる？！」",
		   NULL, " What's your status!?", Line_ModeSpecific);
	if (AdvMode) { ClearMessage(); } else { OutputLineAll(NULL, "\n", Line_ContinueAfterTyping); }



//「沙都子ですわよ＠...どうなってるとはヒドイ言い方でございますわね＠圭一さん、私を誰だと思っておいでですのー？￥
	PlaySE(4, "s19/04/500400090", 128, 64);
	if (AdvMode) { OutputLine("<color=#fcdb77>沙都子</color>", NULL, "<color=#fcdb77>Satoko</color>", NULL, Line_ContinueAfterTyping); }
	OutputLine(NULL, "「沙都子ですわよ。",
		   NULL, "\"This is Satoko.", Line_WaitForInput);
	PlaySE(4, "s19/04/500400091", 128, 64);
	OutputLine(NULL, "…どうなってるとはヒドイ言い方でございますわね。",
		   NULL, " ...that's a rude way to ask.", Line_WaitForInput);
	PlaySE(4, "s19/04/500400092", 128, 64);
	OutputLine(NULL, "圭一さん、私を誰だと思っておいでですのー？」",
		   NULL, " Keiichi-san, exactly who do you think I am?\"", Line_Normal);
	ClearMessage();
	DisableWindow();
	DrawScene( "black", 1000 );

//　沙都子の姿は厨房内にあった￥
	if (AdvMode) { OutputLineAll("", NULL, Line_ContinueAfterTyping); }
	OutputLine(NULL, "　沙都子の姿は厨房内にあった。",
		   NULL, "Satoko was in the kitchen.", Line_Normal);
	ClearMessage();

//　配膳卓上に何枚ものオーダー伝票と目標の所在を書き込んだ店内見取り図を広げ、出来上がったばかりのデザートを選り分けている￥
	if (AdvMode) { OutputLineAll("", NULL, Line_ContinueAfterTyping); }
	OutputLine(NULL, "　配膳卓上に何枚ものオーダー伝票と目標の所在を書き込んだ店内見取り図を広げ、出来上がったばかりのデザートを選り分けている。",
		   NULL, "She had spread open a sketch of the restaurant on the counter, replete with order chits and their destinations, and was now sorting through the freshly made desserts.", Line_Normal);
	ClearMessage();
	DisableWindow();
	DrawScene( "bg_165", 400 );
	DrawBustshotWithFiltering( 3, "si_ma_bi_a1", "left", 1, 160, 0, FALSE, 0, 0, 0, 0, 0, 20, 300, TRUE );

//「......ちょっと...さっきから何をしてんの？！＠
	PlaySE(4, "s19/06/500600217", 128, 64);
	if (AdvMode) { OutputLine("<color=#5ec69a>詩音</color>", NULL, "<color=#5ec69a>Shion</color>", NULL, Line_ContinueAfterTyping); }
	OutputLine(NULL, "「……ちょっと…さっきから何をしてんの？！」",
		   NULL, "\"...Hey... what are you doing!?\"", Line_ModeSpecific);
	if (AdvMode) { ClearMessage(); } else { OutputLineAll(NULL, "\n", Line_ContinueAfterTyping); }


//＜詩音＜あたふたした感じで
//「まーまー＠　園崎さん、いいからいいから彼女に任せておいて＠　それよりもこのオーダー、全部一度に行くからお願いね！＠
	PlaySE(4, "s19/00/waita50025", 128, 64);
	if (AdvMode) { OutputLine("<color=#f5e6d3>ウェイトレス</color>", NULL, "<color=#f5e6d3>Waitress</color>", NULL, Line_ContinueAfterTyping); }
	OutputLine(NULL, "「まーまー☆",
		   NULL, "\"Now, now☆.", Line_WaitForInput);
	PlaySE(4, "s19/00/waita50026", 128, 64);
	OutputLine(NULL, "　園崎さん、いいからいいから彼女に任せておいて！",
		   NULL, " Sonozaki-san, it's all right, just leave it to her!", Line_WaitForInput);
	PlaySE(4, "s19/00/waita50027", 128, 64);
	OutputLine(NULL, "　それよりもこのオーダー、全部一度に行くからお願いね！」",
		   NULL, " More importantly, we're taking all these orders out at once, so I'm counting on you!\"", Line_ModeSpecific);
	if (AdvMode) { ClearMessage(); } else { OutputLineAll(NULL, "\n\n", Line_ContinueAfterTyping); }


//　先輩ウェイトレスが後輩たちにてきぱきと指示を出し、次々に配膳に出発させて行く￥
	if (AdvMode) { OutputLineAll("", NULL, Line_ContinueAfterTyping); }
	OutputLine(NULL, "　先輩ウェイトレスが後輩たちにてきぱきと指示を出し、次々に配膳に出発させて行く。",
		   NULL, "The veteran waitress was briskly directing her juniors as the trays went out one after another.", Line_Normal);
	ClearMessage();
	DisableWindow();
	DrawSceneWithMask( "bg_165", "left", 0, 0, 200 );

//　店内に一斉に配られる、沙都子の手の入ったデザート...￥
	if (AdvMode) { OutputLineAll("", NULL, Line_ContinueAfterTyping); }
	OutputLine(NULL, "　店内に一斉に配られる、沙都子の手の入ったデザート…。",
		   NULL, "All the desserts that had passed through Satoko's hands were delivered at once.", Line_Normal);
	ClearMessage();
	DisableWindow();
	DrawBustshotWithFiltering( 2, "re_si_ka_b1", "left", 7, 0, 0, FALSE, 0, 0, 0, 0, 0, 10, 200, TRUE );

//「はぅ～～！＠　かぁいいデザートがいっぱい来たよ～～！＠　はぅ～～！！＠
	PlaySE(4, "s19/02/500200226", 128, 64);
	if (AdvMode) { OutputLine("<color=#f0953d>レナ</color>", NULL, "<color=#f0953d>Rena</color>", NULL, Line_ContinueAfterTyping); }
	OutputLine(NULL, "「はぅ〜〜！！",
		   NULL, "\"Hau~~!!", Line_WaitForInput);
	PlaySE(4, "s19/02/500200227", 128, 64);
	OutputLine(NULL, "　かぁいいデザートがいっぱい来たよ〜〜！！",
		   NULL, " Lots of kyute desserts are coming~!!", Line_WaitForInput);
	PlaySE(4, "s19/02/500200228", 128, 64);
	OutputLine(NULL, "　はぅ〜〜！！」",
		   NULL, " Hau~~!!\"", Line_ModeSpecific);
	if (AdvMode) { ClearMessage(); } else { OutputLineAll(NULL, "\n", Line_ContinueAfterTyping); }


//「...わかってるだろうが、手をつけるなよ＠自分の身が大事なら。＠
	PlaySE(4, "s19/01/hr_kei18650", 128, 64);
	if (AdvMode) { OutputLine("<color=#956f6e>圭一</color>", NULL, "<color=#956f6e>Keiichi</color>", NULL, Line_ContinueAfterTyping); }
	OutputLine(NULL, "「…わかってるだろうが、手をつけるなよ。",
		   NULL, "\"...I think you know this, but don't touch them.", Line_WaitForInput);
	PlaySE(4, "s19/01/hr_kei18660", 128, 64);
	OutputLine(NULL, "自分の身が大事なら。」",
		   NULL, " At least, if you still value your life.\"", Line_ModeSpecific);
	if (AdvMode) { ClearMessage(); } else { OutputLineAll(NULL, "\n", Line_ContinueAfterTyping); }


//「わ、わかってるけど～...、はぅ～～！！￥
	PlaySE(4, "s19/02/500200229", 128, 64);
	if (AdvMode) { OutputLine("<color=#f0953d>レナ</color>", NULL, "<color=#f0953d>Rena</color>", NULL, Line_ContinueAfterTyping); }
	OutputLine(NULL, "「わ、わかってるけど〜…、はぅ〜〜！！」",
		   NULL, "\"I-I know but... Hau~~!!\"", Line_Normal);
	ClearMessage();

//　確かに、いずれも劣らぬ可愛いデザートばかり＠食べる前から存分に目を楽しませてくれる芸術品ばかりだ...＠
	if (AdvMode) { OutputLineAll("", NULL, Line_ContinueAfterTyping); }
	OutputLine(NULL, "　確かに、いずれも劣らぬ可愛いデザートばかり。",
		   NULL, "Certainly, they were all incredibly cute-looking desserts.", Line_WaitForInput);
	OutputLine(NULL, "食べる前から存分に目を楽しませてくれる芸術品ばかりだ…！",
		   NULL, " They were all works of art that you could enjoy before even taking your first bite!", Line_ModeSpecific);
	if (AdvMode) { ClearMessage(); } else { OutputLineAll(NULL, "\n\n", Line_ContinueAfterTyping); }


//　だが、その芸術品も沙都子が絡んでいると知れば...危険なＵｎｋｎｏｗｎ（未確認物体）に過ぎない￥
	if (AdvMode) { OutputLineAll("", NULL, Line_ContinueAfterTyping); }
	OutputLine(NULL, "　だが、その芸術品も沙都子が絡んでいると知れば…危険なＵｎｋｎｏｗｎ（未確認物体）に過ぎない！",
		   NULL, "However, since Satoko had meddled with them... they were nothing more than an unpredictable danger!", Line_Normal);
	ClearMessage();

//　そんなことには気付きもせず、がばがばと頬張る男ども！￥
	if (AdvMode) { OutputLineAll("", NULL, Line_ContinueAfterTyping); }
	OutputLine(NULL, "　そんなことには気付きもせず、がばがばと頬張る男ども！！",
		   NULL, "Blissfully ignorant of that fact were the men now stuffing their faces!!", Line_Normal);
	ClearMessage();
	DisableWindow();
	DrawSceneWithMask( "bg_163", "right", 0, 0, 200 );

//「む...。」/
	PlaySE(4, "s19/00/otac50006", 128, 64);
	if (AdvMode) { OutputLine("<color=#f5e6d3>オタク</color>", NULL, "<color=#f5e6d3>Otaku</color>", NULL, Line_ContinueAfterTyping); }
	OutputLine(NULL, "「む…。」",
		   NULL, "\"Hrngh...\"", Line_ContinueAfterTyping);

	PlaySE( 3, "wa_011", 128, 64 );
	SetValidityOfInput( FALSE );
	Wait( 800 );
	SetValidityOfInput( TRUE );

	PlaySE( 3, "wa_011", 128, 64 );
	SetValidityOfInput( FALSE );
	Wait( 800 );
	SetValidityOfInput( TRUE );
	PlaySE( 3, "wa_011", 128, 64 );
	OutputLineAll(NULL, "", Line_ModeSpecific);

	if (AdvMode) { ClearMessage(); } else { OutputLineAll(NULL, "\n\n", Line_ContinueAfterTyping); }


//　...異変は数瞬を置かずに起こり始める￥
	if (AdvMode) { OutputLineAll("", NULL, Line_ContinueAfterTyping); }
	OutputLine(NULL, "　…異変は数瞬を置かずに起こり始める。",
		   NULL, "...Almost right away, they realized that something was wrong.", Line_Normal);
	ClearMessage();
	DisableWindow();
	DrawSceneWithMask( "bg_163", "left", 0, 0, 200 );

//「沙都子＠.........何を混ぜた＠　塩やタバスコってわけじゃないだろ。＠
	PlaySE(4, "s19/01/hr_kei18670", 128, 64);
	if (AdvMode) { OutputLine("<color=#956f6e>圭一</color>", NULL, "<color=#956f6e>Keiichi</color>", NULL, Line_ContinueAfterTyping); }
	OutputLine(NULL, "「沙都子。",
		   NULL, "\"Satoko.", Line_WaitForInput);
	PlaySE(4, "s19/01/hr_kei18680", 128, 64);
	OutputLine(NULL, "………何を混ぜた？",
		   NULL, " ...What did you mix in there?", Line_WaitForInput);
	PlaySE(4, "s19/01/hr_kei18690", 128, 64);
	OutputLine(NULL, "　塩やタバスコってわけじゃないだろ。」",
		   NULL, " It couldn't have been salt or tabasco, right?\"", Line_ModeSpecific);
	if (AdvMode) { ClearMessage(); } else { OutputLineAll(NULL, "\n", Line_ContinueAfterTyping); }


	DisableWindow();
	DrawBustshotWithFiltering( 1, "sa_si_aw_a1", "left", 7, -160, 0, FALSE, 0, 0, 0, 0, 0, 0, 200, TRUE );

//「あぁら、圭一さんが言ったんですのよ＠　手加減無用って＠私、こう見えても叩く時は徹底的に叩く性分でございますの...！＠
	PlaySE(4, "s19/04/500400093", 128, 64);
	if (AdvMode) { OutputLine("<color=#fcdb77>沙都子</color>", NULL, "<color=#fcdb77>Satoko</color>", NULL, Line_ContinueAfterTyping); }
	OutputLine(NULL, "「あぁら、圭一さんが言ったんですのよ？",
		   NULL, "\"Myyy, what ARE you saying Keiichi-san?", Line_WaitForInput);
	PlaySE(4, "s19/04/500400094", 128, 64);
	OutputLine(NULL, "　手加減無用って。",
		   NULL, " You said no mercy.", Line_WaitForInput);
	PlaySE(4, "s19/04/500400095", 128, 64);
	OutputLine(NULL, "私、こう見えても叩く時は徹底的に叩く性分でございますの…！」",
		   NULL, " I might not look like it, but when I get down to business, I like to be very thorough!\"", Line_ModeSpecific);
	if (AdvMode) { ClearMessage(); } else { OutputLineAll(NULL, "\n\n", Line_ContinueAfterTyping); }


//　そう言いながら、怪しげな薬ビンをくるくると回しながら、スチャ！とポシェットの中にしまった￥
	if (AdvMode) { OutputLineAll("", NULL, Line_ContinueAfterTyping); }
	OutputLine(NULL, "　そう言いながら、怪しげな薬ビンをくるくると回しながら、スチャ！とポシェットの中にしまった。",
		   NULL, "As she said that, she twirled a dubious phial in her fingers before putting it away smartly into her pouch.", Line_Normal);
	ClearMessage();
	DisableWindow();
	DrawBustshot( 1, "sa_si_wa_a1", -160, 0, 0, FALSE, 0, 0, 0, 0, 0, 0, 0, 0, 200, TRUE );

//「沙都子より梨花へ＠お客様が行きますわよ＠エスコートをお願いしますわ～！＠
	PlaySE(4, "s19/04/500400096", 128, 64);
	if (AdvMode) { OutputLine("<color=#fcdb77>沙都子</color>", NULL, "<color=#fcdb77>Satoko</color>", NULL, Line_ContinueAfterTyping); }
	OutputLine(NULL, "「沙都子より梨花へ。",
		   NULL, "\"Rika, this is Satoko.", Line_WaitForInput);
	PlaySE(4, "s19/04/500400097", 128, 64);
	OutputLine(NULL, "お客様が行きますわよ。",
		   NULL, " The customers are moving.", Line_WaitForInput);
	PlaySE(4, "s19/04/500400098", 128, 64);
	OutputLine(NULL, "エスコートをお願いしますわ〜！」",
		   NULL, " Escort duty is all yours~!\"", Line_ModeSpecific);
	if (AdvMode) { ClearMessage(); } else { OutputLineAll(NULL, "\n", Line_ContinueAfterTyping); }


//「......ボクにお任せなのです。＠
	PlaySE(4, "s19/05/500500048", 128, 64);
	if (AdvMode) { OutputLine("<color=#6972c1>梨花</color>", NULL, "<color=#6972c1>Rika</color>", NULL, Line_ContinueAfterTyping); }
	OutputLine(NULL, "「……ボクにお任せなのです。」",
		   NULL, "\"...Leave it to me.\"", Line_ModeSpecific);
	if (AdvMode) { ClearMessage(); } else { OutputLineAll(NULL, "\n", Line_ContinueAfterTyping); }


//　...そう言えば梨花ちゃんの姿が見当たらないな＠どこかに潜んでいるのだろうか...￥
	if (AdvMode) { OutputLineAll("", NULL, Line_ContinueAfterTyping); }
	OutputLine(NULL, "　…そう言えば梨花ちゃんの姿が見当たらないな。",
		   NULL, "...Come to think of it, I didn't see Rika-chan anywhere.", Line_WaitForInput);
	OutputLine(NULL, "どこかに潜んでいるのだろうか…？",
		   NULL, " Where could she be lurking...?", Line_Normal);
	ClearMessage();
	DisableWindow();
	DrawSceneWithMask( "bg_165", "right", 0, 0, 200 );

//　ガタガタン＠　何席かの男たちが荒々しく席を立ち、店内をきょろきょろと見渡していた￥
	if (AdvMode) { OutputLineAll("", NULL, Line_ContinueAfterTyping); }
	OutputLine(NULL, "　ガタガタン！",
		   NULL, "*Clatter clatter*", Line_WaitForInput);
	OutputLine(NULL, "　何席かの男たちが荒々しく席を立ち、店内をきょろきょろと見渡していた。",
		   NULL, " Several men stood up suddenly from their seats, surveying the restaurant for something.", Line_Normal);
	ClearMessage();

//　あのせかせかとした雰囲気＠
	if (AdvMode) { OutputLineAll("", NULL, Line_ContinueAfterTyping); }
	OutputLine(NULL, "　あのせかせかとした雰囲気。",
		   NULL, "That restless fidgeting.", Line_ModeSpecific);
	if (AdvMode) { ClearMessage(); } else { OutputLineAll(NULL, "\n", Line_ContinueAfterTyping); }


//　......そして天井に吊るされた１枚の看板を見て安堵する＠
	if (AdvMode) { OutputLineAll("", NULL, Line_ContinueAfterTyping); }
	OutputLine(NULL, "　……そして天井に吊るされた１枚の看板を見て安堵する。",
		   NULL, "...And that look of relief when they found the single placard hanging from the ceiling.", Line_ModeSpecific);
	if (AdvMode) { ClearMessage(); } else { OutputLineAll(NULL, "\n\n", Line_ContinueAfterTyping); }


//　その看板には...「お手洗い」と書かれていた＠そこを目指して殺到する￥
	if (AdvMode) { OutputLineAll("", NULL, Line_ContinueAfterTyping); }
	OutputLine(NULL, "　その看板には…「お手洗い」と書かれていた。",
		   NULL, "Written on that placard was the word... 'Restroom.'", Line_WaitForInput);
	OutputLine(NULL, "そこを目指して殺到する！",
		   NULL, " They began a mad rush in that direction!", Line_Normal);
	ClearMessage();

//　それは１人や２人ではなかった＠
	if (AdvMode) { OutputLineAll("", NULL, Line_ContinueAfterTyping); }
	OutputLine(NULL, "　それは１人や２人ではなかった。",
		   NULL, "It wasn't just one or two people.", Line_ModeSpecific);
	if (AdvMode) { ClearMessage(); } else { OutputLineAll(NULL, "\n", Line_ContinueAfterTyping); }


//　あちこちの席で「敵」だけが腹を押さえながら席を立つのだ￥
	if (AdvMode) { OutputLineAll("", NULL, Line_ContinueAfterTyping); }
	OutputLine(NULL, "　あちこちの席で「敵」だけが腹を押さえながら席を立つのだ。",
		   NULL, "All the people that were branded as 'The Enemy' were standing up from their seats while clutching at their stomachs.", Line_Normal);
	ClearMessage();

//「ぅぅ...さすがにがっつき過ぎたでござるよ...＠お手洗いはどこでござるか...。＠
	PlaySE(4, "s19/00/otac50007", 128, 64);
	if (AdvMode) { OutputLine("<color=#f5e6d3>オタク</color>", NULL, "<color=#f5e6d3>Otaku</color>", NULL, Line_ContinueAfterTyping); }
	OutputLine(NULL, "「ぅぅ…さすがにがっつき過ぎたでござるよ…。",
		   NULL, "\"Ugh... I think I was a little too greedy...", Line_WaitForInput);
	PlaySE(4, "s19/00/otac50008", 128, 64);
	OutputLine(NULL, "お手洗いはどこでござるか…。」",
		   NULL, " Where's the washroom...\"", Line_ModeSpecific);
	if (AdvMode) { ClearMessage(); } else { OutputLineAll(NULL, "\n", Line_ContinueAfterTyping); }


//「僕もにゃりんよ＠スモールでなくビッグの方でござる＠　要リプレイ外しにゃりん！＠
	PlaySE(4, "s19/00/otad50006", 128, 64);
	if (AdvMode) { OutputLine("<color=#f5e6d3>オタク</color>", NULL, "<color=#f5e6d3>Otaku</color>", NULL, Line_ContinueAfterTyping); }
	OutputLine(NULL, "「僕もにゃりんよ。",
		   NULL, "\"Mew too.", Line_WaitForInput);
	PlaySE(4, "s19/00/otad50007", 128, 64);
	OutputLine(NULL, "オープンでなくクローズドの方でござる！",
		   NULL, " Not a nyamber one, but a nyamber two!", Line_WaitForInput);
	PlaySE(4, "s19/00/otad50008", 128, 64);
	OutputLine(NULL, "　要リプレイ外しにゃりん！」",
		   NULL, " I need to cash out meow!\"", Line_ModeSpecific);
	if (AdvMode) { ClearMessage(); } else { OutputLineAll(NULL, "\n", Line_ContinueAfterTyping); }


//「おトイレはどこにゃー？＠　見つけたにゃー＠　レッツ尿～！！！＠
	PlaySE(4, "s19/00/otae50019", 128, 64);
	if (AdvMode) { OutputLine("<color=#f5e6d3>オタク</color>", NULL, "<color=#f5e6d3>Otaku</color>", NULL, Line_ContinueAfterTyping); }
	OutputLine(NULL, "「おトイレはどこにゃー？！",
		   NULL, "\"Where's da toilet!?", Line_WaitForInput);
	PlaySE(4, "s19/00/otae50020", 128, 64);
	OutputLine(NULL, "　見つけたにゃー！",
		   NULL, " I found eeeet!", Line_WaitForInput);
	PlaySE(4, "s19/00/otae50021", 128, 64);
	OutputLine(NULL, "　緊急発進スクランブルにょ～！！！」",
		   NULL, " Urine for it now!!!\"", Line_ModeSpecific);
	if (AdvMode) { ClearMessage(); } else { OutputLineAll(NULL, "\n\n", Line_ContinueAfterTyping); }


//　...沙都子がヤツらのデザートにどんな細工をしたのか、考えるだけでも野暮だな￥
	if (AdvMode) { OutputLineAll("", NULL, Line_ContinueAfterTyping); }
	OutputLine(NULL, "　…沙都子がヤツらのデザートにどんな細工をしたのか、考えるだけでも野暮だな。",
		   NULL, "...I felt dirty just thinking about what Satoko probably did to their desserts.", Line_Normal);
	ClearMessage();

//　問題はここからどうつなぐかだ＠
	if (AdvMode) { OutputLineAll("", NULL, Line_ContinueAfterTyping); }
	OutputLine(NULL, "　問題はここからどうつなぐかだ。",
		   NULL, "The problem was how to follow this up.", Line_ModeSpecific);
	if (AdvMode) { ClearMessage(); } else { OutputLineAll(NULL, "\n", Line_ContinueAfterTyping); }


//　...興味にかられ、続々とトイレへ向かう彼らに付いて行く￥
	if (AdvMode) { OutputLineAll("", NULL, Line_ContinueAfterTyping); }
	OutputLine(NULL, "　…興味にかられ、続々とトイレへ向かう彼らに付いて行く。",
		   NULL, "...I was intrigued, so I followed the rush of men to the washroom.", Line_Normal);
	ClearMessage();
	DisableWindow();
	DrawSceneWithMask( "black", "down", 0, 0, 200 );

//　トイレへ通じる狭い通路は１０人前後の男たちでひしめき合っていた￥
	if (AdvMode) { OutputLineAll("", NULL, Line_ContinueAfterTyping); }
	OutputLine(NULL, "　トイレへ通じる狭い通路は１０人前後の男たちでひしめき合っていた。",
		   NULL, "The narrow hallway connecting to the restroom was crammed with about ten men.", Line_Normal);
	ClearMessage();

	PlaySE( 3, "wa_006", 128, 64 );
	ShakeScreen( 0, 50, 20, 4, 0, );

//「「「こここ、これは...何としたことでござるかぁあぁあぁあああッ！！！」」￥
	PlaySE(4, "s19/00/otall50003", 128, 64);
	if (AdvMode) { OutputLine("<color=#f5e6d3>オタク</color>", NULL, "<color=#f5e6d3>Otaku</color>", NULL, Line_ContinueAfterTyping); }
	OutputLine(NULL, "「「「こここ、これは…何としたことでござるかぁあぁあぁあああッ！！！」」」",
		   NULL, "\"\"\"W-W-W-What... what is thiiiiiiiiiiiis!!!\"\"\"", Line_Normal);
	ClearMessage();
	DisableWindow();
	DrawScene( "bg_226", 400 );

//　肩越しに何が起こってるのかを伺うと......うわッ！＠
	if (AdvMode) { OutputLineAll("", NULL, Line_ContinueAfterTyping); }
	OutputLine(NULL, "　肩越しに何が起こってるのかを伺うと……うわッ！！",
		   NULL, "As I peered over to see what was happening... whoa!!", Line_ModeSpecific);
	if (AdvMode) { ClearMessage(); } else { OutputLineAll(NULL, "\n", Line_ContinueAfterTyping); }


//　大便器が詰まったらしく、ゴボゴボという凄まじい音と臭いを放ちながら...逆流しているッ！！＠
	if (AdvMode) { OutputLineAll("", NULL, Line_ContinueAfterTyping); }
	OutputLine(NULL, "　大便器が詰まったらしく、ゴボゴボという凄まじい音と臭いを放ちながら…逆流しているッ！！！",
		   NULL, "It seemed that the toilet was clogged and backflowing, unleashing a loud gurgling sound and a terrible stench!!!", Line_ModeSpecific);
	if (AdvMode) { ClearMessage(); } else { OutputLineAll(NULL, "\n", Line_ContinueAfterTyping); }


//　これではとても用など足せないッ！！￥
	if (AdvMode) { OutputLineAll("", NULL, Line_ContinueAfterTyping); }
	OutputLine(NULL, "　これではとても用など足せないッ！！！",
		   NULL, "There was no way to use it in this state!!!", Line_Normal);
	ClearMessage();

//　さ、沙都子のヤツ...何て荒技を...！！＠
	if (AdvMode) { OutputLineAll("", NULL, Line_ContinueAfterTyping); }
	OutputLine(NULL, "　さ、沙都子のヤツ…何て荒技を…！！！",
		   NULL, "D-Damn that Satoko... what a frightening display of power!!!", Line_ModeSpecific);
	if (AdvMode) { ClearMessage(); } else { OutputLineAll(NULL, "\n", Line_ContinueAfterTyping); }


//　い、いや、これは沙都子の仕業じゃないな＠
	if (AdvMode) { OutputLineAll("", NULL, Line_ContinueAfterTyping); }
	OutputLine(NULL, "　い、いや、これは沙都子の仕業じゃないな。",
		   NULL, "N-No. This wasn't Satoko's doing.", Line_ModeSpecific);
	if (AdvMode) { ClearMessage(); } else { OutputLineAll(NULL, "\n\n", Line_ContinueAfterTyping); }


//　天罰だ＠
	if (AdvMode) { OutputLineAll("", NULL, Line_ContinueAfterTyping); }
	OutputLine(NULL, "　天罰だ。",
		   NULL, "It was divine punishment.", Line_ModeSpecific);
	if (AdvMode) { ClearMessage(); } else { OutputLineAll(NULL, "\n", Line_ContinueAfterTyping); }


//　うん、運が悪かっただけなのだ＠
	if (AdvMode) { OutputLineAll("", NULL, Line_ContinueAfterTyping); }
	OutputLine(NULL, "　うん、運が悪かっただけなのだ。",
		   NULL, "Yeah, they were just unlucky.", Line_ModeSpecific);
	if (AdvMode) { ClearMessage(); } else { OutputLineAll(NULL, "\n", Line_ContinueAfterTyping); }


//　トイレの清掃は申し訳ないがお店の人にお願いしよう￥
	if (AdvMode) { OutputLineAll("", NULL, Line_ContinueAfterTyping); }
	OutputLine(NULL, "　トイレの清掃は申し訳ないがお店の人にお願いしよう。",
		   NULL, "I'll just apologetically ask one of the employees here to clean it up.", Line_Normal);
	ClearMessage();

//「こ、これでは...用が足せぬでござる！！＠
	PlaySE(4, "s19/00/otac50009", 128, 64);
	if (AdvMode) { OutputLine("<color=#f5e6d3>オタク</color>", NULL, "<color=#f5e6d3>Otaku</color>", NULL, Line_ContinueAfterTyping); }
	OutputLine(NULL, "「こ、これでは…用が足せぬでござる！！」",
		   NULL, "\"I-I can't do my business like this!!\"", Line_ModeSpecific);
	if (AdvMode) { ClearMessage(); } else { OutputLineAll(NULL, "\n", Line_ContinueAfterTyping); }


//「あうぅぅううぅー！＠　どうしたものにゃりんか、マイ同志ぃいいいぃ！！＠
	PlaySE(4, "s19/00/otad50009", 128, 64);
	if (AdvMode) { OutputLine("<color=#f5e6d3>オタク</color>", NULL, "<color=#f5e6d3>Otaku</color>", NULL, Line_ContinueAfterTyping); }
	OutputLine(NULL, "「あうぅぅううぅー！！",
		   NULL, "\"Arrrrrgh!!", Line_WaitForInput);
	PlaySE(4, "s19/00/otae50022", 128, 64);
	OutputLine(NULL, "　どうしたものにゃりんか、マイ同志ぃいいいぃ！！」",
		   NULL, " What do we do meow, comrades!!\"", Line_ModeSpecific);
	if (AdvMode) { ClearMessage(); } else { OutputLineAll(NULL, "\n", Line_ContinueAfterTyping); }


//　...見事なトラップコンボだが...最後にもう一押し欲しいところだよな＠
	if (AdvMode) { OutputLineAll("", NULL, Line_ContinueAfterTyping); }
	OutputLine(NULL, "　…見事なトラップコンボだが…最後にもう一押し欲しいところだよな。",
		   NULL, "...It was a brilliant combination of traps... but it would be better if there were one more push to the kicker.", Line_ModeSpecific);
	if (AdvMode) { ClearMessage(); } else { OutputLineAll(NULL, "\n\n", Line_ContinueAfterTyping); }


//　...そして沙都子に限って、ぬかりがあるはずもない￥
	if (AdvMode) { OutputLineAll("", NULL, Line_ContinueAfterTyping); }
	OutputLine(NULL, "　…そして沙都子に限って、ぬかりがあるはずもない！",
		   NULL, "...Seeing as it was Satoko, she wouldn't have overlooked that!", Line_Normal);
	ClearMessage();
	DisableWindow();
	DrawSceneWithMask( "black", "right", 0, 0, 200 );

//「こうなっては...ささ、最後の手段にゃー...。＠
	PlaySE(4, "s19/00/otac50010", 128, 64);
	if (AdvMode) { OutputLine("<color=#f5e6d3>オタク</color>", NULL, "<color=#f5e6d3>Otaku</color>", NULL, Line_ContinueAfterTyping); }
	OutputLine(NULL, "「こうなっては…ささ、最後の手段にゃー…。」",
		   NULL, "\"Meow that it's come to this... i-i-it's time for the last resort...\"", Line_ModeSpecific);
	if (AdvMode) { ClearMessage(); } else { OutputLineAll(NULL, "\n", Line_ContinueAfterTyping); }


//　背を腹には変えられないと悟ったその男の行く手は!w600...!w600/
	if (AdvMode) { OutputLineAll("", NULL, Line_ContinueAfterTyping); }
	OutputLine(NULL, "　背を腹には変えられないと悟ったその男の行く手は",
		   NULL, "Faced with a moral dilemma, that man only had one other option", Line_ContinueAfterTyping);

	SetValidityOfInput( FALSE );
	Wait( 600 );
	SetValidityOfInput( TRUE );

	OutputLine(NULL, "…",
		   NULL, " ...", Line_ContinueAfterTyping);

	SetValidityOfInput( FALSE );
	Wait( 600 );
	SetValidityOfInput( TRUE );

	PlaySE( 3, "wa_006", 128, 64 );

//「女子手洗い」ッ！！￥
	OutputLine(NULL, "「女子手洗い」ッ！！！",
		   NULL, " 「Women's Restroom」!!!", Line_Normal);
	ClearMessage();

//「さ、さすがに女子トイレはまずいではござらんかぁあぁ？！＠
	PlaySE(4, "s19/00/otac50011", 128, 64);
	if (AdvMode) { OutputLine("<color=#f5e6d3>オタク</color>", NULL, "<color=#f5e6d3>Otaku</color>", NULL, Line_ContinueAfterTyping); }
	OutputLine(NULL, "「さ、さすがに女子トイレはまずいではござらんかぁあぁ？！」",
		   NULL, "\"Isn't using the girl's room going to get us in trouble!?\"", Line_ModeSpecific);
	if (AdvMode) { ClearMessage(); } else { OutputLineAll(NULL, "\n", Line_ContinueAfterTyping); }


//「今日のお客さんに女子はいないにゃりん！＠　コロンブスの卵でにゃりん！！＠
	PlaySE(4, "s19/00/otad50010", 128, 64);
	if (AdvMode) { OutputLine("<color=#f5e6d3>オタク</color>", NULL, "<color=#f5e6d3>Otaku</color>", NULL, Line_ContinueAfterTyping); }
	OutputLine(NULL, "「今日のお客さんに女子はいないにゃりん！！",
		   NULL, "\"I'm purrty sure there's no female customers today!!", Line_WaitForInput);
	PlaySE(4, "s19/00/otad50011", 128, 64);
	OutputLine(NULL, "　コロンブスの卵でにゃりん！！」",
		   NULL, " Why didn't I think of that befur!!\"", Line_ModeSpecific);
	if (AdvMode) { ClearMessage(); } else { OutputLineAll(NULL, "\n", Line_ContinueAfterTyping); }


//「はぁはぁ...女子便最高～～！！！！！＠
	PlaySE(4, "s19/00/otae50023", 128, 64);
	if (AdvMode) { OutputLine("<color=#f5e6d3>オタク</color>", NULL, "<color=#f5e6d3>Otaku</color>", NULL, Line_ContinueAfterTyping); }
	OutputLine(NULL, "「はぁはぁ…背に腹は代えられぬ～～！！！！！」",
		   NULL, "\"*pant pant*... Women's toilets are the best~~!!!!!\"", Line_ModeSpecific);
	if (AdvMode) { ClearMessage(); } else { OutputLineAll(NULL, "\n\n", Line_ContinueAfterTyping); }


//　な、なんてたくましいヤツらだッ！￥
	if (AdvMode) { OutputLineAll("", NULL, Line_ContinueAfterTyping); }
	OutputLine(NULL, "　な、なんてたくましいヤツらだッ！！",
		   NULL, "W-What a brazen bunch they are!!", Line_Normal);
	ClearMessage();

//　額にまでたっぷりと汗を浮かせた男たちが、何の躊躇もなく女子トイレに殺到する￥
	if (AdvMode) { OutputLineAll("", NULL, Line_ContinueAfterTyping); }
	OutputLine(NULL, "　額にまでたっぷりと汗を浮かせた男たちが、何の躊躇もなく女子トイレに殺到する！",
		   NULL, "The men, sweat now pouring from their brows, made a mad rush to the girl's room without any hesitation!", Line_Normal);
	ClearMessage();
	DisableWindow();
	FadeOutBGM( 1, 1000, TRUE );
	FadeOutBGM( 2, 1000, TRUE );
	DisableWindow();
	DrawBustshot( 2, "ri_si_ni_a1", 0, 0, 0, FALSE, 0, 0, 0, 0, 0, 0, 0, 10, 0, FALSE );
	DrawScene( "bg_226", 400 );

//「......みぃ？＠
	PlaySE(4, "s19/05/500500049", 128, 64);
	if (AdvMode) { OutputLine("<color=#6972c1>梨花</color>", NULL, "<color=#6972c1>Rika</color>", NULL, Line_ContinueAfterTyping); }
	OutputLine(NULL, "「……みぃ？」",
		   NULL, "\"...Mii?\"", Line_ModeSpecific);
	if (AdvMode) { ClearMessage(); } else { OutputLineAll(NULL, "\n", Line_ContinueAfterTyping); }


	PlaySE( 3, "wa_006", 128, 64 );
	ShakeScreen( 1, 50, 20, 6, 0, );

//「「「のわぁあぁあああぁああぁあッ...？！？！」」＠
	PlaySE(4, "s19/00/hr_otk00000_abc", 128, 64);
	if (AdvMode) { OutputLine("<color=#f5e6d3>オタクたち</color>", NULL, "<color=#f5e6d3>Otakus</color>", NULL, Line_ContinueAfterTyping); }
	OutputLine(NULL, "「「「のわぁあぁあああぁああぁあッ…？！？！」」」",
		   NULL, "\"\"\"Nnnnwaaaaaaaaaaah!?!?\"\"\"", Line_ModeSpecific);
	if (AdvMode) { ClearMessage(); } else { OutputLineAll(NULL, "\n\n", Line_ContinueAfterTyping); }


//　女子トイレには...女の子が、梨花ちゃんがいた￥
	if (AdvMode) { OutputLineAll("", NULL, Line_ContinueAfterTyping); }
	OutputLine(NULL, "　女子トイレには…女の子が、梨花ちゃんがいた。",
		   NULL, "There was girl there... it was Rika-chan.", Line_Normal);
	ClearMessage();

	PlayBGM( 1, "msysRi", 128, 0 );

//　複雑な驚きのポーズのまま石化する男たち...＠
	if (AdvMode) { OutputLineAll("", NULL, Line_ContinueAfterTyping); }
	OutputLine(NULL, "　複雑な驚きのポーズのまま石化する男たち…。",
		   NULL, "The men stood there, frozen in various complicated poses indicating their surprise...", Line_ModeSpecific);
	if (AdvMode) { ClearMessage(); } else { OutputLineAll(NULL, "\n", Line_ContinueAfterTyping); }


//　梨花ちゃんも咄嗟の出来事に唖然としている...＠
	if (AdvMode) { OutputLineAll("", NULL, Line_ContinueAfterTyping); }
	OutputLine(NULL, "　梨花ちゃんも咄嗟の出来事に唖然としている…。",
		   NULL, "Rika-chan also seemed dumbfounded by the sudden turn of events...", Line_ModeSpecific);
	if (AdvMode) { ClearMessage(); } else { OutputLineAll(NULL, "\n\n", Line_ContinueAfterTyping); }


//　......しかし微妙なうまい表情だな＠これも計算の内なのに＠
	if (AdvMode) { OutputLineAll("", NULL, Line_ContinueAfterTyping); }
	OutputLine(NULL, "　……しかし微妙なうまい表情だな。",
		   NULL, "...but the look on her face was strangely perfect.", Line_WaitForInput);
	OutputLine(NULL, "これも計算の内なのに。",
		   NULL, " This was all part of the plan as well.", Line_ModeSpecific);
	if (AdvMode) { ClearMessage(); } else { OutputLineAll(NULL, "\n", Line_ContinueAfterTyping); }


//　さすがは狸だぜ、侮れないぞ梨花ちゃん！￥
	if (AdvMode) { OutputLineAll("", NULL, Line_ContinueAfterTyping); }
	OutputLine(NULL, "　さすがは狸だぜ、侮れないぞ梨花ちゃん！！",
		   NULL, "You sly dog, Rika-chan. I should never underestimate you!!", Line_Normal);
	ClearMessage();

//「こ、ここ、これはでござるな、!w1000マドモアゼール...。＠
	PlaySE(4, "s19/00/otac50012", 128, 64);
	if (AdvMode) { OutputLine("<color=#f5e6d3>オタク</color>", NULL, "<color=#f5e6d3>Otaku</color>", NULL, Line_ContinueAfterTyping); }
	OutputLine(NULL, "「こ、ここ、これはでござるな、",
		   NULL, "\"D-D-Dis is, you see,", Line_ContinueAfterTyping);

	SetValidityOfInput( FALSE );
	Wait( 1000 );
	SetValidityOfInput( TRUE );

	OutputLine(NULL, "マドモアゼール…。」",
		   NULL, " Mademoiselle...\"", Line_ModeSpecific);
	if (AdvMode) { ClearMessage(); } else { OutputLineAll(NULL, "\n", Line_ContinueAfterTyping); }


	DisableWindow();
	DrawBustshot( 2, "ri_si_de_a1", 0, 0, 0, FALSE, 0, 0, 0, 0, 0, 0, 0, 10, 200, TRUE );

//「......みぃ。＠
	PlaySE(4, "s19/05/500500050", 128, 64);
	if (AdvMode) { OutputLine("<color=#6972c1>梨花</color>", NULL, "<color=#6972c1>Rika</color>", NULL, Line_ContinueAfterTyping); }
	OutputLine(NULL, "「……みぃ。」",
		   NULL, "\"...Mii.\"", Line_ModeSpecific);
	if (AdvMode) { ClearMessage(); } else { OutputLineAll(NULL, "\n", Line_ContinueAfterTyping); }


//「男子便所がちょっとデンジャラスにゃので、ちょっとおトイレをお借りしたかっただけなのにゃ～...。にゃ～～♪￥
	PlaySE(4, "s19/00/otae50024", 128, 64);
	if (AdvMode) { OutputLine("<color=#f5e6d3>オタク</color>", NULL, "<color=#f5e6d3>Otaku</color>", NULL, Line_ContinueAfterTyping); }
	OutputLine(NULL, "「男子便所がちょっとデンジャラスにゃので、ちょっとおトイレをお借りしたかっただけなのにゃ〜…。にゃ〜〜♪」",
		   NULL, "\"The men's room is bit dangerous at the moment, so we just want to borrow the toilet here right meow... Meow~~♪\"", Line_Normal);
	ClearMessage();
	DisableWindow();
	DrawBustshot( 2, "ri_si_ko_a1", 0, 0, 0, FALSE, 0, 0, 0, 0, 0, 0, 0, 10, 200, TRUE );

//「......みぃ......、＠
	PlaySE(4, "s19/05/500500051", 128, 64);
	if (AdvMode) { OutputLine("<color=#6972c1>梨花</color>", NULL, "<color=#6972c1>Rika</color>", NULL, Line_ContinueAfterTyping); }
	OutputLine(NULL, "「……みぃ……、」",
		   NULL, "\"...Mii...\"", Line_ModeSpecific);
	if (AdvMode) { ClearMessage(); } else { OutputLineAll(NULL, "\n", Line_ContinueAfterTyping); }


//「ででででも...やっぱりいけないことでござるよな！！　どどど、同志諸君！！￥
	PlaySE(4, "s19/00/otac50013", 128, 64);
	if (AdvMode) { OutputLine("<color=#f5e6d3>オタク</color>", NULL, "<color=#f5e6d3>Otaku</color>", NULL, Line_ContinueAfterTyping); }
	OutputLine(NULL, "「ででででも…やっぱりいけないことでござるよな！！　どどど、同志諸君！！」",
		   NULL, "\"B-B-But... I guess it's not right after all!! R-R-R-Right, my comrades!!\"", Line_Normal);
	ClearMessage();

//　女子トイレに婦女子が立つだけで...ここまで圧倒的な結界が張れるものなのか...＠
	if (AdvMode) { OutputLineAll("", NULL, Line_ContinueAfterTyping); }
	OutputLine(NULL, "　女子トイレに婦女子が立つだけで…ここまで圧倒的な結界が張れるものなのか…。",
		   NULL, "Just by having a girl stand there in the restroom... I never knew it could put up such an overwhelming barrier...", Line_ModeSpecific);
	if (AdvMode) { ClearMessage(); } else { OutputLineAll(NULL, "\n\n", Line_ContinueAfterTyping); }


//　この状況下で梨花ちゃんの脇をひょいと抜けて用を足せる猛者などいようはずもない￥
	if (AdvMode) { OutputLineAll("", NULL, Line_ContinueAfterTyping); }
	OutputLine(NULL, "　この状況下で梨花ちゃんの脇をひょいと抜けて用を足せる猛者などいようはずもない！",
		   NULL, "There was no way anybody could be brave enough to lift Rika-chan out of the way to try and do their business!", Line_Normal);
	ClearMessage();

	PlayBGM( 1, "msys04", 128, 0 );

//　......ふん＠
	if (AdvMode) { OutputLineAll("", NULL, Line_ContinueAfterTyping); }
	OutputLine(NULL, "　……ふん。",
		   NULL, "...Hmph.", Line_ModeSpecific);
	if (AdvMode) { ClearMessage(); } else { OutputLineAll(NULL, "\n", Line_ContinueAfterTyping); }


//　だが、そこがこいつらの所詮の限界なのだ＠
	if (AdvMode) { OutputLineAll("", NULL, Line_ContinueAfterTyping); }
	OutputLine(NULL, "　だが、そこがこいつらの所詮の限界なのだ。",
		   NULL, "This was the most they could do after all.", Line_ModeSpecific);
	if (AdvMode) { ClearMessage(); } else { OutputLineAll(NULL, "\n\n", Line_ContinueAfterTyping); }


//　真の部活モードに入った男、例えば俺なら、......梨花ちゃんなんか弾き飛ばして遠慮なく用を足してる！￥
	if (AdvMode) { OutputLineAll("", NULL, Line_ContinueAfterTyping); }
	OutputLine(NULL, "　真の部活モードに入った男、例えば俺なら、……梨花ちゃんなんか弾き飛ばして遠慮なく用を足してる！！",
		   NULL, "If it were a man in full Club Mode (for example, someone like me)... they would plow through Rika-chan without a second thought!!", Line_Normal);
	ClearMessage();

//　さぁどうする脂デブども！＠
	if (AdvMode) { OutputLineAll("", NULL, Line_ContinueAfterTyping); }
	OutputLine(NULL, "　さぁどうする脂デブども！！",
		   NULL, "Now what are you going to do, you fatasses!?", Line_ModeSpecific);
	if (AdvMode) { ClearMessage(); } else { OutputLineAll(NULL, "\n", Line_ContinueAfterTyping); }


//　詩音を嬲ってくれた代償はまだまだこんなもんじゃないぜ！！￥
	if (AdvMode) { OutputLineAll("", NULL, Line_ContinueAfterTyping); }
	OutputLine(NULL, "　詩音を嬲ってくれた代償はまだまだこんなもんじゃないぜ！！！",
		   NULL, "The price for tormenting Shion still hasn't been paid!!!", Line_Normal);
	ClearMessage();

//「......お困りならボクが助けてあげてもいいのです。＠
	PlaySE(4, "s19/05/500500052", 128, 64);
	if (AdvMode) { OutputLine("<color=#6972c1>梨花</color>", NULL, "<color=#6972c1>Rika</color>", NULL, Line_ContinueAfterTyping); }
	OutputLine(NULL, "「……お困りならボクが助けてあげてもいいのです。」",
		   NULL, "\"...If you're in trouble, I can help you.\"", Line_ModeSpecific);
	if (AdvMode) { ClearMessage(); } else { OutputLineAll(NULL, "\n", Line_ContinueAfterTyping); }


//「かか、かたじけのぅござる！！＠　してその方法は？＠
	PlaySE(4, "s19/00/otac50014", 128, 64);
	if (AdvMode) { OutputLine("<color=#f5e6d3>オタク</color>", NULL, "<color=#f5e6d3>Otaku</color>", NULL, Line_ContinueAfterTyping); }
	OutputLine(NULL, "「かか、かたじけのぅござる！！！",
		   NULL, "\"T-T-That would be much appreciated!!!", Line_WaitForInput);
	PlaySE(4, "s19/00/otac50015", 128, 64);
	OutputLine(NULL, "　してその方法は？」",
		   NULL, " How would you do that?\"", Line_ModeSpecific);
	if (AdvMode) { ClearMessage(); } else { OutputLineAll(NULL, "\n", Line_ContinueAfterTyping); }


	DisableWindow();
	DrawBustshot( 2, "ri_si_wa_a1", 0, 0, 0, FALSE, 0, 0, 0, 0, 0, 0, 0, 10, 200, TRUE );

//「......お外のトイレを使えばいいのです＠ご案内しますですよ。＠
	PlaySE(4, "s19/05/500500053", 128, 64);
	if (AdvMode) { OutputLine("<color=#6972c1>梨花</color>", NULL, "<color=#6972c1>Rika</color>", NULL, Line_ContinueAfterTyping); }
	OutputLine(NULL, "「……お外のトイレを使えばいいのです。",
		   NULL, "\"...You can use one of the toilets outside.", Line_WaitForInput);
	PlaySE(4, "s19/05/500500054", 128, 64);
	OutputLine(NULL, "ご案内しますですよ。」",
		   NULL, " I'll show you to them.\"", Line_ModeSpecific);
	if (AdvMode) { ClearMessage(); } else { OutputLineAll(NULL, "\n", Line_ContinueAfterTyping); }


//「それは助かるにゃりん！＠　さぁさぁ！＠　このままじゃ集団浣腸プレイ状態にゃりん～！！￥
	PlaySE(4, "s19/00/otad50012", 128, 64);
	if (AdvMode) { OutputLine("<color=#f5e6d3>オタク</color>", NULL, "<color=#f5e6d3>Otaku</color>", NULL, Line_ContinueAfterTyping); }
	OutputLine(NULL, "「それは助かるにゃりん！！",
		   NULL, "\"That would be purrfect!!", Line_WaitForInput);
	PlaySE(4, "s19/00/otad50013", 128, 64);
	OutputLine(NULL, "　さぁさぁ！！",
		   NULL, " Purrease, purrease!!", Line_WaitForInput);
	PlaySE(4, "s19/00/otad50014", 128, 64);
	OutputLine(NULL, "　このままじゃ集団デフコン１状態にゃりん～！！」",
		   NULL, " At this rate it'll end up becoming group enema purray~~!!\"", Line_Normal);
	ClearMessage();

//　梨花ちゃんはニコニコ笑いながら、のんびりとした歩幅で彼らを先導し始める＠
	if (AdvMode) { OutputLineAll("", NULL, Line_ContinueAfterTyping); }
	OutputLine(NULL, "　梨花ちゃんはニコニコ笑いながら、のんびりとした歩幅で彼らを先導し始める。",
		   NULL, "Rika-chan, with a pleasant smile on her face, guided them with a casual stride in her step.", Line_ModeSpecific);
	if (AdvMode) { ClearMessage(); } else { OutputLineAll(NULL, "\n", Line_ContinueAfterTyping); }


//　......この一刻を争う状況下で牛歩とは......地獄の責め苦！￥
	if (AdvMode) { OutputLineAll("", NULL, Line_ContinueAfterTyping); }
	OutputLine(NULL, "　……この一刻を争う状況下で牛歩とは……地獄の責め苦！！",
		   NULL, "In this race against time, her slow pace was... sadistic torture!!", Line_Normal);
	ClearMessage();
	DisableWindow();
	DrawScene( "white", 200 );
	DrawSceneWithMask( "bg_165", "left", 0, 0, 200 );

//「マドモアゼル...、そのおトイレはここから遠いでござるか...？？＠
	PlaySE(4, "s19/00/otac50016", 128, 64);
	if (AdvMode) { OutputLine("<color=#f5e6d3>オタク</color>", NULL, "<color=#f5e6d3>Otaku</color>", NULL, Line_ContinueAfterTyping); }
	OutputLine(NULL, "「マドモアゼル…、そのおトイレはここから遠いでござるか…？？」",
		   NULL, "\"Mademoiselle... is this toilet far from here??\"", Line_ModeSpecific);
	if (AdvMode) { ClearMessage(); } else { OutputLineAll(NULL, "\n", Line_ContinueAfterTyping); }

	DisableWindow();
	DrawBustshotWithFiltering( 3, "ri_si_wa_a1", "right", 1, 160, 0, FALSE, 0, 0, 0, 0, 0, 20, 200, TRUE );

//「......すぐに着きますです。＠
	PlaySE(4, "s19/05/500500055", 128, 64);
	if (AdvMode) { OutputLine("<color=#6972c1>梨花</color>", NULL, "<color=#6972c1>Rika</color>", NULL, Line_ContinueAfterTyping); }
	OutputLine(NULL, "「……すぐに着きますです。」",
		   NULL, "\"...We'll get there soon.\"", Line_ModeSpecific);
	if (AdvMode) { ClearMessage(); } else { OutputLineAll(NULL, "\n", Line_ContinueAfterTyping); }


//　彼らは梨花ちゃんに従えられて店の外へ出ようとする...￥
	if (AdvMode) { OutputLineAll("", NULL, Line_ContinueAfterTyping); }
	OutputLine(NULL, "　彼らは梨花ちゃんに従えられて店の外へ出ようとする…。",
		   NULL, "Obeying Rika-chan's directions, they were about to leave the restaurant...", Line_Normal);
	ClearMessage();
	DisableWindow();
	DrawSceneWithMask( "bg_163", "left", 0, 0, 200 );
	DrawBustshot( 2, "re_si_de_a1", 0, 0, 0, FALSE, 0, 0, 0, 0, 0, 0, 0, 10, 200, TRUE );

//「圭一くん、シメだよ＠ビシ！っといってね！＠
	PlaySE(4, "s19/02/500200230", 128, 64);
	if (AdvMode) { OutputLine("<color=#f0953d>レナ</color>", NULL, "<color=#f0953d>Rena</color>", NULL, Line_ContinueAfterTyping); }
	OutputLine(NULL, "「圭一くん、シメだよ。",
		   NULL, "\"Keiichi-kun, finish it.", Line_WaitForInput);
	PlaySE(4, "s19/02/500200231", 128, 64);
	OutputLine(NULL, "ビシ！っといってね！」",
		   NULL, " Give 'em hell!\"", Line_ModeSpecific);
	if (AdvMode) { ClearMessage(); } else { OutputLineAll(NULL, "\n", Line_ContinueAfterTyping); }


//「おぅよ！！　任せておけッ！！＠
	PlaySE(4, "s19/01/hr_kei18700", 128, 64);
	if (AdvMode) { OutputLine("<color=#956f6e>圭一</color>", NULL, "<color=#956f6e>Keiichi</color>", NULL, Line_ContinueAfterTyping); }
	OutputLine(NULL, "「おぅよ！！　任せておけッ！！」",
		   NULL, "\"Yeah!! Leave it to me!!\"", Line_ModeSpecific);
	if (AdvMode) { ClearMessage(); } else { OutputLineAll(NULL, "\n\n", Line_ContinueAfterTyping); }


//　俺は店を出ようとする彼らの前に両手を広げて立ち塞がる！￥
	if (AdvMode) { OutputLineAll("", NULL, Line_ContinueAfterTyping); }
	OutputLine(NULL, "　俺は店を出ようとする彼らの前に両手を広げて立ち塞がる！！",
		   NULL, "I spread my arms out and blocked them as they tried to leave the restaurant!!", Line_Normal);
	ClearMessage();
	DisableWindow();
	DrawSceneWithMask( "bg_165", "right", 0, 0, 200 );

//「何の真似でござるかあぁああぁあ！！＠　このデフコン１の非常時にぃいぃ！！！＠
	PlaySE(4, "s19/00/otac50017", 128, 64);
	if (AdvMode) { OutputLine("<color=#f5e6d3>オタク</color>", NULL, "<color=#f5e6d3>Otaku</color>", NULL, Line_ContinueAfterTyping); }
	OutputLine(NULL, "「何の真似でござるかあぁああぁあ！！！",
		   NULL, "\"What is the meaning of thiiiiiis!!!", Line_WaitForInput);
	PlaySE(4, "s19/00/otac50018", 128, 64);
	OutputLine(NULL, "　このデフコン１の非常時にぃいぃ！！！」",
		   NULL, " We're at Defcon 1 heeeere!!!\"", Line_ModeSpecific);
	if (AdvMode) { ClearMessage(); } else { OutputLineAll(NULL, "\n", Line_ContinueAfterTyping); }


//「脂デブども...！＠　この扉から一歩外へ出ることがどういうことになるか、わかってるんだろうな？！＠
	PlaySE(4, "s19/01/hr_kei18710", 128, 64);
	if (AdvMode) { OutputLine("<color=#956f6e>圭一</color>", NULL, "<color=#956f6e>Keiichi</color>", NULL, Line_ContinueAfterTyping); }
	OutputLine(NULL, "「悪人ども…！！",
		   NULL, "\"Listen up, you tubs of lard!!", Line_WaitForInput);
	PlaySE(4, "s19/01/hr_kei18720", 128, 64);
	OutputLine(NULL, "　この扉から一歩外へ出ることがどういうことになるか、わかってるんだろうな？！」",
		   NULL, " You know what happens if you even set one foot outside this door, right!?\"", Line_ModeSpecific);
	if (AdvMode) { ClearMessage(); } else { OutputLineAll(NULL, "\n", Line_ContinueAfterTyping); }


//「それはどういう意味にゃー！！！￥
	PlaySE(4, "s19/00/otad50015", 128, 64);
	if (AdvMode) { OutputLine("<color=#f5e6d3>オタク</color>", NULL, "<color=#f5e6d3>Otaku</color>", NULL, Line_ContinueAfterTyping); }
	OutputLine(NULL, "「それはどういう意味にゃー！！！」",
		   NULL, "\"What is the meaning of the purrposterous statement!?!?\"", Line_Normal);
	ClearMessage();
	DisableWindow();
	DrawBustshotWithFiltering( 3, "re_si_wa_b1", "right", 1, 160, 0, FALSE, 0, 0, 0, 0, 0, 20, 200, TRUE );

//「あははははは！　ほら、チケットに書いてあるよ＠/
	PlaySE(4, "s19/02/500200232", 128, 64);
	if (AdvMode) { OutputLine("<color=#f0953d>レナ</color>", NULL, "<color=#f0953d>Rena</color>", NULL, Line_ContinueAfterTyping); }
	OutputLine(NULL, "「あははははは！　ほら、チケットに書いてあるよ。",
		   NULL, "\"Ahahahahaha! Look, it's written right here on the ticket.", Line_ModeSpecific);
	if (AdvMode) { ClearMessage(); } else { OutputLineAll(NULL, "\n", Line_ContinueAfterTyping); }


	PlaySE( 3, "wa_007", 128, 64 );

//「途中退店無効」って～！＠
	PlaySE(4, "s19/02/500200233", 128, 64);
	if (AdvMode) { OutputLine("<color=#f0953d>レナ</color>", NULL, "<color=#f0953d>Rena</color>", NULL, Line_ContinueAfterTyping); }
	OutputLine(NULL, "「途中退店無効」って〜！」",
		   NULL, "'Not valid for re-entry', see?\"", Line_ModeSpecific);
	if (AdvMode) { ClearMessage(); } else { OutputLineAll(NULL, "\n", Line_ContinueAfterTyping); }


	DisableWindow();
	DrawBustshotWithFiltering( 1, "sa_si_aw_a1", "left", 7, -160, 0, FALSE, 0, 0, 0, 0, 0, 0, 200, TRUE );

//「どこのおトイレに行くのも自由でございますがね、その扉を一歩でも外へ出たなら二度と戻れませんのよッ！！￥
	PlaySE(4, "s19/04/500400099", 128, 64);
	if (AdvMode) { OutputLine("<color=#fcdb77>沙都子</color>", NULL, "<color=#fcdb77>Satoko</color>", NULL, Line_ContinueAfterTyping); }
	OutputLine(NULL, "「どこのおトイレに行くのも自由でございますがね、その扉を一歩でも外へ出たなら二度と戻れませんのよッ！！」",
		   NULL, "\"You're free to use any toilet you want, but the moment you step outside that door you can't come back!!\"", Line_Normal);
	ClearMessage();

	PlaySE( 3, "wa_006", 128, 64 );
	ShakeScreen( 1, 50, 20, 8, 0, );

//　ドオォオオオォオオォオンッ！！！！￥
	if (AdvMode) { OutputLineAll("", NULL, Line_ContinueAfterTyping); }
	OutputLine(NULL, "　ドオォオオオォオオォオンッ！！！！！",
		   NULL, "BOOOOOOOOOOOOOOOOOOM!!!!", Line_Normal);
	ClearMessage();

//「「「おお、覚えてろぉおおぉおぉおおおッ！！！」」＠
	PlaySE(4, "s19/00/otall50004", 128, 64);
	if (AdvMode) { OutputLine("<color=#f5e6d3>オタク</color>", NULL, "<color=#f5e6d3>Otaku</color>", NULL, Line_ContinueAfterTyping); }
	OutputLine(NULL, "「「「おお、覚えてろぉおおぉおぉおおおッ！！！」」」",
		   NULL, "\"\"\"Y-Y-You remember this!!!\"\"\"", Line_ModeSpecific);
	if (AdvMode) { ClearMessage(); } else { OutputLineAll(NULL, "\n", Line_ContinueAfterTyping); }


	DisableWindow();
	FadeAllBustshots( 400, TRUE );
	DrawBustshotWithFiltering( 2, "ri_si_de_a1", "right", 7, 0, 0, FALSE, 0, 0, 0, 0, 0, 10, 200, TRUE );

//「......そんなこわいこと言う人たちに案内したくないのです。＠
	PlaySE(4, "s19/05/500500056", 128, 64);
	if (AdvMode) { OutputLine("<color=#6972c1>梨花</color>", NULL, "<color=#6972c1>Rika</color>", NULL, Line_ContinueAfterTyping); }
	OutputLine(NULL, "「……そんなこわいこと言う人たちに案内したくないのです。」",
		   NULL, "\"...I don't want to guide anybody who says scary things like that.\"", Line_ModeSpecific);
	if (AdvMode) { ClearMessage(); } else { OutputLineAll(NULL, "\n\n", Line_ContinueAfterTyping); }


//　踵を返そうとする梨花ちゃんに、みんな大慌てだ＠...借りてきた猫のように大人しくなって一列になってついていくしかない...￥
	if (AdvMode) { OutputLineAll("", NULL, Line_ContinueAfterTyping); }
	OutputLine(NULL, "　踵を返そうとする梨花ちゃんに、みんな大慌てだ。",
		   NULL, "Everybody panicked as Rika-chan began to turn back.", Line_WaitForInput);
	OutputLine(NULL, "…借りてきた猫のように大人しくなって一列になってついていくしかない…。",
		   NULL, " They could only figuratively and literally fall in line...", Line_Normal);
	ClearMessage();
	DisableWindow();
	DrawScene( "white", 400 );
	DrawSceneWithMask( "bg_168", "left", 0, 0, 200 );

//　ウェイトレスさんも並んでお見送りだ￥
	if (AdvMode) { OutputLineAll("", NULL, Line_ContinueAfterTyping); }
	OutputLine(NULL, "　ウェイトレスさんも並んでお見送りだ。",
		   NULL, "All the waitresses also lined up to see them off.", Line_Normal);
	ClearMessage();

//「本日はご来店、誠にありがとうございました～☆＠
	PlaySE(4, "s19/00/waitall50001", 128, 64);
	if (AdvMode) { OutputLine("<color=#f5e6d3>ウェイトレス</color>", NULL, "<color=#f5e6d3>Waitress</color>", NULL, Line_ContinueAfterTyping); }
	OutputLine(NULL, "「本日はご来店、誠にありがとうございました〜☆」",
		   NULL, "\"Thank you very much for coming~☆\"", Line_ModeSpecific);
	if (AdvMode) { ClearMessage(); } else { OutputLineAll(NULL, "\n\n", Line_ContinueAfterTyping); }


//「「「アイシャルリタぁああぁあぁあぁあぁンッ！！！！」」￥
	PlaySE(4, "s19/00/otall50005", 128, 64);
	if (AdvMode) { OutputLine("<color=#f5e6d3>オタク</color>", NULL, "<color=#f5e6d3>Otaku</color>", NULL, Line_ContinueAfterTyping); }
	OutputLine(NULL, "「「「アイシャルリタぁああぁあぁあぁあぁンッ！！！！」」」",
		   NULL, "\"\"\"We shall retuuuuuuuuuuurrrn!!!!\"\"\"", Line_Normal);
	ClearMessage();

//　からんからん＠
	if (AdvMode) { OutputLineAll("", NULL, Line_ContinueAfterTyping); }
	OutputLine(NULL, "　からんからん。",
		   NULL, "*clang clang*", Line_ModeSpecific);
	if (AdvMode) { ClearMessage(); } else { OutputLineAll(NULL, "\n", Line_ContinueAfterTyping); }


//　軽快なベルの音を立てて扉が閉まった￥
	if (AdvMode) { OutputLineAll("", NULL, Line_ContinueAfterTyping); }
	OutputLine(NULL, "　軽快なベルの音を立てて扉が閉まった。",
		   NULL, "The bell rang playfully as the door shut behind them.", Line_Normal);
	ClearMessage();
	DisableWindow();
	DrawScene( "bg_165", 400 );
	PlayBGM( 1, "msys02", 128, 0 );
	DrawBustshotWithFiltering( 1, "sa_si_wa_a1", "left", 1, -160, 0, FALSE, 0, 0, 0, 0, 0, 0, 300, TRUE );

//「ざッまぁないですわね！！　楽勝の極みでしてよ～！！＠
	PlaySE(4, "s19/04/500400100", 128, 64);
	if (AdvMode) { OutputLine("<color=#fcdb77>沙都子</color>", NULL, "<color=#fcdb77>Satoko</color>", NULL, Line_ContinueAfterTyping); }
	OutputLine(NULL, "「ざッまぁないですわね！！　楽勝の極みでしてよ〜！！」",
		   NULL, "\"How puuh-thetic!! Too easy!!\"", Line_ModeSpecific);
	if (AdvMode) { ClearMessage(); } else { OutputLineAll(NULL, "\n", Line_ContinueAfterTyping); }


	DisableWindow();
	DrawBustshotWithFiltering( 3, "re_si_wa_b1", "right", 1, 160, 0, FALSE, 0, 0, 0, 0, 0, 20, 300, TRUE );

//「あっははははは！　やったねー！　えーい！＠
	PlaySE(4, "s19/02/500200234", 128, 64);
	if (AdvMode) { OutputLine("<color=#f0953d>レナ</color>", NULL, "<color=#f0953d>Rena</color>", NULL, Line_ContinueAfterTyping); }
	OutputLine(NULL, "「あっははははは！　やったねー！　えーい！」",
		   NULL, "\"Ahahahaha! We did it! Yaaay!\"", Line_ModeSpecific);
	if (AdvMode) { ClearMessage(); } else { OutputLineAll(NULL, "\n", Line_ContinueAfterTyping); }


//　レナと沙都子がパチンと手を叩き合う￥
	if (AdvMode) { OutputLineAll("", NULL, Line_ContinueAfterTyping); }
	OutputLine(NULL, "　レナと沙都子がパチンと手を叩き合う。",
		   NULL, "Rena and Satoko clapped their hands together.", Line_Normal);
	ClearMessage();

//「ひゅー...。俺一人じゃ歯が立たねぇ連中も、メンバー総登場なら...まさに一網打尽だな。＠
	PlaySE(4, "s19/01/hr_kei18730", 128, 64);
	if (AdvMode) { OutputLine("<color=#956f6e>圭一</color>", NULL, "<color=#956f6e>Keiichi</color>", NULL, Line_ContinueAfterTyping); }
	OutputLine(NULL, "「ひゅー…。俺一人じゃ歯が立たねぇ連中も、メンバー総登場なら…まさに一網打尽だな。」",
		   NULL, "\"Whew... I couldn't hold a candle to those guys by myself, but when we get the group together...  we sent them packing like a herd of cattle.\"", Line_ModeSpecific);
	if (AdvMode) { ClearMessage(); } else { OutputLineAll(NULL, "\n", Line_ContinueAfterTyping); }


	DisableWindow();
	DrawBustshot( 1, "sa_si_aw_a1", -160, 0, 0, FALSE, 0, 0, 0, 0, 0, 0, 0, 0, 200, TRUE );

//「この程度の相手なら、私たちなら一人でもお相手できましてよ＠　圭一さんも少しは腕をお磨きあそばせ～！＠
	PlaySE(4, "s19/04/500400101", 128, 64);
	if (AdvMode) { OutputLine("<color=#fcdb77>沙都子</color>", NULL, "<color=#fcdb77>Satoko</color>", NULL, Line_ContinueAfterTyping); }
	OutputLine(NULL, "「この程度の相手なら、私たちなら一人でもお相手できましてよ？",
		   NULL, "\"With opponents this weak, any of us could take them on by ourselves.", Line_WaitForInput);
	PlaySE(4, "s19/04/500400102", 128, 64);
	OutputLine(NULL, "　圭一さんも少しは腕をお磨きあそばせ〜！」",
		   NULL, " Keiichi-san, you need to up your game~!\"", Line_ModeSpecific);
	if (AdvMode) { ClearMessage(); } else { OutputLineAll(NULL, "\n", Line_ContinueAfterTyping); }


//　...悔しいが沙都子の言うとおりだな＠くそ＠　俺もきっとこいつらに並んでも恥ずかしくない力を身に付けてやる！￥
	if (AdvMode) { OutputLineAll("", NULL, Line_ContinueAfterTyping); }
	OutputLine(NULL, "　…悔しいが沙都子の言うとおりだな。",
		   NULL, "...I was loathe to admit it, but Satoko was right.", Line_WaitForInput);
	OutputLine(NULL, "くそ！",
		   NULL, " Dammit!", Line_WaitForInput);
	OutputLine(NULL, "　俺もきっとこいつらに並んでも恥ずかしくない力を身に付けてやる！！",
		   NULL, " One day I'll be strong enough to be worthy to stand alongside them!!", Line_Normal);
	ClearMessage();

//「でも、魅ぃちゃんの妹さんを守れて本当に良かったね＠　もうこれで、いたずらする悪い人たちはひとりもいなくなったよ！＠
	PlaySE(4, "s19/02/500200235", 128, 64);
	if (AdvMode) { OutputLine("<color=#f0953d>レナ</color>", NULL, "<color=#f0953d>Rena</color>", NULL, Line_ContinueAfterTyping); }
	OutputLine(NULL, "「でも、魅ぃちゃんの妹さんを守れて本当に良かったね！",
		   NULL, "\"But, I'm really glad we were able to protect Mii-chan's little sister!", Line_WaitForInput);
	PlaySE(4, "s19/02/500200236", 128, 64);
	OutputLine(NULL, "　もうこれで、いたずらする悪い人たちはひとりもいなくなったよ！」",
		   NULL, " Now there's none of those bad people who were pulling pranks left!\"", Line_ModeSpecific);
	if (AdvMode) { ClearMessage(); } else { OutputLineAll(NULL, "\n", Line_ContinueAfterTyping); }


//「素敵な友人に恵まれたわね。園崎さん。＠
	PlaySE(4, "s19/00/waita50028", 128, 64);
	if (AdvMode) { OutputLine("<color=#f5e6d3>ウェイトレス</color>", NULL, "<color=#f5e6d3>Waitress</color>", NULL, Line_ContinueAfterTyping); }
	OutputLine(NULL, "「素敵な友人に恵まれたわね。園崎さん。」",
		   NULL, "\"You're blessed to have such wonderful friends, Sonozaki-san.\"", Line_ModeSpecific);
	if (AdvMode) { ClearMessage(); } else { OutputLineAll(NULL, "\n", Line_ContinueAfterTyping); }


//　先輩ウェイトレスさんも微笑んでくれた＠
	if (AdvMode) { OutputLineAll("", NULL, Line_ContinueAfterTyping); }
	OutputLine(NULL, "　先輩ウェイトレスさんも微笑んでくれた。",
		   NULL, "The veteran waitress was also smiling.", Line_ModeSpecific);
	if (AdvMode) { ClearMessage(); } else { OutputLineAll(NULL, "\n\n", Line_ContinueAfterTyping); }


//　当の詩音は、一網打尽になりすっかり落ち着きを取り戻した店内と俺たちを見比べながらおたおたしていた￥
	if (AdvMode) { OutputLineAll("", NULL, Line_ContinueAfterTyping); }
	OutputLine(NULL, "　当の詩音は、一網打尽になりすっかり落ち着きを取り戻した店内と俺たちを見比べながらおたおたしていた。",
		   NULL, "After the herd was sent packing, it had calmed down completely inside the restaurant. Shion was flustered as she glanced between us and the now-empty seats.", Line_Normal);
	ClearMessage();
	DisableWindow();
	DrawBustshot( 1, "si_ma_ha_a1", -160, 0, 0, FALSE, 0, 0, 0, 0, 0, 0, 0, 0, 0, FALSE );
	DrawScene( "bg_165", 400 );

//「わ、わたわた...私のために...＠　...そ、...その......、＠
	PlaySE(4, "s19/06/500600218", 128, 64);
	if (AdvMode) { OutputLine("<color=#5ec69a>詩音</color>", NULL, "<color=#5ec69a>Shion</color>", NULL, Line_ContinueAfterTyping); }
	OutputLine(NULL, "「わ、わたわた…私のために…？",
		   NULL, "\"Y-Y-You did that... for me...?", Line_WaitForInput);
	PlaySE(4, "s19/06/500600219", 128, 64);
	OutputLine(NULL, "　…そ、…その……、」",
		   NULL, " ...I ...I mean...\"", Line_ModeSpecific);
	if (AdvMode) { ClearMessage(); } else { OutputLineAll(NULL, "\n", Line_ContinueAfterTyping); }


	DisableWindow();
	FadeBustshotWithFiltering( 1, "right", 1, FALSE, 0, 0, 300, TRUE );

//　詩音は嬉しそうな、バツが悪そうな、曖昧な顔でうっすらと赤くなりながら......厨房に走って逃げた￥
	if (AdvMode) { OutputLineAll("", NULL, Line_ContinueAfterTyping); }
	OutputLine(NULL, "　詩音は嬉しそうな、バツが悪そうな、曖昧な顔でうっすらと赤くなりながら……厨房に走って逃げた。",
		   NULL, "Shion's expression was somewhere between happy and guilt-ridden... her face had turned slightly red as she ran into the kitchen.", Line_Normal);
	ClearMessage();
	DisableWindow();
	DrawBustshotWithFiltering( 3, "re_si_wa_b1", "right", 1, 160, 0, FALSE, 0, 0, 0, 0, 0, 20, 300, TRUE );

//「わ、...詩ぃちゃんもかぁいい！＠　双子なんだね～はぅ～～！！！＠
	PlaySE(4, "s19/02/500200237", 128, 64);
	if (AdvMode) { OutputLine("<color=#f0953d>レナ</color>", NULL, "<color=#f0953d>Rena</color>", NULL, Line_ContinueAfterTyping); }
	OutputLine(NULL, "「わ、…詩ぃちゃんもかぁいい！！",
		   NULL, "\"Whoa... Shii-chan is kyute!!", Line_WaitForInput);
	PlaySE(4, "s19/02/500200238", 128, 64);
	OutputLine(NULL, "　双子なんだね〜はぅ〜〜！！！」",
		   NULL, " They really are twins~ Hao~~!!!\"", Line_ModeSpecific);
	if (AdvMode) { ClearMessage(); } else { OutputLineAll(NULL, "\n", Line_ContinueAfterTyping); }


//　詩音の性格からして、面と向かってお礼なんか言えるわけないよな＠
	if (AdvMode) { OutputLineAll("", NULL, Line_ContinueAfterTyping); }
	OutputLine(NULL, "　詩音の性格からして、面と向かってお礼なんか言えるわけないよな。",
		   NULL, "Given Shion's personality, there's no way she'd thank us directly.", Line_ModeSpecific);
	if (AdvMode) { ClearMessage(); } else { OutputLineAll(NULL, "\n", Line_ContinueAfterTyping); }


//　ちょっと派手に暴れたけど、助けることができて本当に良かった...￥
	if (AdvMode) { OutputLineAll("", NULL, Line_ContinueAfterTyping); }
	OutputLine(NULL, "　ちょっと派手に暴れたけど、助けることができて本当に良かった…。",
		   NULL, "We might have been a bit excessive in our means, but I'm really glad we were able to save her...", Line_Normal);
	ClearMessage();

//「わかってると思いますけど、園崎さん、とても感謝してますよ＠私もホールを代表して感謝いたします。￥
	PlaySE(4, "s19/00/waita50029", 128, 64);
	if (AdvMode) { OutputLine("<color=#f5e6d3>ウェイトレス</color>", NULL, "<color=#f5e6d3>Waitress</color>", NULL, Line_ContinueAfterTyping); }
	OutputLine(NULL, "「わかってると思いますけど、園崎さん、とても感謝してますよ。",
		   NULL, "\"I think you know this already, but Sonozaki-san is very grateful.", Line_WaitForInput);
	PlaySE(4, "s19/00/waita50030", 128, 64);
	OutputLine(NULL, "私もホールを代表して感謝いたします。」",
		   NULL, " As a representative of the floor staff here, I also extend my gratitude.\"", Line_Normal);
	ClearMessage();
	DisableWindow();
	DrawSceneWithMask( "bg_163", "up", 0, 0, 300 );

//　パチパチパチパチ＠
	if (AdvMode) { OutputLineAll("", NULL, Line_ContinueAfterTyping); }
	OutputLine(NULL, "　パチパチパチパチ。",
		   NULL, "*clap clap clap clap*", Line_ModeSpecific);
	if (AdvMode) { ClearMessage(); } else { OutputLineAll(NULL, "\n", Line_ContinueAfterTyping); }


//　その拍手がいつの間にか店内に広がっていった＠
	if (AdvMode) { OutputLineAll("", NULL, Line_ContinueAfterTyping); }
	OutputLine(NULL, "　その拍手がいつの間にか店内に広がっていった。",
		   NULL, "The applause quickly spread throughout the entire restaurant.", Line_ModeSpecific);
	if (AdvMode) { ClearMessage(); } else { OutputLineAll(NULL, "\n\n", Line_ContinueAfterTyping); }


//　他のウェイトレスさんたちも、お店のデザートを純粋に味わいたかった紳士的なお客さんたちも、みんな拍手で称えてくれたのだった...￥
	if (AdvMode) { OutputLineAll("", NULL, Line_ContinueAfterTyping); }
	OutputLine(NULL, "　他のウェイトレスさんたちも、お店のデザートを純粋に味わいたかった紳士的なお客さんたちも、みんな拍手で称えてくれたのだった…。",
		   NULL, "Not only the other waitresses, but also the customers that were genuinely there to enjoy the desserts: everyone was lauding our efforts...", Line_Normal);
	ClearMessage();
	DisableWindow();
	DrawScene( "black", 3000 );
	FadeOutBGM( 1, 1000, TRUE );
	DrawScene( "bg_162", 1000 );
	PlayBGM( 1, "msys01", 128, 0 );

//　デザートをあらかた食いつくし、感想のアンケート用紙に記入しているところで梨花ちゃんが戻ってきた￥
	if (AdvMode) { OutputLineAll("", NULL, Line_ContinueAfterTyping); }
	OutputLine(NULL, "　デザートをあらかた食いつくし、感想のアンケート用紙に記入しているところで梨花ちゃんが戻ってきた。",
		   NULL, "When we had mostly finished eating and were filling out the survey, Rika-chan made her return.", Line_Normal);
	ClearMessage();
	DisableWindow();
	DrawSceneWithMask( "bg_163", "right", 0, 0, 300 );

//「おぅお疲れ＠　首尾は上々か＠　ずいぶん遅かったな。＠
	PlaySE(4, "s19/01/hr_kei18740", 128, 64);
	if (AdvMode) { OutputLine("<color=#956f6e>圭一</color>", NULL, "<color=#956f6e>Keiichi</color>", NULL, Line_ContinueAfterTyping); }
	OutputLine(NULL, "「おぅお疲れ！",
		   NULL, "\"Ohh, good work!", Line_WaitForInput);
	PlaySE(4, "s19/01/hr_kei18750", 128, 64);
	OutputLine(NULL, "　首尾は上々か？",
		   NULL, " Did everything go all right?", Line_WaitForInput);
	PlaySE(4, "s19/01/hr_kei18760", 128, 64);
	OutputLine(NULL, "　ずいぶん遅かったな。」",
		   NULL, " You took a while.\"", Line_ModeSpecific);
	if (AdvMode) { ClearMessage(); } else { OutputLineAll(NULL, "\n", Line_ContinueAfterTyping); }


	DisableWindow();
	DrawBustshotWithFiltering( 2, "ri_si_wa_a1", "right", 1, 0, 0, FALSE, 0, 0, 0, 0, 0, 10, 300, TRUE );

//「......ごめんなさいなのです＠帰りに迷子になってしまって大変だったのです。＠
	PlaySE(4, "s19/05/500500057", 128, 64);
	if (AdvMode) { OutputLine("<color=#6972c1>梨花</color>", NULL, "<color=#6972c1>Rika</color>", NULL, Line_ContinueAfterTyping); }
	OutputLine(NULL, "「……ごめんなさいなのです。",
		   NULL, "\"...I'm sorry.", Line_WaitForInput);
	PlaySE(4, "s19/05/500500058", 128, 64);
	OutputLine(NULL, "帰りに迷子になってしまって大変だったのです。」",
		   NULL, " I got lost on the way back. It was a lot of trouble.\"", Line_ModeSpecific);
	if (AdvMode) { ClearMessage(); } else { OutputLineAll(NULL, "\n", Line_ContinueAfterTyping); }


	DisableWindow();
	DrawBustshotWithFiltering( 1, "re_si_wa_a1", "left", 1, -160, 0, FALSE, 0, 0, 0, 0, 0, 0, 300, TRUE );

//「あははははは＠梨花ちゃんはヘンな道を通ることが多いからね、よく迷子になるんだよ。＠
	PlaySE(4, "s19/02/500200239", 128, 64);
	if (AdvMode) { OutputLine("<color=#f0953d>レナ</color>", NULL, "<color=#f0953d>Rena</color>", NULL, Line_ContinueAfterTyping); }
	OutputLine(NULL, "「あははははは。",
		   NULL, "\"Ahahahahahaha.", Line_WaitForInput);
	PlaySE(4, "s19/02/500200240", 128, 64);
	OutputLine(NULL, "梨花ちゃんはヘンな道を通ることが多いからね、よく迷子になるんだよ。」",
		   NULL, " Rika-chan likes to stray down some pretty strange roads, so she gets lost pretty often.\"", Line_ModeSpecific);
	if (AdvMode) { ClearMessage(); } else { OutputLineAll(NULL, "\n\n", Line_ContinueAfterTyping); }


//　...近場のトイレに案内するだけでどうして迷子になるんだろう￥
	if (AdvMode) { OutputLineAll("", NULL, Line_ContinueAfterTyping); }
	OutputLine(NULL, "　…近場のトイレに案内するだけでどうして迷子になるんだろう？",
		   NULL, "...How did she get lost just guiding people to a nearby toilet?", Line_Normal);
	ClearMessage();
	DisableWindow();
	DrawBustshotWithFiltering( 3, "sa_si_bi_a1", "right", 1, 160, 0, FALSE, 0, 0, 0, 0, 0, 20, 300, TRUE );

//「人間誰にも得手不得手がありましてよ＠梨花にはそんなの負けないような長所がたくさんありますわー！＠
	PlaySE(4, "s19/04/500400103", 128, 64);
	if (AdvMode) { OutputLine("<color=#fcdb77>沙都子</color>", NULL, "<color=#fcdb77>Satoko</color>", NULL, Line_ContinueAfterTyping); }
	OutputLine(NULL, "「人間誰にも得手不得手がありましてよ。",
		   NULL, "\"Everybody has their strengths and weaknesses.", Line_WaitForInput);
	PlaySE(4, "s19/04/500400104", 128, 64);
	OutputLine(NULL, "梨花にはそんなの負けないような長所がたくさんありますわー！」",
		   NULL, " Rika has a lot of strong points that more than make up for that!\"", Line_ModeSpecific);
	if (AdvMode) { ClearMessage(); } else { OutputLineAll(NULL, "\n", Line_ContinueAfterTyping); }


//「それもそうだな＠さっきの女子トイレのあの表情！　役者だったなぁ！！￥
	PlaySE(4, "s19/01/hr_kei18770", 128, 64);
	if (AdvMode) { OutputLine("<color=#956f6e>圭一</color>", NULL, "<color=#956f6e>Keiichi</color>", NULL, Line_ContinueAfterTyping); }
	OutputLine(NULL, "「それもそうだな。",
		   NULL, "\"I can see that.", Line_WaitForInput);
	PlaySE(4, "s19/01/hr_kei18780", 128, 64);
	OutputLine(NULL, "さっきの女子トイレのあの表情！　役者だったなぁ！！」",
		   NULL, " That expression in the girl's room! You're quite the thespian!!\"", Line_Normal);
	ClearMessage();
	DisableWindow();
	DrawBustshot( 2, "ri_si_ko_a1", 0, 0, 0, FALSE, 0, 0, 0, 0, 0, 0, 0, 10, 200, TRUE );

//「......あの時の圭一はひどいのです＠自分が彼らの立場だったら、ボクを弾き飛ばして女子トイレに飛び込むとか考えていたのです。＠
	PlaySE(4, "s19/05/500500059", 128, 64);
	if (AdvMode) { OutputLine("<color=#6972c1>梨花</color>", NULL, "<color=#6972c1>Rika</color>", NULL, Line_ContinueAfterTyping); }
	OutputLine(NULL, "「……あの時の圭一はひどいのです。",
		   NULL, "\"...Keiichi was being horrible.", Line_WaitForInput);
	PlaySE(4, "s19/05/500500060", 128, 64);
	OutputLine(NULL, "自分が彼らの立場だったら、ボクを弾き飛ばして女子トイレに飛び込むとか考えていたのです。」",
		   NULL, " He was thinking 'If I were in their shoes, I'd just run her over and rush into the washroom.'\"", Line_ModeSpecific);
	if (AdvMode) { ClearMessage(); } else { OutputLineAll(NULL, "\n", Line_ContinueAfterTyping); }


//「お、おわぁあぁあぁああ？！？＠　また俺、考えが顔に出てたのかぁ！！＠
	PlaySE(4, "s19/01/hr_kei18790", 128, 64);
	if (AdvMode) { OutputLine("<color=#956f6e>圭一</color>", NULL, "<color=#956f6e>Keiichi</color>", NULL, Line_ContinueAfterTyping); }
	OutputLine(NULL, "「お、おわぁあぁあぁああ？！？！",
		   NULL, "\"Wh-Whaaaaaaaaaaaaaa!?!?", Line_WaitForInput);
	PlaySE(4, "s19/01/hr_kei18800", 128, 64);
	OutputLine(NULL, "　また俺、考えが顔に出てたのかぁ！！」",
		   NULL, " Did what I was thinking show up on my face again!?\"", Line_ModeSpecific);
	if (AdvMode) { ClearMessage(); } else { OutputLineAll(NULL, "\n", Line_ContinueAfterTyping); }


	DisableWindow();
	DrawBustshot( 1, "re_si_ha_a1", -160, 0, 0, FALSE, 0, 0, 0, 0, 0, 0, 0, 0, 200, TRUE );

//「け、圭一くん......Ｈなんだぁ...。＠
	PlaySE(4, "s19/02/500200241", 128, 64);
	if (AdvMode) { OutputLine("<color=#f0953d>レナ</color>", NULL, "<color=#f0953d>Rena</color>", NULL, Line_ContinueAfterTyping); }
	OutputLine(NULL, "「け、圭一くん……はぅ。」",
		   NULL, "\"Ke-Keiichi-kun... Hau...\"", Line_ModeSpecific);
	if (AdvMode) { ClearMessage(); } else { OutputLineAll(NULL, "\n", Line_ContinueAfterTyping); }


//「いやその......わははははははは...！！！￥
	PlaySE(4, "s19/01/hr_kei18810", 128, 64);
	if (AdvMode) { OutputLine("<color=#956f6e>圭一</color>", NULL, "<color=#956f6e>Keiichi</color>", NULL, Line_ContinueAfterTyping); }
	OutputLine(NULL, "「いやその……わははははははは…！！！」",
		   NULL, "\"No... I mean... Wahahahahahaha...!!!\"", Line_Normal);
	ClearMessage();
	DisableWindow();
	DrawScene( "black", 3000 );
	DrawScene( "bg_180", 1000 );

//　この日は笑って済ませたが、俺は後日、新聞で「飛騨山中にて不明男性１０人を保護＠
	if (AdvMode) { OutputLineAll("", NULL, Line_ContinueAfterTyping); }
	OutputLine(NULL, "　この日は笑って済ませたが、俺は後日、新聞で「飛騨山中にて不明男性１０人を保護。",
		   NULL, "I could laugh about it then, but a few days later, a newspaper headline read: 'Ten unidentified men were taken into custody in Hideyama.", Line_ModeSpecific);
	if (AdvMode) { ClearMessage(); } else { OutputLineAll(NULL, "\n", Line_ContinueAfterTyping); }


//　男性たちは鹿骨市内から徒歩でトイレにやってきたと主張したが、保護された場所から鹿骨市内までは××キロも離れており...＠
	if (AdvMode) { OutputLineAll("", NULL, Line_ContinueAfterTyping); }
	OutputLine(NULL, "　男性たちは鹿骨市内から徒歩でトイレにやってきたと主張したが、保護された場所から鹿骨市内までは××キロも離れており…」",
		   NULL, "The men claim they had travelled from Shishibone City by foot to find a toilet, but the spot they were taken into custody was xx kilometers away from Shishibone...'", Line_ModeSpecific);
	if (AdvMode) { ClearMessage(); } else { OutputLineAll(NULL, "\n\n", Line_ContinueAfterTyping); }


//　という記事を読み、梨花ちゃんの恐ろしさを知ることになるのだった...￥
	if (AdvMode) { OutputLineAll("", NULL, Line_ContinueAfterTyping); }
	OutputLine(NULL, "　という記事を読み、梨花ちゃんの恐ろしさを知ることになるのだった…。",
		   NULL, "When I read that article, I realized how terrifying Rika-chan really was...", Line_Normal);
	ClearMessage();
	DisableWindow();
	DrawScene( "black", 1000 );
	DrawScene( "bg_165", 1000 );
	DrawBustshotWithFiltering( 1, "ri_si_ni_a1", "left", 1, -160, 0, FALSE, 0, 0, 0, 0, 0, 0, 300, TRUE );

//「......さてと、ごちそうさまなのでした＠今日は呼んでもらえて嬉しかったのです。＠
	PlaySE(4, "s19/05/500500061", 128, 64);
	if (AdvMode) { OutputLine("<color=#6972c1>梨花</color>", NULL, "<color=#6972c1>Rika</color>", NULL, Line_ContinueAfterTyping); }
	OutputLine(NULL, "「……さてと、ごちそうさまなのでした。",
		   NULL, "\"...Well, thanks for treating me.", Line_WaitForInput);
	PlaySE(4, "s19/05/500500062", 128, 64);
	OutputLine(NULL, "今日は呼んでもらえて嬉しかったのです。」",
		   NULL, " I'm happy that you called me here today.\"", Line_ModeSpecific);
	if (AdvMode) { ClearMessage(); } else { OutputLineAll(NULL, "\n", Line_ContinueAfterTyping); }


	DisableWindow();
	DrawBustshotWithFiltering( 3, "sa_si_de_a1", "right", 1, 160, 0, FALSE, 0, 0, 0, 0, 0, 20, 300, TRUE );

//「あら、もう帰りますのー＠　もうちょっとゆっくりしても......。＠
	PlaySE(4, "s19/04/500400105", 128, 64);
	if (AdvMode) { OutputLine("<color=#fcdb77>沙都子</color>", NULL, "<color=#fcdb77>Satoko</color>", NULL, Line_ContinueAfterTyping); }
	OutputLine(NULL, "「あら、もう帰りますのー？",
		   NULL, "\"Oh, are you going home already?", Line_WaitForInput);
	PlaySE(4, "s19/04/500400106", 128, 64);
	OutputLine(NULL, "　もうちょっとゆっくりしても……。」",
		   NULL, " You can stay a little longer...\"", Line_ModeSpecific);
	if (AdvMode) { ClearMessage(); } else { OutputLineAll(NULL, "\n", Line_ContinueAfterTyping); }


//「たんすのお片付けの途中だったのですよ＠あのままではお布団が敷けないのです。＠
	PlaySE(4, "s19/05/500500063", 128, 64);
	if (AdvMode) { OutputLine("<color=#6972c1>梨花</color>", NULL, "<color=#6972c1>Rika</color>", NULL, Line_ContinueAfterTyping); }
	OutputLine(NULL, "「たんすのお片付けの途中だったのですよ。",
		   NULL, "\"I was in the middle of organizing some drawers.", Line_WaitForInput);
	PlaySE(4, "s19/05/500500064", 128, 64);
	OutputLine(NULL, "あのままではお布団が敷けないのです。」",
		   NULL, " If I leave it like that, I won't be able to put out the futon.\"", Line_ModeSpecific);
	if (AdvMode) { ClearMessage(); } else { OutputLineAll(NULL, "\n", Line_ContinueAfterTyping); }


	DisableWindow();
	DrawBustshot( 3, "sa_si_ak_a1", 160, 0, 0, FALSE, 0, 0, 0, 0, 0, 0, 0, 20, 200, TRUE );

//「あ、!w800......それもそうですわねぇ。＠
	PlaySE(4, "s19/04/500400107", 128, 64);
	if (AdvMode) { OutputLine("<color=#fcdb77>沙都子</color>", NULL, "<color=#fcdb77>Satoko</color>", NULL, Line_ContinueAfterTyping); }
	OutputLine(NULL, "「あ、",
		   NULL, "\"Ah,", Line_ContinueAfterTyping);

	SetValidityOfInput( FALSE );
	Wait( 800 );
	SetValidityOfInput( TRUE );

	OutputLine(NULL, "……それもそうですわねぇ。」",
		   NULL, " ...I guess that's true.\"", Line_ModeSpecific);
	if (AdvMode) { ClearMessage(); } else { OutputLineAll(NULL, "\n", Line_ContinueAfterTyping); }


//　ありゃ、何だか悪いタイミングで呼んじゃったみたいだな￥
	if (AdvMode) { OutputLineAll("", NULL, Line_ContinueAfterTyping); }
	OutputLine(NULL, "　ありゃ、何だか悪いタイミングで呼んじゃったみたいだな。",
		   NULL, "Oops, looks like I called her at a bad time.", Line_Normal);
	ClearMessage();
	DisableWindow();
	DrawBustshot( 2, "re_si_wa_a1", 0, 0, 0, FALSE, 0, 0, 0, 0, 0, 0, 0, 10, 400, TRUE );

//「うん＠レナが電話した時はお部屋の片付け中だったんだよ＠でも駆けつけてくれたんだよね！＠
	PlaySE(4, "s19/02/500200242", 128, 64);
	if (AdvMode) { OutputLine("<color=#f0953d>レナ</color>", NULL, "<color=#f0953d>Rena</color>", NULL, Line_ContinueAfterTyping); }
	OutputLine(NULL, "「うん。",
		   NULL, "\"Yeah.", Line_WaitForInput);
	PlaySE(4, "s19/02/500200243", 128, 64);
	OutputLine(NULL, "レナが電話した時はお部屋の片付け中だったんだよ。",
		   NULL, " I phoned her she was in the middle of cleaning her room.", Line_WaitForInput);
	PlaySE(4, "s19/02/500200244", 128, 64);
	OutputLine(NULL, "でも駆けつけてくれたんだよね！」",
		   NULL, " But she still came!\"", Line_ModeSpecific);
	if (AdvMode) { ClearMessage(); } else { OutputLineAll(NULL, "\n", Line_ContinueAfterTyping); }


	DisableWindow();
	DrawBustshot( 3, "sa_si_aw_a1", 160, 0, 0, FALSE, 0, 0, 0, 0, 0, 0, 0, 20, 200, TRUE );

//「まぁ＠非常時だから仕方ありませんわ。＠
	PlaySE(4, "s19/04/500400108", 128, 64);
	if (AdvMode) { OutputLine("<color=#fcdb77>沙都子</color>", NULL, "<color=#fcdb77>Satoko</color>", NULL, Line_ContinueAfterTyping); }
	OutputLine(NULL, "「まぁ。",
		   NULL, "\"Well.", Line_WaitForInput);
	PlaySE(4, "s19/04/500400109", 128, 64);
	OutputLine(NULL, "非常時だから仕方ありませんわ。」",
		   NULL, " It was an emergency so it couldn't be helped.\"", Line_ModeSpecific);
	if (AdvMode) { ClearMessage(); } else { OutputLineAll(NULL, "\n", Line_ContinueAfterTyping); }


	DisableWindow();
	DrawBustshot( 1, "ri_si_wa_a1", -160, 0, 0, FALSE, 0, 0, 0, 0, 0, 0, 0, 0, 200, TRUE );

//「......それに、甘いのをいっぱいいっぱい食べさせてもらえましたですから、とても喜んでいますよ。￥
	PlaySE(4, "s19/05/500500065", 128, 64);
	if (AdvMode) { OutputLine("<color=#6972c1>梨花</color>", NULL, "<color=#6972c1>Rika</color>", NULL, Line_ContinueAfterTyping); }
	OutputLine(NULL, "「……それに、甘いのをいっぱいいっぱい食べさせてもらえましたですから、とても喜んでいますよ。」",
		   NULL, "\"...Besides that, I got to eat a looooot of sweets, so I'm very happy.\"", Line_Normal);
	ClearMessage();

//「今日はありがとな＠急に呼び出しちゃって。＠
	PlaySE(4, "s19/01/hr_kei18820", 128, 64);
	if (AdvMode) { OutputLine("<color=#956f6e>圭一</color>", NULL, "<color=#956f6e>Keiichi</color>", NULL, Line_ContinueAfterTyping); }
	OutputLine(NULL, "「今日はありがとな。",
		   NULL, "\"Thanks for today.", Line_WaitForInput);
	PlaySE(4, "s19/01/hr_kei18830", 128, 64);
	OutputLine(NULL, "急に呼び出しちゃって。」",
		   NULL, " Sorry for calling you out suddenly.\"", Line_ModeSpecific);
	if (AdvMode) { ClearMessage(); } else { OutputLineAll(NULL, "\n", Line_ContinueAfterTyping); }


//「......詩音によろしくとお伝えなのです。＠
	PlaySE(4, "s19/05/500500066", 128, 64);
	if (AdvMode) { OutputLine("<color=#6972c1>梨花</color>", NULL, "<color=#6972c1>Rika</color>", NULL, Line_ContinueAfterTyping); }
	OutputLine(NULL, "「……詩音によろしくとお伝えなのです。」",
		   NULL, "\"...Tell Shion I said bye.\"", Line_ModeSpecific);
	if (AdvMode) { ClearMessage(); } else { OutputLineAll(NULL, "\n", Line_ContinueAfterTyping); }


	DisableWindow();
	DrawBustshot( 3, "sa_si_de_a1", 160, 0, 0, FALSE, 0, 0, 0, 0, 0, 0, 0, 20, 200, TRUE );

//「では失礼しますわ＠レナさんはどうぞごゆっくり。＠
	PlaySE(4, "s19/04/500400110", 128, 64);
	if (AdvMode) { OutputLine("<color=#fcdb77>沙都子</color>", NULL, "<color=#fcdb77>Satoko</color>", NULL, Line_ContinueAfterTyping); }
	OutputLine(NULL, "「では失礼しますわ。",
		   NULL, "\"I'll be taking my leave, then.", Line_WaitForInput);
	PlaySE(4, "s19/04/500400111", 128, 64);
	OutputLine(NULL, "レナさんはどうぞごゆっくり。」",
		   NULL, " Rena-san, please take your time.\"", Line_ModeSpecific);
	if (AdvMode) { ClearMessage(); } else { OutputLineAll(NULL, "\n", Line_ContinueAfterTyping); }


//「うん、そうするね＠　じゃーねー！￥
	PlaySE(4, "s19/02/500200245", 128, 64);
	if (AdvMode) { OutputLine("<color=#f0953d>レナ</color>", NULL, "<color=#f0953d>Rena</color>", NULL, Line_ContinueAfterTyping); }
	OutputLine(NULL, "「うん、そうするね！",
		   NULL, "\"Yeah, I will!", Line_WaitForInput);
	PlaySE(4, "s19/02/500200246", 128, 64);
	OutputLine(NULL, "　じゃーねー！」",
		   NULL, " Laater!\"", Line_Normal);
	ClearMessage();
	DisableWindow();
	FadeBustshotWithFiltering( 3, "right", 1, FALSE, 0, 0, 300, FALSE );
	FadeBustshotWithFiltering( 1, "right", 1, FALSE, 0, 0, 300, TRUE );

//　２人はいちゃいちゃとふざけ合いながら、上機嫌に去っていった...￥
	if (AdvMode) { OutputLineAll("", NULL, Line_ContinueAfterTyping); }
	OutputLine(NULL, "　２人はいちゃいちゃとふざけ合いながら、上機嫌に去っていった…。",
		   NULL, "Rika and Satoko, in a good mood, horsed around with each other as they left...", Line_Normal);
	ClearMessage();

//■５日目のアイキャッチ

//mov %CAMP_MUGIC,0
	DisableWindow();
	SetValidityOfInput( FALSE );
//	Wait( 1000 );
	DrawBustshotWithFiltering( 6, "cinema", "x", 1, 0, 0, FALSE, 0, 0, 0, 0, 0, 25, 1300, TRUE );
	DrawBustshot( 7, "Title02", 0, 0, 0, FALSE, 0, 0, 0, 0, 0, 0, 0, 26, 3000, TRUE );
	Wait( 2000 );
	DrawBustshot( 5, "black", 0, 0, 0, FALSE, 0, 0, 0, 0, 0, 0, 0, 25, 3000, TRUE );
	Wait( 1000 );
	FadeBustshotWithFiltering( 7, "x", 1, FALSE, 0, 0, 1000, TRUE );
	DrawScene( "black", 3000 );
	SetValidityOfInput( TRUE );


//■レナの話の続き
	DisableWindow();
	DrawScene( "black", 1000 );
	SetValidityOfInput( FALSE );
	Wait( 2000 );
	SetValidityOfInput( TRUE );
	DrawBustshot( 3, "re_si_de_b1", 160, 0, 0, FALSE, 0, 0, 0, 0, 0, 0, 0, 20, 0, FALSE );
	DrawSceneWithMask( "night/bg_163", "left", 0, 0, 300 );


//　レナと、さっきのデザートの味を論じているところに詩音がコーヒーを持ってやって来た￥
	if (AdvMode) { OutputLineAll("", NULL, Line_ContinueAfterTyping); }
	OutputLine(NULL, "　レナと、さっきのデザートの味を論じているところに詩音がコーヒーを持ってやって来た。",
		   NULL, "While Rena and I were having a discussion about the dessert we just ate, Shion arrived with some coffee.", Line_Normal);
	ClearMessage();
	DisableWindow();
	DrawBustshotWithFiltering( 1, "si_ma_de_a1", "left", 1, -160, 0, FALSE, 0, 0, 0, 0, 0, 0, 300, TRUE );

//「......あら＠...あの、小っちゃい２人は帰っちゃいましたか？＠
	PlaySE(4, "s19/06/500600220", 128, 64);
	if (AdvMode) { OutputLine("<color=#5ec69a>詩音</color>", NULL, "<color=#5ec69a>Shion</color>", NULL, Line_ContinueAfterTyping); }
	OutputLine(NULL, "「……あら。",
		   NULL, "\"...Oh.", Line_WaitForInput);
	PlaySE(4, "s19/06/500600221", 128, 64);
	OutputLine(NULL, "…あの、小っちゃい２人は帰っちゃいましたか？」",
		   NULL, " ...Um, did the two little ones leave already?\"", Line_ModeSpecific);
	if (AdvMode) { ClearMessage(); } else { OutputLineAll(NULL, "\n", Line_ContinueAfterTyping); }


//　小っちゃい２人という言い方が可笑しくて、思わず吹き出してしまう＠
	if (AdvMode) { OutputLineAll("", NULL, Line_ContinueAfterTyping); }
	OutputLine(NULL, "　小っちゃい２人という言い方が可笑しくて、思わず吹き出してしまう。",
		   NULL, "Hearing them called the little ones was so strange, I inadvertently burst out laughing.", Line_ModeSpecific);
	if (AdvMode) { ClearMessage(); } else { OutputLineAll(NULL, "\n", Line_ContinueAfterTyping); }


//「あっはっはっは＠　何か片付けの途中だったとかで帰っちゃったよ。＠
	PlaySE(4, "s19/01/hr_kei18840", 128, 64);
	if (AdvMode) { OutputLine("<color=#956f6e>圭一</color>", NULL, "<color=#956f6e>Keiichi</color>", NULL, Line_ContinueAfterTyping); }
	OutputLine(NULL, "「あっはっはっは！",
		   NULL, "\"Ahahaha!", Line_WaitForInput);
	PlaySE(4, "s19/01/hr_kei18850", 128, 64);
	OutputLine(NULL, "　何か片付けの途中だったとかで帰っちゃったよ。」",
		   NULL, " Apparently they were in the middle of cleaning, so they went home.\"", Line_ModeSpecific);
	if (AdvMode) { ClearMessage(); } else { OutputLineAll(NULL, "\n", Line_ContinueAfterTyping); }


//　詩音は４人分のコーヒーを持ってきてくれたのだった￥
	if (AdvMode) { OutputLineAll("", NULL, Line_ContinueAfterTyping); }
	OutputLine(NULL, "　詩音は４人分のコーヒーを持ってきてくれたのだった。",
		   NULL, "Shion had brought enough coffee for four people.", Line_Normal);
	ClearMessage();
	DisableWindow();
	DrawBustshot( 1, "si_ma_ha_a1", -160, 0, 0, FALSE, 0, 0, 0, 0, 0, 0, 0, 0, 200, TRUE );

//「先輩に話を聞きました＠...何だか...私のためにいろいろご迷惑をかけてしまったみたいで...。＠
	PlaySE(4, "s19/06/500600222", 128, 64);
	if (AdvMode) { OutputLine("<color=#5ec69a>詩音</color>", NULL, "<color=#5ec69a>Shion</color>", NULL, Line_ContinueAfterTyping); }
	OutputLine(NULL, "「先輩に話を聞きました。",
		   NULL, "\"I heard from my senior.", Line_WaitForInput);
	PlaySE(4, "s19/06/500600223", 128, 64);
	OutputLine(NULL, "…何だか…私のためにいろいろご迷惑をかけてしまったみたいで…。」",
		   NULL, " ...It seems that you... went through a lot of trouble for my sake...\"", Line_ModeSpecific);
	if (AdvMode) { ClearMessage(); } else { OutputLineAll(NULL, "\n", Line_ContinueAfterTyping); }


	DisableWindow();
	DrawBustshot( 3, "re_si_wa_b1", 160, 0, 0, FALSE, 0, 0, 0, 0, 0, 0, 0, 20, 200, TRUE );

//「全然迷惑じゃないよ＠他ならぬ、詩ぃちゃんのピンチだしね＠......あ、いいよね詩ぃちゃんで！＠　魅ぃちゃんとお揃いでかぁいいかな～って！＠
	PlaySE(4, "s19/02/500200247", 128, 64);
	if (AdvMode) { OutputLine("<color=#f0953d>レナ</color>", NULL, "<color=#f0953d>Rena</color>", NULL, Line_ContinueAfterTyping); }
	OutputLine(NULL, "「全然迷惑じゃないよ。",
		   NULL, "\"It was no trouble at all.", Line_WaitForInput);
	PlaySE(4, "s19/02/500200248", 128, 64);
	OutputLine(NULL, "他ならぬ、詩ぃちゃんのピンチだしね。",
		   NULL, " None other than Shii-chan was in a pinch, after all.", Line_WaitForInput);
	PlaySE(4, "s19/02/500200249", 128, 64);
	OutputLine(NULL, "……あ、いいよね詩ぃちゃんで！！",
		   NULL, " ...Oh, is it all right if I call you Shii-chan?", Line_WaitForInput);
	PlaySE(4, "s19/02/500200250", 128, 64);
	OutputLine(NULL, "　魅ぃちゃんとお揃いでかぁいいかな〜って！」",
		   NULL, " It matches with Mii-chan so I thought it'd be kyute!\"", Line_ModeSpecific);
	if (AdvMode) { ClearMessage(); } else { OutputLineAll(NULL, "\n", Line_ContinueAfterTyping); }


//「あ、......まぁ...どうぞご自由に.........。＠
	PlaySE(4, "s19/06/500600224", 128, 64);
	if (AdvMode) { OutputLine("<color=#5ec69a>詩音</color>", NULL, "<color=#5ec69a>Shion</color>", NULL, Line_ContinueAfterTyping); }
	OutputLine(NULL, "「あ、……まぁ…どうぞご自由に………。」",
		   NULL, "\"Ah... well... whatever you want...\"", Line_ModeSpecific);
	if (AdvMode) { ClearMessage(); } else { OutputLineAll(NULL, "\n", Line_ContinueAfterTyping); }


//　詩音はレナに話しかけられて、ちょっと戸惑っているようだった￥
	if (AdvMode) { OutputLineAll("", NULL, Line_ContinueAfterTyping); }
	OutputLine(NULL, "　詩音はレナに話しかけられて、ちょっと戸惑っているようだった。",
		   NULL, "Shion seemed a bit hesitant when Rena started talking to her.", Line_Normal);
	ClearMessage();

//　レナはちょっと鋭いところがあるから、こうして話している内に魅音だと見破られないか不安でならないのだろう＠
	if (AdvMode) { OutputLineAll("", NULL, Line_ContinueAfterTyping); }
	OutputLine(NULL, "　レナはちょっと鋭いところがあるから、こうして話している内に魅音だと見破られないか不安でならないのだろう。",
		   NULL, "Rena is pretty sharp about some things, so Shion was probably worried that Rena would find out she was Mion after talking like this.", Line_ModeSpecific);
	if (AdvMode) { ClearMessage(); } else { OutputLineAll(NULL, "\n\n", Line_ContinueAfterTyping); }


//　２人分のコーヒーだけを置くと、もうすぐで仕事は終わりですから、と告げて、足早に厨房へ去っていった￥
	if (AdvMode) { OutputLineAll("", NULL, Line_ContinueAfterTyping); }
	OutputLine(NULL, "　２人分のコーヒーだけを置くと、もうすぐで仕事は終わりですから、と告げて、足早に厨房へ去っていった。",
		   NULL, "Shion said she'd have work soon and hurried off back to the kitchen, leaving behind coffee for just the two of us.", Line_Normal);
	ClearMessage();
	DisableWindow();
	FadeBustshotWithFiltering( 1, "right", 1, FALSE, 0, 0, 300, TRUE );
	DrawBustshot( 3, "re_si_ha_a1", 160, 0, 0, FALSE, 0, 0, 0, 0, 0, 0, 0, 20, 200, TRUE );

//「......レナに素っ気無かった＠馴れ馴れしい子だと思われちゃったかな...。はぅ...。＠
	PlaySE(4, "s19/02/500200251", 128, 64);
	if (AdvMode) { OutputLine("<color=#f0953d>レナ</color>", NULL, "<color=#f0953d>Rena</color>", NULL, Line_ContinueAfterTyping); }
	OutputLine(NULL, "「……レナに素っ気無かった。",
		   NULL, "\"She was a bit upset with Rena.", Line_WaitForInput);
	PlaySE(4, "s19/02/500200252", 128, 64);
	OutputLine(NULL, "馴れ馴れしい子だと思われちゃったかな…。はぅ…。」",
		   NULL, " Maybe she thought I was being too friendly... Hau...\"", Line_ModeSpecific);
	if (AdvMode) { ClearMessage(); } else { OutputLineAll(NULL, "\n", Line_ContinueAfterTyping); }


//「照れてるだけだよ。＠
	PlaySE(4, "s19/01/hr_kei18860", 128, 64);
	if (AdvMode) { OutputLine("<color=#956f6e>圭一</color>", NULL, "<color=#956f6e>Keiichi</color>", NULL, Line_ContinueAfterTyping); }
	OutputLine(NULL, "「照れてるだけだよ。」",
		   NULL, "\"She's just embarrassed.\"", Line_ModeSpecific);
	if (AdvMode) { ClearMessage(); } else { OutputLineAll(NULL, "\n", Line_ContinueAfterTyping); }


	DisableWindow();
	DrawBustshot( 3, "re_si_de_a1", 160, 0, 0, FALSE, 0, 0, 0, 0, 0, 0, 0, 20, 200, TRUE );

//「でも、本当にそっくりだね＠双子ってよりも、もうひとりの魅ぃちゃんみたいな感じ。＠
	PlaySE(4, "s19/02/500200253", 128, 64);
	if (AdvMode) { OutputLine("<color=#f0953d>レナ</color>", NULL, "<color=#f0953d>Rena</color>", NULL, Line_ContinueAfterTyping); }
	OutputLine(NULL, "「でも、本当にそっくりだね。",
		   NULL, "\"Still, they really do look the same.", Line_WaitForInput);
	PlaySE(4, "s19/02/500200254", 128, 64);
	OutputLine(NULL, "双子ってよりも、もうひとりの魅ぃちゃんみたいな感じ。」",
		   NULL, " Instead of twins, it's like there's another Mii-chan.\"", Line_ModeSpecific);
	if (AdvMode) { ClearMessage(); } else { OutputLineAll(NULL, "\n", Line_ContinueAfterTyping); }


//「外見は似てるけど、雰囲気って言うか、中身は全然違うだろ＠そういう双子も面白いと思うけどな～。＠
	PlaySE(4, "s19/01/hr_kei18870", 128, 64);
	if (AdvMode) { OutputLine("<color=#956f6e>圭一</color>", NULL, "<color=#956f6e>Keiichi</color>", NULL, Line_ContinueAfterTyping); }
	OutputLine(NULL, "「外見は似てるけど、雰囲気って言うか、中身は全然違うだろ。",
		   NULL, "\"They look the same, but the atmosphere around them, or rather, their insides are completely different.", Line_WaitForInput);
	PlaySE(4, "s19/01/hr_kei18880", 128, 64);
	OutputLine(NULL, "そういう双子も面白いと思うけどな〜。」",
		   NULL, " I think those types of twins are pretty interesting though~.\"", Line_ModeSpecific);
	if (AdvMode) { ClearMessage(); } else { OutputLineAll(NULL, "\n", Line_ContinueAfterTyping); }


//「圭一くんはそう思う＠　...中身もそっくりだと思うよ。￥
	PlaySE(4, "s19/02/500200255", 128, 64);
	if (AdvMode) { OutputLine("<color=#f0953d>レナ</color>", NULL, "<color=#f0953d>Rena</color>", NULL, Line_ContinueAfterTyping); }
	OutputLine(NULL, "「圭一くんはそう思う？",
		   NULL, "\"You think that, Keiichi-kun?", Line_WaitForInput);
	PlaySE(4, "s19/02/500200256", 128, 64);
	OutputLine(NULL, "　…中身もそっくりだと思うよ。」",
		   NULL, " ...I think they're identical on the inside too.\"", Line_Normal);
	ClearMessage();

	PlayBGM( 1, "msys12", 128, 0 );

//　何となくの沈黙＠
	if (AdvMode) { OutputLineAll("", NULL, Line_ContinueAfterTyping); }
	OutputLine(NULL, "　何となくの沈黙。",
		   NULL, "It somehow became silent.", Line_ModeSpecific);
	if (AdvMode) { ClearMessage(); } else { OutputLineAll(NULL, "\n", Line_ContinueAfterTyping); }


//　レナはコーヒーの表面を描くミルクの模様を無言で眺めている＠
	if (AdvMode) { OutputLineAll("", NULL, Line_ContinueAfterTyping); }
	OutputLine(NULL, "　レナはコーヒーの表面を描くミルクの模様を無言で眺めている。",
		   NULL, "Rena was just staring at the pattern the milk made on the surface of her coffee without saying a word.", Line_ModeSpecific);
	if (AdvMode) { ClearMessage(); } else { OutputLineAll(NULL, "\n", Line_ContinueAfterTyping); }


//　...いつもしゃべり尽くめの俺には何となく息苦しい間だった＠
	if (AdvMode) { OutputLineAll("", NULL, Line_ContinueAfterTyping); }
	OutputLine(NULL, "　…いつもしゃべり尽くめの俺には何となく息苦しい間だった。",
		   NULL, "...For somebody like me who could never stop talking, it was a rather uncomfortable moment.", Line_ModeSpecific);
	if (AdvMode) { ClearMessage(); } else { OutputLineAll(NULL, "\n\n", Line_ContinueAfterTyping); }


//　レナの仕草がどことなく突き放した感じで、失言があったような気にさせられる＠
	if (AdvMode) { OutputLineAll("", NULL, Line_ContinueAfterTyping); }
	OutputLine(NULL, "　レナの仕草がどことなく突き放した感じで、失言があったような気にさせられる。",
		   NULL, "Rena's offput mannerisms seemed to imply I said something I shouldn't have.", Line_ModeSpecific);
	if (AdvMode) { ClearMessage(); } else { OutputLineAll(NULL, "\n", Line_ContinueAfterTyping); }


//　...ちりちりとした、何だか居心地の悪い間だった￥
	if (AdvMode) { OutputLineAll("", NULL, Line_ContinueAfterTyping); }
	OutputLine(NULL, "　…ちりちりとした、何だか居心地の悪い間だった。",
		   NULL, "That unpleasantness carried on for a little while.", Line_Normal);
	ClearMessage();

	PlayBGM( 1, "msys06", 128, 0 );

//「......レナさ＠今日、言ってたろ＠魅音が傷つけられた...なんて話。＠
	PlaySE(4, "s19/01/hr_kei18890", 128, 64);
	if (AdvMode) { OutputLine("<color=#956f6e>圭一</color>", NULL, "<color=#956f6e>Keiichi</color>", NULL, Line_ContinueAfterTyping); }
	OutputLine(NULL, "「……レナさ。",
		   NULL, "\"...Rena.", Line_WaitForInput);
	PlaySE(4, "s19/01/hr_kei18900", 128, 64);
	OutputLine(NULL, "今日、言ってたろ。",
		   NULL, " You said it today, right?", Line_WaitForInput);
	PlaySE(4, "s19/01/hr_kei18910", 128, 64);
	OutputLine(NULL, "魅音が傷つけられた…なんて話。」",
		   NULL, " That Mion was hurting...\"", Line_ModeSpecific);
	if (AdvMode) { ClearMessage(); } else { OutputLineAll(NULL, "\n", Line_ContinueAfterTyping); }


	DisableWindow();
	DrawBustshot( 3, "re_si_wa_b1", 160, 0, 0, FALSE, 0, 0, 0, 0, 0, 0, 0, 20, 200, TRUE );

//「そんな話、したかな...？＠
	PlaySE(4, "s19/02/500200257", 128, 64);
	if (AdvMode) { OutputLine("<color=#f0953d>レナ</color>", NULL, "<color=#f0953d>Rena</color>", NULL, Line_ContinueAfterTyping); }
	OutputLine(NULL, "「そんな話、したかな…？」",
		   NULL, "\"Did I say something like that...?\"", Line_ModeSpecific);
	if (AdvMode) { ClearMessage(); } else { OutputLineAll(NULL, "\n", Line_ContinueAfterTyping); }


//「だからとぼけるなよ...＠　確かに言ったよ。今日の学校からの帰り道で。＠
	PlaySE(4, "s19/01/hr_kei18920", 128, 64);
	if (AdvMode) { OutputLine("<color=#956f6e>圭一</color>", NULL, "<color=#956f6e>Keiichi</color>", NULL, Line_ContinueAfterTyping); }
	OutputLine(NULL, "「だからとぼけるなよ…！",
		   NULL, "\"Don't play dumb with me!", Line_WaitForInput);
	PlaySE(4, "s19/01/hr_kei18930", 128, 64);
	OutputLine(NULL, "　確かに言ったよ。今日の学校からの帰り道で。」",
		   NULL, " You definitely said it. On the way home from school.\"", Line_ModeSpecific);
	if (AdvMode) { ClearMessage(); } else { OutputLineAll(NULL, "\n", Line_ContinueAfterTyping); }


//　レナはとぼけるように笑いながら、そんな事も言ったかな...と答えた￥
	if (AdvMode) { OutputLineAll("", NULL, Line_ContinueAfterTyping); }
	OutputLine(NULL, "　レナはとぼけるように笑いながら、そんな事も言ったかな…と答えた。",
		   NULL, "Rena answered by laughing while continuing to play dumb, questioning if she said that...", Line_Normal);
	ClearMessage();

//　いくら鈍感な俺でも...薄々と気付く＠
	if (AdvMode) { OutputLineAll("", NULL, Line_ContinueAfterTyping); }
	OutputLine(NULL, "　いくら鈍感な俺でも…薄々と気付く。",
		   NULL, "As thick-headed as I was... I had a faint realization.", Line_ModeSpecific);
	if (AdvMode) { ClearMessage(); } else { OutputLineAll(NULL, "\n", Line_ContinueAfterTyping); }


//　レナは、俺が魅音を傷つけたんだと言いたいんだ＠...でも、いつ＠　俺が￥
	if (AdvMode) { OutputLineAll("", NULL, Line_ContinueAfterTyping); }
	OutputLine(NULL, "　レナは、俺が魅音を傷つけたんだと言いたいんだ。",
		   NULL, "Rena wanted to say that I was the one who hurt Mion.", Line_WaitForInput);
	OutputLine(NULL, "…でも、いつ？",
		   NULL, " ...But, when?", Line_WaitForInput);
	OutputLine(NULL, "　俺が？",
		   NULL, " Me?", Line_Normal);
	ClearMessage();

//「もし!s500......!sd仮にそういうことがあったとしても...＠そりゃ俺には悪意はなかったんだよ。＠
	PlaySE(4, "s19/01/hr_kei18940", 128, 64);
	if (AdvMode) { OutputLine("<color=#956f6e>圭一</color>", NULL, "<color=#956f6e>Keiichi</color>", NULL, Line_ContinueAfterTyping); }
	OutputLine(NULL, "「もし",
		   NULL, "\"Hypothetically...", Line_ContinueAfterTyping);
//!s500
	SetSpeedOfMessage( TRUE, 0, );

	OutputLine(NULL, "……",
		   NULL, " ...", Line_ContinueAfterTyping);
//!sd
	SetSpeedOfMessage( FALSE, 0, );

	OutputLine(NULL, "仮にそういうことがあったとしても…。",
		   NULL, "If something like that happened...", Line_WaitForInput);
	PlaySE(4, "s19/01/hr_kei18950", 128, 64);
	OutputLine(NULL, "そりゃ俺には悪意はなかったんだよ。」",
		   NULL, " It's not something I did out of malice.\"", Line_ModeSpecific);
	if (AdvMode) { ClearMessage(); } else { OutputLineAll(NULL, "\n", Line_ContinueAfterTyping); }


//　俺が魅音を傷つけた、そう仮定した部分を端折って話を切り出す￥
	if (AdvMode) { OutputLineAll("", NULL, Line_ContinueAfterTyping); }
	OutputLine(NULL, "　俺が魅音を傷つけた、そう仮定した部分を端折って話を切り出す。",
		   NULL, "I continued the conversation, but left out the assumption that I had hurt Mion.", Line_Normal);
	ClearMessage();
	DisableWindow();
	DrawBustshot( 3, "re_si_de_a1", 160, 0, 0, FALSE, 0, 0, 0, 0, 0, 0, 0, 20, 200, TRUE );

//「うん＠きっとそうだと思う＠圭一くんに悪気はなかったと思うな。＠
	PlaySE(4, "s19/02/500200258", 128, 64);
	if (AdvMode) { OutputLine("<color=#f0953d>レナ</color>", NULL, "<color=#f0953d>Rena</color>", NULL, Line_ContinueAfterTyping); }
	OutputLine(NULL, "「うん。",
		   NULL, "\"Yeah.", Line_WaitForInput);
	PlaySE(4, "s19/02/500200259", 128, 64);
	OutputLine(NULL, "きっとそうだと思う。",
		   NULL, " I think that's true.", Line_WaitForInput);
	PlaySE(4, "s19/02/500200260", 128, 64);
	OutputLine(NULL, "圭一くんに悪気はなかったと思うな。」",
		   NULL, " I don't think Keiichi-kun had any bad intentions.\"", Line_ModeSpecific);
	if (AdvMode) { ClearMessage(); } else { OutputLineAll(NULL, "\n", Line_ContinueAfterTyping); }


//　レナもまた、俺が傷つけたという仮定を端折って答える＠......だから確信した＠
	if (AdvMode) { OutputLineAll("", NULL, Line_ContinueAfterTyping); }
	OutputLine(NULL, "　レナもまた、俺が傷つけたという仮定を端折って答える。",
		   NULL, "Rena replied, also leaving out the assumption that I had hurt Mion...", Line_WaitForInput);
	OutputLine(NULL, "……だから確信した。",
		   NULL, " but that confirmed it.", Line_ModeSpecific);
	if (AdvMode) { ClearMessage(); } else { OutputLineAll(NULL, "\n\n", Line_ContinueAfterTyping); }


//　どういうわけか知らないが...俺が魅音を傷つけたらしい＠...そして、レナはそれに気付かない俺に立腹しているのだ...￥
	if (AdvMode) { OutputLineAll("", NULL, Line_ContinueAfterTyping); }
	OutputLine(NULL, "　どういうわけか知らないが…俺が魅音を傷つけたらしい。",
		   NULL, "I don't know how it happened... but it seemed that I had hurt Mion...", Line_WaitForInput);
	OutputLine(NULL, "…そして、レナはそれに気付かない俺に立腹しているのだ…。",
		   NULL, " and Rena was upset with me due to the fact I hadn't realized it...", Line_Normal);
	ClearMessage();

//「誤解しないでほしいんだけど、別にレナは怒ってるわけじゃないよ。＠
	PlaySE(4, "s19/02/500200261", 128, 64);
	if (AdvMode) { OutputLine("<color=#f0953d>レナ</color>", NULL, "<color=#f0953d>Rena</color>", NULL, Line_ContinueAfterTyping); }
	OutputLine(NULL, "「誤解しないでほしいんだけど、別にレナは怒ってるわけじゃないよ。」",
		   NULL, "\"I don't want you to misunderstand, it's not like Rena is mad at you.\"", Line_ModeSpecific);
	if (AdvMode) { ClearMessage(); } else { OutputLineAll(NULL, "\n", Line_ContinueAfterTyping); }


//　そんな俺の考えを見越したのか、レナはいつも以上に柔らかく笑いながら言った￥
	if (AdvMode) { OutputLineAll("", NULL, Line_ContinueAfterTyping); }
	OutputLine(NULL, "　そんな俺の考えを見越したのか、レナはいつも以上に柔らかく笑いながら言った。",
		   NULL, "Seeing right through what I was thinking, Rena said that as she smiled even more gently than usual.", Line_Normal);
	ClearMessage();
	DisableWindow();
	DrawBustshot( 3, "re_si_ha_a1", 160, 0, 0, FALSE, 0, 0, 0, 0, 0, 0, 0, 20, 200, TRUE );

//「ただその、...何て言うのかなぁ＠難しいなぁ...って。＠
	PlaySE(4, "s19/02/500200262", 128, 64);
	if (AdvMode) { OutputLine("<color=#f0953d>レナ</color>", NULL, "<color=#f0953d>Rena</color>", NULL, Line_ContinueAfterTyping); }
	OutputLine(NULL, "「ただその、…何て言うのかなぁ。",
		   NULL, "\"It's just that... How do I say this...", Line_WaitForInput);
	PlaySE(4, "s19/02/500200263", 128, 64);
	OutputLine(NULL, "難しいなぁ…って。」",
		   NULL, " It's hard...\"", Line_ModeSpecific);
	if (AdvMode) { ClearMessage(); } else { OutputLineAll(NULL, "\n", Line_ContinueAfterTyping); }


//「......俺に落ち度があるなら、はっきりそうだと言ってくれないか＠俺は自分でも呆れるほど鈍感なんだ＠...謝るべきことがあるなら、少しでも早くそれに気付いて謝罪したいと思ってる。￥
	PlaySE(4, "s19/01/hr_kei18960", 128, 64);
	if (AdvMode) { OutputLine("<color=#956f6e>圭一</color>", NULL, "<color=#956f6e>Keiichi</color>", NULL, Line_ContinueAfterTyping); }
	OutputLine(NULL, "「……俺に落ち度があるなら、はっきりそうだと言ってくれないか。",
		   NULL, "\"...If I made a mistake, please say so clearly.", Line_WaitForInput);
	PlaySE(4, "s19/01/hr_kei18970", 128, 64);
	OutputLine(NULL, "俺は自分でも呆れるほど鈍感なんだ。",
		   NULL, " I'm so thick-headed I disgust even myself.", Line_WaitForInput);
	PlaySE(4, "s19/01/hr_kei18980", 128, 64);
	OutputLine(NULL, "…謝るべきことがあるなら、少しでも早くそれに気付いて謝罪したいと思ってる。」",
		   NULL, " ...If there's something I should apologize for, then I'd want to know even a little quicker so I can make up for it.\"", Line_Normal);
	ClearMessage();

//「別に圭一くんに落ち度なんかなかったと思うよ＠
	PlaySE(4, "s19/02/500200264", 128, 64);
	if (AdvMode) { OutputLine("<color=#f0953d>レナ</color>", NULL, "<color=#f0953d>Rena</color>", NULL, Line_ContinueAfterTyping); }
	OutputLine(NULL, "「別に圭一くんに落ち度なんかなかったと思うよ。",
		   NULL, "\"I don't think that Keiichi-kun made a mistake.", Line_ModeSpecific);
	if (AdvMode) { ClearMessage(); } else { OutputLineAll(NULL, "\n", Line_ContinueAfterTyping); }


//　考えようによっては...ずるいのは魅ぃちゃんの方なのかも知れないし＠ずるいのが女の子だ、って居直るのもまたずるい気がするし。￥
	PlaySE(4, "s19/02/500200265", 128, 64);
	if (AdvMode) { OutputLine("<color=#f0953d>レナ</color>", NULL, "<color=#f0953d>Rena</color>", NULL, Line_ContinueAfterTyping); }
	OutputLine(NULL, "　考えようによっては…ずるいのは魅ぃちゃんの方なのかも知れないし。",
		   NULL, "Depending on how you look at it... Mii-chan might be the one who's being unfair.", Line_WaitForInput);
	PlaySE(4, "s19/02/500200266", 128, 64);
	OutputLine(NULL, "ずるいのが女の子だ、って居直るのもまたずるい気がするし。」",
		   NULL, " Taking the stance that the girl was the one being unfair might be unfair in itself.\"", Line_Normal);
	ClearMessage();

//　レナの言い方は謎めいていて...申し訳ないがさっぱり意味がわからない＠
	if (AdvMode) { OutputLineAll("", NULL, Line_ContinueAfterTyping); }
	OutputLine(NULL, "　レナの言い方は謎めいていて…申し訳ないがさっぱり意味がわからない。",
		   NULL, "What Rena said was draped in mystery... unfortunately I had no idea what she meant.", Line_ModeSpecific);
	if (AdvMode) { ClearMessage(); } else { OutputLineAll(NULL, "\n\n", Line_ContinueAfterTyping); }


//　ただひとつわかるのは、「俺が何気なく」した、あるいは言った何かに魅音がとても傷つけられた、ということだけだ￥
	if (AdvMode) { OutputLineAll("", NULL, Line_ContinueAfterTyping); }
	OutputLine(NULL, "　ただひとつわかるのは、「俺が何気なく」した、あるいは言った何かに魅音がとても傷つけられた、ということだけだ。",
		   NULL, "The only thing I got out of it was that I had said or done something to inadvertently hurt Mion.", Line_Normal);
	ClearMessage();

//「...頼むよレナ＠...魅音は俺の最高の仲間のひとりだ＠禍根を残してなんか付き合いたくない＠...だから教えてくれよ＠俺は、何を傷つけてしまったんだ...？￥
	PlaySE(4, "s19/01/hr_kei18990", 128, 64);
	if (AdvMode) { OutputLine("<color=#956f6e>圭一</color>", NULL, "<color=#956f6e>Keiichi</color>", NULL, Line_ContinueAfterTyping); }
	OutputLine(NULL, "「…頼むよレナ。",
		   NULL, "\"...I'm begging you, Rena.", Line_WaitForInput);
	PlaySE(4, "s19/01/hr_kei19000", 128, 64);
	OutputLine(NULL, "…魅音は俺の最高の仲間のひとりだ。",
		   NULL, " ...Mion is one of my best friends.", Line_WaitForInput);
	PlaySE(4, "s19/01/hr_kei19010", 128, 64);
	OutputLine(NULL, "禍根を残してなんか付き合いたくない。",
		   NULL, " I don't want to leave something between us that could cause problems later on.", Line_WaitForInput);
	PlaySE(4, "s19/01/hr_kei19020", 128, 64);
	OutputLine(NULL, "…だから教えてくれよ。",
		   NULL, " ...So tell me.", Line_WaitForInput);
	PlaySE(4, "s19/01/hr_kei19030", 128, 64);
	OutputLine(NULL, "俺は、何を傷つけてしまったんだ…？」",
		   NULL, " How did I hurt her...?\"", Line_Normal);
	ClearMessage();
	DisableWindow();
	DrawBustshot( 3, "re_si_de_a1", 160, 0, 0, FALSE, 0, 0, 0, 0, 0, 0, 0, 20, 200, TRUE );

//「だめだよ＠こういうのは自分で気付かなきゃ。＠
	PlaySE(4, "s19/02/500200267", 128, 64);
	if (AdvMode) { OutputLine("<color=#f0953d>レナ</color>", NULL, "<color=#f0953d>Rena</color>", NULL, Line_ContinueAfterTyping); }
	OutputLine(NULL, "「だめだよ。",
		   NULL, "\"I can't tell you.", Line_WaitForInput);
	PlaySE(4, "s19/02/500200268", 128, 64);
	OutputLine(NULL, "こういうのは自分で気付かなきゃ。」",
		   NULL, " You need to realize something like this for yourself.\"", Line_ModeSpecific);
	if (AdvMode) { ClearMessage(); } else { OutputLineAll(NULL, "\n", Line_ContinueAfterTyping); }


//　レナはいつものように微笑んでいたが、ぴしゃりと言った＠
	if (AdvMode) { OutputLineAll("", NULL, Line_ContinueAfterTyping); }
	OutputLine(NULL, "　レナはいつものように微笑んでいたが、ぴしゃりと言った。",
		   NULL, "Rena was smiling like she always did, but spoke bluntly.", Line_ModeSpecific);
	if (AdvMode) { ClearMessage(); } else { OutputLineAll(NULL, "\n\n", Line_ContinueAfterTyping); }


//　...こんな芯の強さがあったのかと一瞬驚かされる￥
	if (AdvMode) { OutputLineAll("", NULL, Line_ContinueAfterTyping); }
	OutputLine(NULL, "　…こんな芯の強さがあったのかと一瞬驚かされる。",
		   NULL, "...The fact that she had this strength of will surprised me for a moment.", Line_Normal);
	ClearMessage();

//「...それに気付けないからこうして頼んでるんだろッ？！＠
	PlaySE(4, "s19/01/hr_kei19040", 128, 64);
	if (AdvMode) { OutputLine("<color=#956f6e>圭一</color>", NULL, "<color=#956f6e>Keiichi</color>", NULL, Line_ContinueAfterTyping); }
	OutputLine(NULL, "「…それに気付けないからこうして頼んでるんだろッ？！」",
		   NULL, "\"...I'm asking you because I can't figure it out, you know!?\"", Line_ModeSpecific);
	if (AdvMode) { ClearMessage(); } else { OutputLineAll(NULL, "\n", Line_ContinueAfterTyping); }


//　つい語気が荒くなったしまった＠
	if (AdvMode) { OutputLineAll("", NULL, Line_ContinueAfterTyping); }
	OutputLine(NULL, "　つい語気が荒くなったしまった。",
		   NULL, "My tone had unintentionally become harsh.", Line_ModeSpecific);
	if (AdvMode) { ClearMessage(); } else { OutputLineAll(NULL, "\n", Line_ContinueAfterTyping); }


//　レナも一瞬驚いたが、すぐに元の素っ気無い雰囲気に戻った￥
	if (AdvMode) { OutputLineAll("", NULL, Line_ContinueAfterTyping); }
	OutputLine(NULL, "　レナも一瞬驚いたが、すぐに元の素っ気無い雰囲気に戻った。",
		   NULL, "Rena was also surprised for a moment, but quickly returned to her flat demeanor.", Line_Normal);
	ClearMessage();

//「じゃあヒントだけならいいかな＠特別なんだよ？＠
	PlaySE(4, "s19/02/500200269", 128, 64);
	if (AdvMode) { OutputLine("<color=#f0953d>レナ</color>", NULL, "<color=#f0953d>Rena</color>", NULL, Line_ContinueAfterTyping); }
	OutputLine(NULL, "「じゃあヒントだけならいいかな。",
		   NULL, "\"Well then, I guess just a hint is fine.", Line_WaitForInput);
	PlaySE(4, "s19/02/500200270", 128, 64);
	OutputLine(NULL, "特別なんだよ？」",
		   NULL, " This is special, okay?\"", Line_ModeSpecific);
	if (AdvMode) { ClearMessage(); } else { OutputLineAll(NULL, "\n", Line_ContinueAfterTyping); }


//「......すまん＠頼む＠ちゃんと考えるから。￥
	PlaySE(4, "s19/01/hr_kei19050", 128, 64);
	if (AdvMode) { OutputLine("<color=#956f6e>圭一</color>", NULL, "<color=#956f6e>Keiichi</color>", NULL, Line_ContinueAfterTyping); }
	OutputLine(NULL, "「……すまん。",
		   NULL, "\"...Sorry.", Line_WaitForInput);
	PlaySE(4, "s19/01/hr_kei19060", 128, 64);
	OutputLine(NULL, "頼む。",
		   NULL, " Please.", Line_WaitForInput);
	PlaySE(4, "s19/01/hr_kei19070", 128, 64);
	OutputLine(NULL, "ちゃんと考えるから。」",
		   NULL, " I'll think about this seriously.\"", Line_Normal);
	ClearMessage();
	DisableWindow();
	DrawScene( "night/bg_165", 0 );

//　レナは店内を見渡して詩音を探す＠
	if (AdvMode) { OutputLineAll("", NULL, Line_ContinueAfterTyping); }
	OutputLine(NULL, "　レナは店内を見渡して詩音を探す。",
		   NULL, "Rena looked around the restaurant, searching for Shion.", Line_ModeSpecific);
	if (AdvMode) { ClearMessage(); } else { OutputLineAll(NULL, "\n", Line_ContinueAfterTyping); }


//　詩音は相変わらず自信なさげに、だけど張り切って仕事をしていた￥
	if (AdvMode) { OutputLineAll("", NULL, Line_ContinueAfterTyping); }
	OutputLine(NULL, "　詩音は相変わらず自信なさげに、だけど張り切って仕事をしていた。",
		   NULL, "Shion was working enthusiastically, but without confidence as usual.", Line_Normal);
	ClearMessage();
	DisableWindow();
	DrawSceneWithMask( "night/bg_163", "right", 0, 0, 300 );
	DrawBustshot( 2, "re_si_wa_a1", 0, 0, 0, FALSE, 0, 0, 0, 0, 0, 0, 0, 10, 400, TRUE );

//「詩ぃちゃん、髪の毛を上げて結んだら魅ぃちゃんと見分けつかなくなるんだろうね。＠
	PlaySE(4, "s19/02/500200271", 128, 64);
	if (AdvMode) { OutputLine("<color=#f0953d>レナ</color>", NULL, "<color=#f0953d>Rena</color>", NULL, Line_ContinueAfterTyping); }
	OutputLine(NULL, "「詩ぃちゃん、髪の毛を上げて結んだら魅ぃちゃんと見分けつかなくなるんだろうね。」",
		   NULL, "\"Shii-chan, if she ties her hair up, is impossible to tell apart from Mii-chan, right?\"", Line_ModeSpecific);
	if (AdvMode) { ClearMessage(); } else { OutputLineAll(NULL, "\n", Line_ContinueAfterTyping); }


//「ん、そうだなぁ。＠
	PlaySE(4, "s19/01/hr_kei19080", 128, 64);
	if (AdvMode) { OutputLine("<color=#956f6e>圭一</color>", NULL, "<color=#956f6e>Keiichi</color>", NULL, Line_ContinueAfterTyping); }
	OutputLine(NULL, "「ん、そうだなぁ。」",
		   NULL, "\"Yeah, that's true.\"", Line_ModeSpecific);
	if (AdvMode) { ClearMessage(); } else { OutputLineAll(NULL, "\n", Line_ContinueAfterTyping); }


//「じゃあさ＠魅ぃちゃんが髪をほどいたら、やっぱり詩ぃちゃんと見分けがつかなくなるのかな。＠
	PlaySE(4, "s19/02/500200272", 128, 64);
	if (AdvMode) { OutputLine("<color=#f0953d>レナ</color>", NULL, "<color=#f0953d>Rena</color>", NULL, Line_ContinueAfterTyping); }
	OutputLine(NULL, "「じゃあさ。",
		   NULL, "\"So then.", Line_WaitForInput);
	PlaySE(4, "s19/02/500200273", 128, 64);
	OutputLine(NULL, "魅ぃちゃんが髪をほどいたら、やっぱり詩ぃちゃんと見分けがつかなくなるのかな。」",
		   NULL, " So if Mii-chan let down her hair, would she be impossible to tell apart from Shii-chan?\"", Line_ModeSpecific);
	if (AdvMode) { ClearMessage(); } else { OutputLineAll(NULL, "\n", Line_ContinueAfterTyping); }


//「多分な＠...でもそれとこれが何の関係があるんだよ？￥
	PlaySE(4, "s19/01/hr_kei19090", 128, 64);
	if (AdvMode) { OutputLine("<color=#956f6e>圭一</color>", NULL, "<color=#956f6e>Keiichi</color>", NULL, Line_ContinueAfterTyping); }
	OutputLine(NULL, "「多分な。",
		   NULL, "\"Probably.", Line_WaitForInput);
	PlaySE(4, "s19/01/hr_kei19100", 128, 64);
	OutputLine(NULL, "…でもそれとこれが何の関係があるんだよ？」",
		   NULL, " ...But what does that have to do with anything?\"", Line_Normal);
	ClearMessage();
	DisableWindow();
	DrawBustshot( 2, "re_si_de_a1", 0, 0, 0, FALSE, 0, 0, 0, 0, 0, 0, 0, 10, 200, TRUE );

//「もしもだよ＠　双子の妹なんて話はウソで、あれは妹のフリをしてる魅ぃちゃんだったら、どう思う？￥
	PlaySE(4, "s19/02/500200274", 128, 64);
	if (AdvMode) { OutputLine("<color=#f0953d>レナ</color>", NULL, "<color=#f0953d>Rena</color>", NULL, Line_ContinueAfterTyping); }
	OutputLine(NULL, "「もしもだよ？",
		   NULL, "\"What if...", Line_WaitForInput);
	PlaySE(4, "s19/02/500200275", 128, 64);
	OutputLine(NULL, "　双子の妹なんて話はウソで、あれは妹のフリをしてる魅ぃちゃんだったら、どう思う？」",
		   NULL, " What if that her being the younger twin was a lie, that she was just Mii-chan pretending to be her sister. What would you think?\"", Line_Normal);
	ClearMessage();

//　...レナの日頃の様子からは想像もつかない鋭さだった＠
	if (AdvMode) { OutputLineAll("", NULL, Line_ContinueAfterTyping); }
	OutputLine(NULL, "　…レナの日頃の様子からは想像もつかない鋭さだった。",
		   NULL, "...Rena was sharper than her daily behavior belied.", Line_ModeSpecific);
	if (AdvMode) { ClearMessage(); } else { OutputLineAll(NULL, "\n", Line_ContinueAfterTyping); }


//　口に出して肯定していいか戸惑うが、それは正解だ￥
	if (AdvMode) { OutputLineAll("", NULL, Line_ContinueAfterTyping); }
	OutputLine(NULL, "　口に出して肯定していいか戸惑うが、それは正解だ。",
		   NULL, "I was hesitant in verbally affirming that, but it was the right answer.", Line_Normal);
	ClearMessage();

//「質問に質問で返すようで悪いけどさ＠...レナの言うとおり、魅音が詩音のフリをしていたとして、...そりゃ何のためだよ？＠
	PlaySE(4, "s19/01/hr_kei19110", 128, 64);
	if (AdvMode) { OutputLine("<color=#956f6e>圭一</color>", NULL, "<color=#956f6e>Keiichi</color>", NULL, Line_ContinueAfterTyping); }
	OutputLine(NULL, "「質問に質問で返すようで悪いけどさ。",
		   NULL, "\"It might be unfair to answer a question with another question.", Line_WaitForInput);
	PlaySE(4, "s19/01/hr_kei19120", 128, 64);
	OutputLine(NULL, "…レナの言うとおり、魅音が詩音のフリをしていたとして、…そりゃ何のためだよ？」",
		   NULL, " ...But if like you say, Mion is just pretending to be Shion... what purpose would that serve?\"", Line_ModeSpecific);
	if (AdvMode) { ClearMessage(); } else { OutputLineAll(NULL, "\n", Line_ContinueAfterTyping); }


//　レナはしばらくの沈黙を守った後、時計を見る仕草をした￥
	if (AdvMode) { OutputLineAll("", NULL, Line_ContinueAfterTyping); }
	OutputLine(NULL, "　レナはしばらくの沈黙を守った後、時計を見る仕草をした。",
		   NULL, "After maintaining the silence for a while, Rena glanced at the clock.", Line_Normal);
	ClearMessage();
	DisableWindow();
	DrawBustshot( 2, "re_si_ha_b1", 0, 0, 0, FALSE, 0, 0, 0, 0, 0, 0, 0, 10, 200, TRUE );

//「そこを考えてほしいなぁ＠...う～ん、ヒントにしては多過ぎかも。...はぅ。￥
	PlaySE(4, "s19/02/500200276", 128, 64);
	if (AdvMode) { OutputLine("<color=#f0953d>レナ</color>", NULL, "<color=#f0953d>Rena</color>", NULL, Line_ContinueAfterTyping); }
	OutputLine(NULL, "「そこを考えてほしいなぁ。",
		   NULL, "\"That's what I want you to think about.", Line_WaitForInput);
	PlaySE(4, "s19/02/500200277", 128, 64);
	OutputLine(NULL, "…う〜ん、ヒントにしては多過ぎかも。…はぅ。」",
		   NULL, " ...Hmmm, that was maybe too much of a hint. ...Hau.\"", Line_Normal);
	ClearMessage();

//　ごちそうさまと短く告げ、レナは席を立った￥
	if (AdvMode) { OutputLineAll("", NULL, Line_ContinueAfterTyping); }
	OutputLine(NULL, "　ごちそうさまと短く告げ、レナは席を立った。",
		   NULL, "After thanking me for the dessert, Rena stood up from her seat.", Line_Normal);
	ClearMessage();
	DisableWindow();
	DrawBustshot( 2, "re_si_wa_a1", 0, 0, 0, FALSE, 0, 0, 0, 0, 0, 0, 0, 10, 200, TRUE );

//「ごめんね。頼まれてるお買い物があるからそろそろ帰るね＠
	PlaySE(4, "s19/02/500200278", 128, 64);
	if (AdvMode) { OutputLine("<color=#f0953d>レナ</color>", NULL, "<color=#f0953d>Rena</color>", NULL, Line_ContinueAfterTyping); }
	OutputLine(NULL, "「ごめんね。頼まれてるお買い物があるからそろそろ帰るね。",
		   NULL, "\"Sorry. I was asked to buy a few things, so it's about time I left.", Line_ModeSpecific);
	if (AdvMode) { ClearMessage(); } else { OutputLineAll(NULL, "\n", Line_ContinueAfterTyping); }


//　詩ぃちゃんには挨拶もせずに先に帰っちゃってゴメン、って伝えておいてもらえるかな。＠
	PlaySE(4, "s19/02/500200279", 128, 64);
	if (AdvMode) { OutputLine("<color=#f0953d>レナ</color>", NULL, "<color=#f0953d>Rena</color>", NULL, Line_ContinueAfterTyping); }
	OutputLine(NULL, "　詩ぃちゃんには挨拶もせずに先に帰っちゃってゴメン、って伝えておいてもらえるかな。」",
		   NULL, "Is it okay with you if you tell Shion I'm sorry I didn't say goodbye?\"", Line_ModeSpecific);
	if (AdvMode) { ClearMessage(); } else { OutputLineAll(NULL, "\n", Line_ContinueAfterTyping); }


//「あぁ、伝えておく...。￥
	PlaySE(4, "s19/01/hr_kei19130", 128, 64);
	if (AdvMode) { OutputLine("<color=#956f6e>圭一</color>", NULL, "<color=#956f6e>Keiichi</color>", NULL, Line_ContinueAfterTyping); }
	OutputLine(NULL, "「あぁ、伝えておく…。」",
		   NULL, "\"Yeah, I'll tell her...\"", Line_Normal);
	ClearMessage();
	DisableWindow();
	DrawBustshot( 2, "re_si_ko_a1", 0, 0, 0, FALSE, 0, 0, 0, 0, 0, 0, 0, 10, 200, TRUE );

//「ごめんね。＠
	PlaySE(4, "s19/02/500200280", 128, 64);
	if (AdvMode) { OutputLine("<color=#f0953d>レナ</color>", NULL, "<color=#f0953d>Rena</color>", NULL, Line_ContinueAfterTyping); }
	OutputLine(NULL, "「ごめんね。」",
		   NULL, "\"Sorry.\"", Line_ModeSpecific);
	if (AdvMode) { ClearMessage(); } else { OutputLineAll(NULL, "\n", Line_ContinueAfterTyping); }


//「え...？＠
	PlaySE(4, "s19/01/hr_kei19140", 128, 64);
	if (AdvMode) { OutputLine("<color=#956f6e>圭一</color>", NULL, "<color=#956f6e>Keiichi</color>", NULL, Line_ContinueAfterTyping); }
	OutputLine(NULL, "「え…？」",
		   NULL, "\"Huh...?\"", Line_ModeSpecific);
	if (AdvMode) { ClearMessage(); } else { OutputLineAll(NULL, "\n", Line_ContinueAfterTyping); }


//「レナって怒りんぼなの＠...怒ってごめんね＠圭一くんだけが悪いわけでもないのに。＠
	PlaySE(4, "s19/02/500200281", 128, 64);
	if (AdvMode) { OutputLine("<color=#f0953d>レナ</color>", NULL, "<color=#f0953d>Rena</color>", NULL, Line_ContinueAfterTyping); }
	OutputLine(NULL, "「レナって怒りんぼなの。",
		   NULL, "\"That Rena is so short-tempered.", Line_WaitForInput);
	PlaySE(4, "s19/02/500200282", 128, 64);
	OutputLine(NULL, "…怒ってごめんね。",
		   NULL, " ...Sorry for getting angry.", Line_WaitForInput);
	PlaySE(4, "s19/02/500200283", 128, 64);
	OutputLine(NULL, "圭一くんだけが悪いわけでもないのに。」",
		   NULL, " Keiichi-kun isn't the only one at fault here.\"", Line_ModeSpecific);
	if (AdvMode) { ClearMessage(); } else { OutputLineAll(NULL, "\n\n", Line_ContinueAfterTyping); }


//　レナはキツイ言い方をして申し訳ないと謝ったが、本当は謝るのは俺の方のはずだ￥
	if (AdvMode) { OutputLineAll("", NULL, Line_ContinueAfterTyping); }
	OutputLine(NULL, "　レナはキツイ言い方をして申し訳ないと謝ったが、本当は謝るのは俺の方のはずだ。",
		   NULL, "Rena was harsh in her apology, but I was the one who really should have apologized.", Line_Normal);
	ClearMessage();
	DisableWindow();
	DrawBustshot( 2, "re_si_de_b1", 0, 0, 0, FALSE, 0, 0, 0, 0, 0, 0, 0, 10, 200, TRUE );

//「魅ぃちゃんだってもうそんなに気にしてないことだと思うの＠だからなかったことにして、忘れちゃってもいいと思うんだけど＠
	PlaySE(4, "s19/02/500200284", 128, 64);
	if (AdvMode) { OutputLine("<color=#f0953d>レナ</color>", NULL, "<color=#f0953d>Rena</color>", NULL, Line_ContinueAfterTyping); }
	OutputLine(NULL, "「魅ぃちゃんだってもうそんなに気にしてないことだと思うの。",
		   NULL, "\"I think to Mii-chan, it's something that doesn't bother her much anymore.", Line_WaitForInput);
	PlaySE(4, "s19/02/500200285", 128, 64);
	OutputLine(NULL, "だからなかったことにして、忘れちゃってもいいと思うんだけど。",
		   NULL, " So if you want to forget the whole thing happened, that's fine too.", Line_ModeSpecific);
	if (AdvMode) { ClearMessage(); } else { OutputLineAll(NULL, "\n", Line_ContinueAfterTyping); }


//　......でもね、同じ女の子としては、...圭一くんに自分で気付いて自分で謝りに来て欲しいなって夢を見ちゃうの＠/
	PlaySE(4, "s19/02/500200286", 128, 64);
	if (AdvMode) { OutputLine("<color=#f0953d>レナ</color>", NULL, "<color=#f0953d>Rena</color>", NULL, Line_ContinueAfterTyping); }
	OutputLine(NULL, "　……でもね、同じ女の子としては、…圭一くんに自分で気付いて自分で謝りに来て欲しいなって夢を見ちゃうの。",
		   NULL, "...But you see, as a girl, I'd hope that Keiichi-kun realizes it by himself and comes to apologize of his own volition.", Line_WaitForInput);

	DisableWindow();
	DrawBustshot( 2, "re_si_ka_b1", 0, 0, 0, FALSE, 0, 0, 0, 0, 0, 0, 0, 10, 200, TRUE );

//......はぅ♪＠
	PlaySE(4, "s19/02/500200287", 128, 64);
	OutputLine(NULL, "……はぅ♪」",
		   NULL, " ...Hau♪\"", Line_ModeSpecific);
	if (AdvMode) { ClearMessage(); } else { OutputLineAll(NULL, "\n", Line_ContinueAfterTyping); }


//　最後だけかぁいいモードになって茶化し、レジの方へ消えていった￥
	if (AdvMode) { OutputLineAll("", NULL, Line_ContinueAfterTyping); }
	OutputLine(NULL, "　最後だけかぁいいモードになって茶化し、レジの方へ消えていった。",
		   NULL, "Switching to Kyute Mode only at the end, she disappeared in the direction of the register.", Line_Normal);
	ClearMessage();

//■詩音と

//gosub *Ch_Si_Si
	DisableWindow();
	DrawSceneWithMask( "black", "left", 0, 0, 1300 );
	SetValidityOfInput( FALSE );
	Wait( 1000 );
	SetValidityOfInput( TRUE );
	FadeOutBGM( 1, 1000, TRUE );
	DrawSceneWithMask( "night/bg_163", "left", 0, 0, 300 );
	PlayBGM( 1, "msysMi", 128, 0 );

//　ぼーっとしていたところを、突然、肩を叩かれた￥
	if (AdvMode) { OutputLineAll("", NULL, Line_ContinueAfterTyping); }
	OutputLine(NULL, "　ぼーっとしていたところを、突然、肩を叩かれた。",
		   NULL, "While I was staring into space, somebody suddenly tapped me on the shoulder.", Line_Normal);
	ClearMessage();
	DisableWindow();
	DrawBustshot( 2, "si_si_aw_b1", 0, 0, 0, FALSE, 0, 0, 0, 0, 0, 0, 0, 10, 400, TRUE );

//「お待たせしました...＠えへへ、...やっと終わりました。＠
	PlaySE(4, "s19/06/500600225", 128, 64);
	if (AdvMode) { OutputLine("<color=#5ec69a>詩音</color>", NULL, "<color=#5ec69a>Shion</color>", NULL, Line_ContinueAfterTyping); }
	OutputLine(NULL, "「お待たせしました…。",
		   NULL, "\"Sorry to keep you waiting...", Line_WaitForInput);
	PlaySE(4, "s19/06/500600226", 128, 64);
	OutputLine(NULL, "えへへ、…やっと終わりました。」",
		   NULL, " Ehehe... I'm finally done.\"", Line_ModeSpecific);
	if (AdvMode) { ClearMessage(); } else { OutputLineAll(NULL, "\n", Line_ContinueAfterTyping); }


//　私服に着替えた詩音だった＠
	if (AdvMode) { OutputLineAll("", NULL, Line_ContinueAfterTyping); }
	OutputLine(NULL, "　私服に着替えた詩音だった。",
		   NULL, "It was Shion, who had changed into her street clothes.", Line_ModeSpecific);
	if (AdvMode) { ClearMessage(); } else { OutputLineAll(NULL, "\n", Line_ContinueAfterTyping); }


//　今日は疲れましたと言って機嫌よく笑って見せた￥
	if (AdvMode) { OutputLineAll("", NULL, Line_ContinueAfterTyping); }
	OutputLine(NULL, "　今日は疲れましたと言って機嫌よく笑って見せた。",
		   NULL, "She flashed a smile while greeting me.", Line_Normal);
	ClearMessage();

//「今日は本当にありがとな＠どれもすごいおいしかった＠みんなも喜んでたよ。￥
	PlaySE(4, "s19/01/hr_kei19400", 128, 64);
	if (AdvMode) { OutputLine("<color=#956f6e>圭一</color>", NULL, "<color=#956f6e>Keiichi</color>", NULL, Line_ContinueAfterTyping); }
	OutputLine(NULL, "「今日は本当にありがとな。",
		   NULL, "\"Thank you so much for today.", Line_WaitForInput);
	PlaySE(4, "s19/01/hr_kei19410", 128, 64);
	OutputLine(NULL, "どれもすごいおいしかった。",
		   NULL, " Everything was delicious.", Line_WaitForInput);
	PlaySE(4, "s19/01/hr_kei19420", 128, 64);
	OutputLine(NULL, "みんなも喜んでたよ。」",
		   NULL, " We were all really happy with it.\"", Line_Normal);
	ClearMessage();
	DisableWindow();
	DrawBustshot( 2, "si_si_de_a1", 0, 0, 0, FALSE, 0, 0, 0, 0, 0, 0, 0, 10, 200, TRUE );

//「いえいえ、そんな＠...でも喜んでもらえてうれしかったです＠...あれ＠　さっきの女の人も帰っちゃったんですか？＠
	PlaySE(4, "s19/06/500600227", 128, 64);
	if (AdvMode) { OutputLine("<color=#5ec69a>詩音</color>", NULL, "<color=#5ec69a>Shion</color>", NULL, Line_ContinueAfterTyping); }
	OutputLine(NULL, "「いえいえ、そんな。",
		   NULL, "\"Oh no, don't mention it.", Line_WaitForInput);
	PlaySE(4, "s19/06/500600228", 128, 64);
	OutputLine(NULL, "…でも喜んでもらえてうれしかったです。",
		   NULL, " ...but I'm glad everybody had fun.", Line_WaitForInput);
	PlaySE(4, "s19/06/500600229", 128, 64);
	OutputLine(NULL, "…あれ？",
		   NULL, " ...Huh?", Line_WaitForInput);
	PlaySE(4, "s19/06/500600230", 128, 64);
	OutputLine(NULL, "　さっきの女の人も帰っちゃったんですか？」",
		   NULL, " That girl that was just here left as well?\"", Line_ModeSpecific);
	if (AdvMode) { ClearMessage(); } else { OutputLineAll(NULL, "\n", Line_ContinueAfterTyping); }


//「買い物があるって言って帰ったよ＠先に帰って申し訳ないって伝えておいてくれって。￥
	PlaySE(4, "s19/01/hr_kei19430", 128, 64);
	if (AdvMode) { OutputLine("<color=#956f6e>圭一</color>", NULL, "<color=#956f6e>Keiichi</color>", NULL, Line_ContinueAfterTyping); }
	OutputLine(NULL, "「買い物があるって言って帰ったよ。",
		   NULL, "\"She had some shopping to do.", Line_WaitForInput);
	PlaySE(4, "s19/01/hr_kei19440", 128, 64);
	OutputLine(NULL, "先に帰って申し訳ないって伝えておいてくれって。」",
		   NULL, " She said she was sorry for leaving without saying anything.\"", Line_Normal);
	ClearMessage();

//「そうですか＠/
	PlaySE(4, "s19/06/500600231", 128, 64);
	if (AdvMode) { OutputLine("<color=#5ec69a>詩音</color>", NULL, "<color=#5ec69a>Shion</color>", NULL, Line_ContinueAfterTyping); }
	OutputLine(NULL, "「そうですか。",
		   NULL, "\"I see.", Line_WaitForInput);

	DisableWindow();
	DrawBustshot( 2, "si_si_wi_b1", 0, 0, 0, FALSE, 0, 0, 0, 0, 0, 0, 0, 10, 200, TRUE );

//...じゃ、私たちも表に行きません＠　例えオフでもバイト先は緊張しちゃいますから☆￥
	PlaySE(4, "s19/06/500600232", 128, 64);
	OutputLine(NULL, "…じゃ、私たちも表に行きません？",
		   NULL, " ...Well then, should we leave as well?", Line_WaitForInput);
	PlaySE(4, "s19/06/500600233", 128, 64);
	OutputLine(NULL, "　例えオフでもバイト先は緊張しちゃいますから☆」",
		   NULL, " Even though I'm off-duty, I'm still nervous around the workplace☆.\"", Line_Normal);
	ClearMessage();

//　どこへ行くわけでもなく、ぶらっと散歩しようということになった＠
	if (AdvMode) { OutputLineAll("", NULL, Line_ContinueAfterTyping); }
	OutputLine(NULL, "　どこへ行くわけでもなく、ぶらっと散歩しようということになった。",
		   NULL, "We ended up strolling around without any destination in particular.", Line_ModeSpecific);
	if (AdvMode) { ClearMessage(); } else { OutputLineAll(NULL, "\n", Line_ContinueAfterTyping); }


//　俺もずーっと座っていたので、表の空気が吸いたくなっていたところだ￥
	if (AdvMode) { OutputLineAll("", NULL, Line_ContinueAfterTyping); }
	OutputLine(NULL, "　俺もずーっと座っていたので、表の空気が吸いたくなっていたところだ。",
		   NULL, "I had been sitting the entire time, so I was in need of a breath of fresh air.", Line_Normal);
	ClearMessage();
	DisableWindow();
	DrawScene( "black", 1000 );
	FadeOutBGM( 1, 1000, TRUE );
	DrawSceneWithMask( "bg_127", "left", 0, 0, 1300 );
	PlayBGM( 1, "msys11", 128, 0 );

//　店を出ると、外はいつの間にか夜の帳が降りようとしていた￥
	if (AdvMode) { OutputLineAll("", NULL, Line_ContinueAfterTyping); }
	OutputLine(NULL, "　店を出ると、外はいつの間にか夜の帳が降りようとしていた。",
		   NULL, "When we left, the sky had already become draped in a veil of darkness.", Line_Normal);
	ClearMessage();
	DisableWindow();
	DrawBustshot( 2, "night/si_si_de_a1", 0, 0, 0, FALSE, 0, 0, 0, 0, 0, 0, 0, 10, 400, TRUE );

//「...あーあ＠何だか暗くなってきちゃいましたね＠...もっと早めに終わらせてもらえる約束だったのに。＠
	PlaySE(4, "s19/06/500600234", 128, 64);
	if (AdvMode) { OutputLine("<color=#5ec69a>詩音</color>", NULL, "<color=#5ec69a>Shion</color>", NULL, Line_ContinueAfterTyping); }
	OutputLine(NULL, "「…あーあ。",
		   NULL, "\"Aaaaahh.", Line_WaitForInput);
	PlaySE(4, "s19/06/500600235", 128, 64);
	OutputLine(NULL, "何だか暗くなってきちゃいましたね。",
		   NULL, " It's gotten dark already.", Line_WaitForInput);
	PlaySE(4, "s19/06/500600236", 128, 64);
	OutputLine(NULL, "…もっと早めに終わらせてもらえる約束だったのに。」",
		   NULL, " ...Even though I promised I'd be finished early.\"", Line_ModeSpecific);
	if (AdvMode) { ClearMessage(); } else { OutputLineAll(NULL, "\n", Line_ContinueAfterTyping); }


//　詩音は残された時間がほとんどないことが残念そうだった￥
	if (AdvMode) { OutputLineAll("", NULL, Line_ContinueAfterTyping); }
	OutputLine(NULL, "　詩音は残された時間がほとんどないことが残念そうだった。",
		   NULL, "Shion seemed upset that there wasn't much time left.", Line_Normal);
	ClearMessage();

	PlayBGM( 1, "msys01", 128, 0 );

//「でもいいかな＠ちょっとでも、こうしてのんびりお話できる時間が取れたから。＠
	PlaySE(4, "s19/06/500600237", 128, 64);
	if (AdvMode) { OutputLine("<color=#5ec69a>詩音</color>", NULL, "<color=#5ec69a>Shion</color>", NULL, Line_ContinueAfterTyping); }
	OutputLine(NULL, "「でもいいかな。",
		   NULL, "\"Oh well.", Line_WaitForInput);
	PlaySE(4, "s19/06/500600238", 128, 64);
	OutputLine(NULL, "ちょっとでも、こうしてのんびりお話できる時間が取れたから。」",
		   NULL, " At least we've got a little time to chat like this.\"", Line_ModeSpecific);
	if (AdvMode) { ClearMessage(); } else { OutputLineAll(NULL, "\n", Line_ContinueAfterTyping); }


//　そう言って、詩音は駅裏の並木通りの方へ歩き出す＠
	if (AdvMode) { OutputLineAll("", NULL, Line_ContinueAfterTyping); }
	OutputLine(NULL, "　そう言って、詩音は駅裏の並木通りの方へ歩き出す。",
		   NULL, "Saying that, Shion set out for the tree-lined boulevard behind the station.", Line_ModeSpecific);
	if (AdvMode) { ClearMessage(); } else { OutputLineAll(NULL, "\n", Line_ContinueAfterTyping); }


//　駅前は帰宅途中のサラリーマンが少しずつ増え始めていた￥
	if (AdvMode) { OutputLineAll("", NULL, Line_ContinueAfterTyping); }
	OutputLine(NULL, "　駅前は帰宅途中のサラリーマンが少しずつ増え始めていた。",
		   NULL, "The front of the station was slowly becoming crowded with businessmen heading home.", Line_Normal);
	ClearMessage();
	DisableWindow();
	DrawBustshot( 2, "night/si_si_wa_a1", 0, 0, 0, FALSE, 0, 0, 0, 0, 0, 0, 0, 10, 200, TRUE );

//「さて＠自己紹介からしようかな＠...初対面はいきなりお姉と間違えられるという衝撃的な出会いだけで、互いに挨拶もしてないですからね。＠
	PlaySE(4, "s19/06/500600239", 128, 64);
	if (AdvMode) { OutputLine("<color=#5ec69a>詩音</color>", NULL, "<color=#5ec69a>Shion</color>", NULL, Line_ContinueAfterTyping); }
	OutputLine(NULL, "「さて。",
		   NULL, "\"Well then.", Line_WaitForInput);
	PlaySE(4, "s19/06/500600240", 128, 64);
	OutputLine(NULL, "自己紹介からしようかな。",
		   NULL, " I guess I should start with an introduction.", Line_WaitForInput);
	PlaySE(4, "s19/06/500600241", 128, 64);
	OutputLine(NULL, "…初対面はいきなりお姉と間違えられるという衝撃的な出会いだけで、互いに挨拶もしてないですからね。」",
		   NULL, " ...I was mistaken for my sister when we first met, so we never got to properly introduce ourselves.\"", Line_ModeSpecific);
	if (AdvMode) { ClearMessage(); } else { OutputLineAll(NULL, "\n", Line_ContinueAfterTyping); }


//　悪戯っぽくそう笑われると、苦笑するしかない￥
	if (AdvMode) { OutputLineAll("", NULL, Line_ContinueAfterTyping); }
	OutputLine(NULL, "　悪戯っぽくそう笑われると、苦笑するしかない。",
		   NULL, "I could only smile and laugh wryly.", Line_Normal);
	ClearMessage();
	DisableWindow();
	DrawBustshot( 2, "night/si_si_de_b1", 0, 0, 0, FALSE, 0, 0, 0, 0, 0, 0, 0, 10, 200, TRUE );

//「私、園崎詩音と申します＠お姉と似てるのは外見だけなんですよ＠お姉は大雑把で暑苦しい人なんだけど、私は几帳面だけど涼しい人なんです。＠
	PlaySE(4, "s19/06/500600242", 128, 64);
	if (AdvMode) { OutputLine("<color=#5ec69a>詩音</color>", NULL, "<color=#5ec69a>Shion</color>", NULL, Line_ContinueAfterTyping); }
	OutputLine(NULL, "「私、園崎詩音と申します。",
		   NULL, "\"My name is Shion Sonozaki.", Line_WaitForInput);
	PlaySE(4, "s19/06/500600243", 128, 64);
	OutputLine(NULL, "お姉と似てるのは外見だけなんですよ。",
		   NULL, " I'm only similar to my older sister in appearance.", Line_WaitForInput);
	PlaySE(4, "s19/06/500600244", 128, 64);
	OutputLine(NULL, "お姉は大雑把で暑苦しい人なんだけど、私は几帳面だけど涼しい人なんです。」",
		   NULL, " My sister is rough around the edges and hot-headed, but I'm a composed and methodical person.\"", Line_ModeSpecific);
	if (AdvMode) { ClearMessage(); } else { OutputLineAll(NULL, "\n", Line_ContinueAfterTyping); }


//　ついさっきもレナに似たようなことを問いただされたことを思い出す￥
	if (AdvMode) { OutputLineAll("", NULL, Line_ContinueAfterTyping); }
	OutputLine(NULL, "　ついさっきもレナに似たようなことを問いただされたことを思い出す。",
		   NULL, "I remembered what Rena and I had been talking about earlier.", Line_Normal);
	ClearMessage();

//　俺は外見は似てるけど性格は違うんだぜ、と言ったら、レナは同じだよ、と言った＠
	if (AdvMode) { OutputLineAll("", NULL, Line_ContinueAfterTyping); }
	OutputLine(NULL, "　俺は外見は似てるけど性格は違うんだぜ、と言ったら、レナは同じだよ、と言った。",
		   NULL, "I said that they looked the same but their personalities were different, while Rena said they were both the same.", Line_ModeSpecific);
	if (AdvMode) { ClearMessage(); } else { OutputLineAll(NULL, "\n\n", Line_ContinueAfterTyping); }


//　どこで気付いたのかはわからないが、レナは詩音が魅音であることを看破してた＠
	if (AdvMode) { OutputLineAll("", NULL, Line_ContinueAfterTyping); }
	OutputLine(NULL, "　どこで気付いたのかはわからないが、レナは詩音が魅音であることを看破してた。",
		   NULL, "I don't know what tipped her off, but Rena figured out that Shion was Mion.", Line_ModeSpecific);
	if (AdvMode) { ClearMessage(); } else { OutputLineAll(NULL, "\n", Line_ContinueAfterTyping); }


//　そして、それに関連して、俺が魅音を傷つけたとも言った￥
	if (AdvMode) { OutputLineAll("", NULL, Line_ContinueAfterTyping); }
	OutputLine(NULL, "　そして、それに関連して、俺が魅音を傷つけたとも言った。",
		   NULL, "Also, related to that, she said that I had hurt Mion.", Line_Normal);
	ClearMessage();

	FadeOutBGM( 1, 1000, TRUE );

//　レナが出したヒントはひとつ＠
	if (AdvMode) { OutputLineAll("", NULL, Line_ContinueAfterTyping); }
	OutputLine(NULL, "　レナが出したヒントはひとつ。",
		   NULL, "Rena had given only one hint.", Line_ModeSpecific);
	if (AdvMode) { ClearMessage(); } else { OutputLineAll(NULL, "\n\n", Line_ContinueAfterTyping); }


//　魅音が詩音を演じる理由は、というものだ￥
	if (AdvMode) { OutputLineAll("", NULL, Line_ContinueAfterTyping); }
	OutputLine(NULL, "　魅音が詩音を演じる理由は、というものだ。",
		   NULL, "That was: why is Mion pretending to be Shion?", Line_Normal);
	ClearMessage();
	DisableWindow();
	DrawScene( "black", 1000 );
	DrawSceneWithMask( "bg_127", "left", 0, 0, 1300 );
	PlayBGM( 1, "msys05", 128, 0 );

//「詩音は俺のこと、魅音から何て聞いてるんだ？＠
	PlaySE(4, "s19/01/hr_kei19450", 128, 64);
	if (AdvMode) { OutputLine("<color=#956f6e>圭一</color>", NULL, "<color=#956f6e>Keiichi</color>", NULL, Line_ContinueAfterTyping); }
	OutputLine(NULL, "「詩音は俺のこと、魅音から何て聞いてるんだ？」",
		   NULL, "\"Shion, what did you hear about me from Mion?\"", Line_ModeSpecific);
	if (AdvMode) { ClearMessage(); } else { OutputLineAll(NULL, "\n", Line_ContinueAfterTyping); }


	DisableWindow();
	DrawBustshot( 2, "night/si_si_wi_a1", 0, 0, 0, FALSE, 0, 0, 0, 0, 0, 0, 0, 10, 200, TRUE );

//「お姉は圭ちゃんのこと、お気に入りみたいですから＠饒舌にいろいろとしゃべってくれますよ＠部活の話とか、やられたとかやり返したとか、そんな男の子みたいな話ばかりです＠......本当に仲がいいんですねー。￥
	PlaySE(4, "s19/06/500600245", 128, 64);
	if (AdvMode) { OutputLine("<color=#5ec69a>詩音</color>", NULL, "<color=#5ec69a>Shion</color>", NULL, Line_ContinueAfterTyping); }
	OutputLine(NULL, "「お姉は圭ちゃんのこと、お気に入りみたいですから。",
		   NULL, "\"My sister seems to have taken a liking to you.", Line_WaitForInput);
	PlaySE(4, "s19/06/500600246", 128, 64);
	OutputLine(NULL, "饒舌にいろいろとしゃべってくれますよ。",
		   NULL, " She talks about you quite a bit.", Line_WaitForInput);
	PlaySE(4, "s19/06/500600247", 128, 64);
	OutputLine(NULL, "部活の話とか、やられたとかやり返したとか、そんな男の子みたいな話ばかりです。",
		   NULL, " Like about club activities, about getting pranked and pranking you back. Boyish kinds of stories.", Line_WaitForInput);
	PlaySE(4, "s19/06/500600248", 128, 64);
	OutputLine(NULL, "……本当に仲がいいんですねー。」",
		   NULL, " ...You really do get along.\"", Line_Normal);
	ClearMessage();

//　そんな男の子みたいな話ばかり、か＠
	if (AdvMode) { OutputLineAll("", NULL, Line_ContinueAfterTyping); }
	OutputLine(NULL, "　そんな男の子みたいな話ばかり、か。",
		   NULL, "'Boyish kind of stories', huh.", Line_ModeSpecific);
	if (AdvMode) { ClearMessage(); } else { OutputLineAll(NULL, "\n", Line_ContinueAfterTyping); }


//　そう言えば、詩音本人に前に言われたことがあるような気がする＠
	if (AdvMode) { OutputLineAll("", NULL, Line_ContinueAfterTyping); }
	OutputLine(NULL, "　そう言えば、詩音本人に前に言われたことがあるような気がする。",
		   NULL, "Come to think of it, I think there was something Shion told me before.", Line_ModeSpecific);
	if (AdvMode) { ClearMessage(); } else { OutputLineAll(NULL, "\n\n", Line_ContinueAfterTyping); }


//　圭ちゃんはお姉のこと、女だと思ってないでしょうって￥
	if (AdvMode) { OutputLineAll("", NULL, Line_ContinueAfterTyping); }
	OutputLine(NULL, "　圭ちゃんはお姉のこと、女だと思ってないでしょうって。",
		   NULL, "\"Kei-chan, you don't think of my sister as a girl, do you~?\"", Line_Normal);
	ClearMessage();

//　...それって、そんなにも魅音のことを傷つけてしまうようなことなのだろうか＠
	if (AdvMode) { OutputLineAll("", NULL, Line_ContinueAfterTyping); }
	OutputLine(NULL, "　…それって、そんなにも魅音のことを傷つけてしまうようなことなのだろうか？",
		   NULL, "...Was that... was that what happened that hurt Mion?", Line_ModeSpecific);
	if (AdvMode) { ClearMessage(); } else { OutputLineAll(NULL, "\n\n", Line_ContinueAfterTyping); }


//　魅音だって、男の子に生まれたかったとか、女の子みたいのは似合わないとか、自分でいろいろ言ってたじゃないか...￥
	if (AdvMode) { OutputLineAll("", NULL, Line_ContinueAfterTyping); }
	OutputLine(NULL, "　魅音だって、男の子に生まれたかったとか、女の子みたいのは似合わないとか、自分でいろいろ言ってたじゃないか…。",
		   NULL, "Mion herself said that she wished she'd been born a boy, and that being a girl didn't suit her. She said a lot of things to that effect, didn't she...?", Line_Normal);
	ClearMessage();
	DisableWindow();
	DrawBustshot( 2, "night/si_si_de_a1", 0, 0, 0, FALSE, 0, 0, 0, 0, 0, 0, 0, 10, 200, TRUE );

//「......圭ちゃん、さっきから何だか楽しくなさそうですけど。＠
	PlaySE(4, "s19/06/500600249", 128, 64);
	if (AdvMode) { OutputLine("<color=#5ec69a>詩音</color>", NULL, "<color=#5ec69a>Shion</color>", NULL, Line_ContinueAfterTyping); }
	OutputLine(NULL, "「……圭ちゃん、さっきから何だか楽しくなさそうですけど。」",
		   NULL, "\"...Kei-chan, you look like you're having fun.\"", Line_ModeSpecific);
	if (AdvMode) { ClearMessage(); } else { OutputLineAll(NULL, "\n", Line_ContinueAfterTyping); }


//「え、...あ、いや！　そんな事ないよ。＠
	PlaySE(4, "s19/01/hr_kei19460", 128, 64);
	if (AdvMode) { OutputLine("<color=#956f6e>圭一</color>", NULL, "<color=#956f6e>Keiichi</color>", NULL, Line_ContinueAfterTyping); }
	OutputLine(NULL, "「え、…あ、いや！　そんな事ないよ。」",
		   NULL, "\"Huh? ...Ah, no! That's not true.\"", Line_ModeSpecific);
	if (AdvMode) { ClearMessage(); } else { OutputLineAll(NULL, "\n", Line_ContinueAfterTyping); }


	DisableWindow();
	DrawBustshot( 2, "night/si_si_wa_b1", 0, 0, 0, FALSE, 0, 0, 0, 0, 0, 0, 0, 10, 200, TRUE );

//「隠し事が下手なくせに嘘つこうとするんですよねー＠だから憎めないんですけど。＠
	PlaySE(4, "s19/06/500600250", 128, 64);
	if (AdvMode) { OutputLine("<color=#5ec69a>詩音</color>", NULL, "<color=#5ec69a>Shion</color>", NULL, Line_ContinueAfterTyping); }
	OutputLine(NULL, "「隠し事が下手なくせに嘘つこうとするんですよねー。",
		   NULL, "\"Even though you're bad at hiding things, you sure like to lie, don't you?", Line_WaitForInput);
	PlaySE(4, "s19/06/500600251", 128, 64);
	OutputLine(NULL, "だから憎めないんですけど。」",
		   NULL, " Still, I don't hate you for it.\"", Line_ModeSpecific);
	if (AdvMode) { ClearMessage(); } else { OutputLineAll(NULL, "\n", Line_ContinueAfterTyping); }


//　そう言いながら、俺の額をこつんとチョップみたいに叩いた＠
	if (AdvMode) { OutputLineAll("", NULL, Line_ContinueAfterTyping); }
	OutputLine(NULL, "　そう言いながら、俺の額をこつんとチョップみたいに叩いた。",
		   NULL, "Saying that, she lightly chopped my forehead.", Line_ModeSpecific);

	DisableWindow();
	DrawFilm( 2,  85, 85, 85, 255, 0, 1000, TRUE );
//print 2

	if (AdvMode) { ClearMessage(); } else { OutputLineAll(NULL, "\n\n", Line_ContinueAfterTyping); }

//　...こんなにも詩音は楽しそうにしてるのに、俺は魅音をどんな風に傷つけてしまったって言うんだろう＠レナの残した謎はしこりを残したまま、なかなか解けようとしない...￥
	if (AdvMode) { OutputLineAll("", NULL, Line_ContinueAfterTyping); }
	OutputLine(NULL, "　…こんなにも詩音は楽しそうにしてるのに、俺は魅音をどんな風に傷つけてしまったって言うんだろう。",
		   NULL, "...Even though Shion was enjoying herself, I was still trying to figure out how I had hurt Mion.", Line_WaitForInput);
	OutputLine(NULL, "レナの残した謎はしこりを残したまま、なかなか解けようとしない…。",
		   NULL, " I was having a hard time figuring out the riddle that Rena had left me with...", Line_Normal);
	ClearMessage();
	DisableWindow();
	FadeFilm( 1000, TRUE );
//	DrawBustshot( 2, "night/si_si_wi_a1", 0, 0, 0, FALSE, 0, 0, 0, 0, 0, 0, 0, 10, 0, FALSE );
	DrawScene( "bg_127", 400 );

//「ほら、あれ、綺麗だと思いません？　男の子でも綺麗に感じます？＠
	PlaySE(4, "s19/06/500600252", 128, 64);
	if (AdvMode) { OutputLine("<color=#5ec69a>詩音</color>", NULL, "<color=#5ec69a>Shion</color>", NULL, Line_ContinueAfterTyping); }
	OutputLine(NULL, "「ほら、あれ、綺麗だと思いません？　男の子でも綺麗に感じます？」",
		   NULL, "\"Hey, see that? Don't you think it's pretty? You think even a guy would find it pretty?\"", Line_ModeSpecific);
	if (AdvMode) { ClearMessage(); } else { OutputLineAll(NULL, "\n", Line_ContinueAfterTyping); }


//「へー、綺麗だなぁ...！￥
	PlaySE(4, "s19/01/hr_kei19470", 128, 64);
	if (AdvMode) { OutputLine("<color=#956f6e>圭一</color>", NULL, "<color=#956f6e>Keiichi</color>", NULL, Line_ContinueAfterTyping); }
	OutputLine(NULL, "「へー、綺麗だなぁ…！」",
		   NULL, "\"Hmmm.... yeah, it is pretty!\"", Line_Normal);
	ClearMessage();
//	FadeBustshot( 2, FALSE, 0, 0, 0, 0, 200, TRUE );


//　詩音はウィンドウショッピングを楽しみながら、普段俺が入ったことのないようなお店を案内してくれた￥
	if (AdvMode) { OutputLineAll("", NULL, Line_ContinueAfterTyping); }
	OutputLine(NULL, "　詩音はウィンドウショッピングを楽しみながら、普段俺が入ったことのないようなお店を案内してくれた。",
		   NULL, "Shion was having fun window shopping, dragging me by all sorts of stores I would normally never enter.", Line_Normal);
	ClearMessage();

//　別に買ってくれとせがむわけでもなければ、俺を退屈にさせるわけでもなかった￥
	if (AdvMode) { OutputLineAll("", NULL, Line_ContinueAfterTyping); }
	OutputLine(NULL, "　別に買ってくれとせがむわけでもなければ、俺を退屈にさせるわけでもなかった。",
		   NULL, "It wasn't like she was begging me to buy her anything, and I wasn't getting bored, either.", Line_Normal);
	ClearMessage();

//　散歩しながらの話のタネくらいに＠
	if (AdvMode) { OutputLineAll("", NULL, Line_ContinueAfterTyping); }
	OutputLine(NULL, "　散歩しながらの話のタネくらいに。",
		   NULL, "It was just something to talk about as we walked around.", Line_ModeSpecific);
	if (AdvMode) { ClearMessage(); } else { OutputLineAll(NULL, "\n", Line_ContinueAfterTyping); }


//　そんな軽やかな足取りでいくつかのお店をひやかして回った＠
	if (AdvMode) { OutputLineAll("", NULL, Line_ContinueAfterTyping); }
	OutputLine(NULL, "　そんな軽やかな足取りでいくつかのお店をひやかして回った。",
		   NULL, "In an easy-going way, we browsed through numerous stores.", Line_ModeSpecific);
	if (AdvMode) { ClearMessage(); } else { OutputLineAll(NULL, "\n\n", Line_ContinueAfterTyping); }


//　俺の知らない話題ばかりなのに興味が尽きない＠話し上手なんだなと思った￥
	if (AdvMode) { OutputLineAll("", NULL, Line_ContinueAfterTyping); }
	OutputLine(NULL, "　俺の知らない話題ばかりなのに興味が尽きない。",
		   NULL, "We discussed all sorts of topics I knew nothing about, but I didn't lose interest.", Line_WaitForInput);
	OutputLine(NULL, "話し上手なんだなと思った。",
		   NULL, " I had the feeling she was good at conversation.", Line_Normal);
	ClearMessage();
	DisableWindow();
	DrawBustshot( 2, "night/si_si_de_a1", 0, 0, 0, FALSE, 0, 0, 0, 0, 0, 0, 0, 10, 400, TRUE );

//「圭ちゃんって、こういうの初めてですか？＠
	PlaySE(4, "s19/06/500600253", 128, 64);
	if (AdvMode) { OutputLine("<color=#5ec69a>詩音</color>", NULL, "<color=#5ec69a>Shion</color>", NULL, Line_ContinueAfterTyping); }
	OutputLine(NULL, "「圭ちゃんって、こういうの初めてですか？」",
		   NULL, "\"Kei-chan, is this your first time doing this kind of thing?\"", Line_ModeSpecific);
	if (AdvMode) { ClearMessage(); } else { OutputLineAll(NULL, "\n", Line_ContinueAfterTyping); }


//「あぁ初めてだよ＠こんな小物のお店なんか、こうして連れてきてもらわなかったら一生入らなかったなぁ。￥
	PlaySE(4, "s19/01/hr_kei19480", 128, 64);
	if (AdvMode) { OutputLine("<color=#956f6e>圭一</color>", NULL, "<color=#956f6e>Keiichi</color>", NULL, Line_ContinueAfterTyping); }
	OutputLine(NULL, "「あぁ初めてだよ。",
		   NULL, "\"Yeah, it is.", Line_WaitForInput);
	PlaySE(4, "s19/01/hr_kei19490", 128, 64);
	OutputLine(NULL, "こんな小物のお店なんか、こうして連れてきてもらわなかったら一生入らなかったなぁ。」",
		   NULL, " If somebody didn't bring me into these accessory shops, I don't think I'd set foot in one my entire life.\"", Line_Normal);
	ClearMessage();
	DisableWindow();
	DrawBustshot( 2, "night/si_si_wi_b1", 0, 0, 0, FALSE, 0, 0, 0, 0, 0, 0, 0, 10, 200, TRUE );

//「...そういうのじゃなくって......!w1000その、こういう感じの。＠
	PlaySE(4, "s19/06/500600254", 128, 64);
	if (AdvMode) { OutputLine("<color=#5ec69a>詩音</color>", NULL, "<color=#5ec69a>Shion</color>", NULL, Line_ContinueAfterTyping); }
	OutputLine(NULL, "「…そういうのじゃなくって……",
		   NULL, "\"...Not that...", Line_ContinueAfterTyping);

	SetValidityOfInput( FALSE );
	Wait( 1000 );
	SetValidityOfInput( TRUE );

	OutputLine(NULL, "その、こういう感じの。」",
		   NULL, " I meant, more like this.\"", Line_ModeSpecific);
	if (AdvMode) { ClearMessage(); } else { OutputLineAll(NULL, "\n\n", Line_ContinueAfterTyping); }


//　んな？＠
	if (AdvMode) { OutputLineAll("", NULL, Line_ContinueAfterTyping); }
	OutputLine(NULL, "　んな？！",
		   NULL, "Bwah!?", Line_ModeSpecific);
	if (AdvMode) { ClearMessage(); } else { OutputLineAll(NULL, "\n", Line_ContinueAfterTyping); }


//　突然、詩音が腕を組んできたのでびっくりして飛びのこうとした￥
	if (AdvMode) { OutputLineAll("", NULL, Line_ContinueAfterTyping); }
	OutputLine(NULL, "　突然、詩音が腕を組んできたのでびっくりして飛びのこうとした。",
		   NULL, "I leapt back when Shion suddenly linked her arm with mine.", Line_Normal);
	ClearMessage();
	DisableWindow();
	DrawBustshot( 2, "night/si_si_bi_a1", 0, 0, 0, FALSE, 0, 0, 0, 0, 0, 0, 0, 10, 200, TRUE );

//「ちょ、...そんなに驚かなくてもいいじゃないですか＠/
	PlaySE(4, "s19/06/500600255", 128, 64);
	if (AdvMode) { OutputLine("<color=#5ec69a>詩音</color>", NULL, "<color=#5ec69a>Shion</color>", NULL, Line_ContinueAfterTyping); }
	OutputLine(NULL, "「ちょ、…そんなに驚かなくてもいいじゃないですか。",
		   NULL, "\"Hey... you don't have to act so surprised.", Line_WaitForInput);


	DrawBustshot( 2, "night/si_si_wi_b1", 0, 0, 0, FALSE, 0, 0, 0, 0, 0, 0, 0, 10, 200, TRUE );

//女の子と腕を組むくらい、そんなに恥ずかしいことなんですかー？＠
	PlaySE(4, "s19/06/500600256", 128, 64);
	OutputLine(NULL, "女の子と腕を組むくらい、そんなに恥ずかしいことなんですかー？」",
		   NULL, " It's not so embarrassing to link arms with a girl, is it?\"", Line_ModeSpecific);
	if (AdvMode) { ClearMessage(); } else { OutputLineAll(NULL, "\n", Line_ContinueAfterTyping); }


//　ちょっと怒ったような、それでいてどこか挑発するようなそんな表情をする詩音￥
	if (AdvMode) { OutputLineAll("", NULL, Line_ContinueAfterTyping); }
	OutputLine(NULL, "　ちょっと怒ったような、それでいてどこか挑発するようなそんな表情をする詩音。",
		   NULL, "Shion's expression was a little bit miffed, but suggestive at the same time.", Line_Normal);
	ClearMessage();

//「べべべべべ、別に恥ずかしくなんかねぇよ＠　腕が欲しけりゃ一本でも二本でもくれてやるよ＠...ほら！＠
	PlaySE(4, "s19/01/hr_kei19500", 128, 64);
	if (AdvMode) { OutputLine("<color=#956f6e>圭一</color>", NULL, "<color=#956f6e>Keiichi</color>", NULL, Line_ContinueAfterTyping); }
	OutputLine(NULL, "「べべべべべ、別に恥ずかしくなんかねぇよ！",
		   NULL, "\"I-I-I-I-I'm not that embarrassed!", Line_WaitForInput);
	PlaySE(4, "s19/01/hr_kei19510", 128, 64);
	OutputLine(NULL, "　腕が欲しけりゃ一本でも二本でもくれてやるよ。",
		   NULL, " If you want some arms I can spare one or two.", Line_WaitForInput);
	PlaySE(4, "s19/01/hr_kei19520", 128, 64);
	OutputLine(NULL, "…ほら！」",
		   NULL, " ...Here!\"", Line_ModeSpecific);
	if (AdvMode) { ClearMessage(); } else { OutputLineAll(NULL, "\n", Line_ContinueAfterTyping); }


	DisableWindow();
	DrawBustshot( 2, "night/si_si_aw_a1", 0, 0, 0, FALSE, 0, 0, 0, 0, 0, 0, 0, 10, 200, TRUE );

//「くっくっく...＠　圭ちゃんって本当に退屈しない人ですねー＠お姉のお気に入りってのもよくわかります。￥
	PlaySE(4, "s19/06/500600257", 128, 64);
	if (AdvMode) { OutputLine("<color=#5ec69a>詩音</color>", NULL, "<color=#5ec69a>Shion</color>", NULL, Line_ContinueAfterTyping); }
	OutputLine(NULL, "「くっくっく…！",
		   NULL, "\"Hehehe...!", Line_WaitForInput);
	PlaySE(4, "s19/06/500600258", 128, 64);
	OutputLine(NULL, "　圭ちゃんって本当に退屈しない人ですねー。",
		   NULL, " Kei-chan, you really know how to entertain someone.", Line_WaitForInput);
	PlaySE(4, "s19/06/500600259", 128, 64);
	OutputLine(NULL, "お姉のお気に入りってのもよくわかります。」",
		   NULL, " I see why my sister took a liking to you.\"", Line_Normal);
	ClearMessage();

//「い、いらねえなら引っ込めるぞ、腕...！＠
	PlaySE(4, "s19/01/hr_kei19530", 128, 64);
	if (AdvMode) { OutputLine("<color=#956f6e>圭一</color>", NULL, "<color=#956f6e>Keiichi</color>", NULL, Line_ContinueAfterTyping); }
	OutputLine(NULL, "「い、いらねえなら引っ込めるぞ、腕…！」",
		   NULL, "\"I-If you don't want my arm, I'm taking it back!\"", Line_ModeSpecific);
	if (AdvMode) { ClearMessage(); } else { OutputLineAll(NULL, "\n", Line_ContinueAfterTyping); }


//「あははははは＠　そんなそんな～＠喜んで拝借いたしますわ～！＠
	PlaySE(4, "s19/06/500600260", 128, 64);
	if (AdvMode) { OutputLine("<color=#5ec69a>詩音</color>", NULL, "<color=#5ec69a>Shion</color>", NULL, Line_ContinueAfterTyping); }
	OutputLine(NULL, "「あははははは！",
		   NULL, "\"Ahahahahaha!", Line_WaitForInput);
	PlaySE(4, "s19/06/500600261", 128, 64);
	OutputLine(NULL, "　そんなそんな〜。",
		   NULL, " Awww, c'mon~.", Line_WaitForInput);
	PlaySE(4, "s19/06/500600262", 128, 64);
	OutputLine(NULL, "喜んで拝借いたしますわ〜！」",
		   NULL, " I'm happy to have it~!\"", Line_ModeSpecific);
	if (AdvMode) { ClearMessage(); } else { OutputLineAll(NULL, "\n", Line_ContinueAfterTyping); }


//　詩音は上機嫌に笑いながら、えい！と言って腕に組み付いてきた。...ちょっとドキドキ￥
	if (AdvMode) { OutputLineAll("", NULL, Line_ContinueAfterTyping); }
	OutputLine(NULL, "　詩音は上機嫌に笑いながら、えい！と言って腕に組み付いてきた。…ちょっとドキドキ。",
		   NULL, "Laughing in good spirits, Shion locked her arm with mine. ...My heart skipped a beat.", Line_Normal);
	ClearMessage();
	DisableWindow();
	DrawBustshot( 2, "night/si_si_wi_a1", 0, 0, 0, FALSE, 0, 0, 0, 0, 0, 0, 0, 10, 200, TRUE );

//「反応を楽しみたいんで意地悪に質問しますけど、圭ちゃん、女の子と腕組んだことあります＠　林間学校のキャンプファイヤーでってのはナシでです。＠
	PlaySE(4, "s19/06/500600263", 128, 64);
	if (AdvMode) { OutputLine("<color=#5ec69a>詩音</color>", NULL, "<color=#5ec69a>Shion</color>", NULL, Line_ContinueAfterTyping); }
	OutputLine(NULL, "「反応を楽しみたいんで意地悪に質問しますけど、圭ちゃん、女の子と腕組んだことあります？",
		   NULL, "\"This question might be a bit mean, but I want to enjoy seeing your reaction. Kei-chan, have you ever been arm-in-arm with a girl before?", Line_WaitForInput);
	PlaySE(4, "s19/06/500600264", 128, 64);
	OutputLine(NULL, "　林間学校のキャンプファイヤーでってのはナシでです。」",
		   NULL, " Around a bonfire at a field trip doesn't count, by the way.\"", Line_ModeSpecific);
	if (AdvMode) { ClearMessage(); } else { OutputLineAll(NULL, "\n", Line_ContinueAfterTyping); }


//　...こんの小悪魔がぁ！＠　そんな経験絶対ないってわかってて聞いてやがるなぁ￥
	if (AdvMode) { OutputLineAll("", NULL, Line_ContinueAfterTyping); }
	OutputLine(NULL, "　…こんの小悪魔がぁ！！",
		   NULL, "...That little devil!!", Line_WaitForInput);
	OutputLine(NULL, "　そんな経験絶対ないってわかってて聞いてやがるなぁ！",
		   NULL, " She was asking that question knowing full well what the answer would be!", Line_Normal);
	ClearMessage();

//「............林間学校を封じられると、!w1000......辛いな。＠
	PlaySE(4, "s19/01/hr_kei19540", 128, 64);
	if (AdvMode) { OutputLine("<color=#956f6e>圭一</color>", NULL, "<color=#956f6e>Keiichi</color>", NULL, Line_ContinueAfterTyping); }
	OutputLine(NULL, "「…………林間学校を封じられると、",
		   NULL, "\"...Well, if field trips are out...", Line_ContinueAfterTyping);

	SetValidityOfInput( FALSE );
	Wait( 1000 );
	SetValidityOfInput( TRUE );

	OutputLine(NULL, "……辛いな。」",
		   NULL, " ...This is rough.\"", Line_ModeSpecific);
	if (AdvMode) { ClearMessage(); } else { OutputLineAll(NULL, "\n", Line_ContinueAfterTyping); }


	DisableWindow();
	DrawBustshot( 2, "night/si_si_aw_a1", 0, 0, 0, FALSE, 0, 0, 0, 0, 0, 0, 0, 10, 200, TRUE );

//「くっくっくっく...！＠　そうだと思いました～。￥
	PlaySE(4, "s19/06/500600265", 128, 64);
	if (AdvMode) { OutputLine("<color=#5ec69a>詩音</color>", NULL, "<color=#5ec69a>Shion</color>", NULL, Line_ContinueAfterTyping); }
	OutputLine(NULL, "「くっくっくっく…！！",
		   NULL, "\"Hehehehe...!!", Line_WaitForInput);
	PlaySE(4, "s19/06/500600266", 128, 64);
	OutputLine(NULL, "　そうだと思いました〜。」",
		   NULL, " I thought as much~.\"", Line_Normal);
	ClearMessage();

//「その悪戯っぽい笑い方、本当に魅音と同じだなぁ＠　お前本当に詩音なんだろうなぁ＠
//　魅音が詩音だってウソを付いてるんじゃないのかぁ？￥
	PlaySE(4, "s19/01/hr_kei19550", 128, 64);
	if (AdvMode) { OutputLine("<color=#956f6e>圭一</color>", NULL, "<color=#956f6e>Keiichi</color>", NULL, Line_ContinueAfterTyping); }
	OutputLine(NULL, "「その悪戯っぽい笑い方、本当に魅音と同じだなぁ！",
		   NULL, "\"That impish laugh, it really is the same as Mion's!", Line_ModeSpecific);
	if (AdvMode) { ClearMessage(); } else { OutputLineAll(NULL, "\n", Line_ContinueAfterTyping); }


	PlaySE(4, "s19/01/hr_kei19560", 128, 64);
	if (AdvMode) { OutputLine("<color=#956f6e>圭一</color>", NULL, "<color=#956f6e>Keiichi</color>", NULL, Line_ContinueAfterTyping); }
	OutputLine(NULL, "　お前本当に詩音なんだろうなぁ。",
		   NULL, "You really are Shion, right?", Line_WaitForInput);
	PlaySE(4, "s19/01/hr_kei19570", 128, 64);
	OutputLine(NULL, "　魅音が詩音だってウソを付いてるんじゃないのかぁ？」",
		   NULL, " You're not just Mion saying that you're Shion, are you?\"", Line_Normal);
	ClearMessage();
	DisableWindow();
	DrawBustshot( 2, "night/si_si_de_b1", 0, 0, 0, FALSE, 0, 0, 0, 0, 0, 0, 0, 10, 200, TRUE );

//「お姉が、詩音のフリをしてるかもしれないって、思ってます？＠
	PlaySE(4, "s19/06/500600267", 128, 64);
	if (AdvMode) { OutputLine("<color=#5ec69a>詩音</color>", NULL, "<color=#5ec69a>Shion</color>", NULL, Line_ContinueAfterTyping); }
	OutputLine(NULL, "「お姉が、詩音のフリをしてるかもしれないって、思ってます？」",
		   NULL, "\"Are you thinking that my sister might pretend to be me?\"", Line_ModeSpecific);
	if (AdvMode) { ClearMessage(); } else { OutputLineAll(NULL, "\n", Line_ContinueAfterTyping); }


//「さっきまでは双子だと思ってたが、悪ふざけの仕方が魅音とそっくり過ぎるからな！＠
	PlaySE(4, "s19/01/hr_kei19580", 128, 64);
	if (AdvMode) { OutputLine("<color=#956f6e>圭一</color>", NULL, "<color=#956f6e>Keiichi</color>", NULL, Line_ContinueAfterTyping); }
	OutputLine(NULL, "「さっきまでは双子だと思ってたが、悪ふざけの仕方が魅音とそっくり過ぎるからな！」",
		   NULL, "\"I thought you were twins until just now, but that way you mess around is just like Mion!\"", Line_ModeSpecific);
	if (AdvMode) { ClearMessage(); } else { OutputLineAll(NULL, "\n", Line_ContinueAfterTyping); }


//「口ではそんなこと言ってますけど＠圭ちゃんはちゃんと私とお姉を区別してますよ。＠
	PlaySE(4, "s19/06/500600268", 128, 64);
	if (AdvMode) { OutputLine("<color=#5ec69a>詩音</color>", NULL, "<color=#5ec69a>Shion</color>", NULL, Line_ContinueAfterTyping); }
	OutputLine(NULL, "「口ではそんなこと言ってますけど。",
		   NULL, "\"You're just saying that.", Line_WaitForInput);
	PlaySE(4, "s19/06/500600269", 128, 64);
	OutputLine(NULL, "圭ちゃんはちゃんと私とお姉を区別してますよ。」",
		   NULL, " You can tell us apart easily.\"", Line_ModeSpecific);
	if (AdvMode) { ClearMessage(); } else { OutputLineAll(NULL, "\n", Line_ContinueAfterTyping); }


//「区別って何だよ。￥
	PlaySE(4, "s19/01/hr_kei19590", 128, 64);
	if (AdvMode) { OutputLine("<color=#956f6e>圭一</color>", NULL, "<color=#956f6e>Keiichi</color>", NULL, Line_ContinueAfterTyping); }
	OutputLine(NULL, "「区別って何だよ。」",
		   NULL, "\"What do you mean by that?\"", Line_Normal);
	ClearMessage();

//「お姉がこうやって腕を取ってきたら、圭ちゃんドキドキしますか？＠
	PlaySE(4, "s19/06/500600270", 128, 64);
	if (AdvMode) { OutputLine("<color=#5ec69a>詩音</color>", NULL, "<color=#5ec69a>Shion</color>", NULL, Line_ContinueAfterTyping); }
	OutputLine(NULL, "「お姉がこうやって腕を取ってきたら、圭ちゃんドキドキしますか？」",
		   NULL, "\"If my sister was holding your arm like this, would you get nervous?\"", Line_ModeSpecific);
	if (AdvMode) { ClearMessage(); } else { OutputLineAll(NULL, "\n", Line_ContinueAfterTyping); }


//「する＠関節技でもかけられるんじゃないかと思ってビクビクする。＠
	PlaySE(4, "s19/01/hr_kei19600", 128, 64);
	if (AdvMode) { OutputLine("<color=#956f6e>圭一</color>", NULL, "<color=#956f6e>Keiichi</color>", NULL, Line_ContinueAfterTyping); }
	OutputLine(NULL, "「する。",
		   NULL, "\"I would.", Line_WaitForInput);
	PlaySE(4, "s19/01/hr_kei19610", 128, 64);
	OutputLine(NULL, "関節技でもかけられるんじゃないかと思ってビクビクする。」",
		   NULL, " I'd be completely on edge worrying about when she would go for an armlock.\"", Line_ModeSpecific);
	if (AdvMode) { ClearMessage(); } else { OutputLineAll(NULL, "\n", Line_ContinueAfterTyping); }


	DisableWindow();
	DrawBustshot( 2, "night/si_si_wa_a1", 0, 0, 0, FALSE, 0, 0, 0, 0, 0, 0, 0, 10, 200, TRUE );

//「あっははははははは！＠
	PlaySE(4, "s19/06/500600271", 128, 64);
	if (AdvMode) { OutputLine("<color=#5ec69a>詩音</color>", NULL, "<color=#5ec69a>Shion</color>", NULL, Line_ContinueAfterTyping); }
	OutputLine(NULL, "「あっははははははは！」",
		   NULL, "\"Ahahahahaha!\"", Line_ModeSpecific);
	if (AdvMode) { ClearMessage(); } else { OutputLineAll(NULL, "\n", Line_ContinueAfterTyping); }


//　詩音は片腹を押さえてひぃひぃと笑った￥
	if (AdvMode) { OutputLineAll("", NULL, Line_ContinueAfterTyping); }
	OutputLine(NULL, "　詩音は片腹を押さえてひぃひぃと笑った。",
		   NULL, "Shion laughed so hard she had to hold on to her sides.", Line_Normal);
	ClearMessage();

//「おいおい、そんなに可笑しいことかよ＠片腹押さえて涙溜めるくらいに。＠
	PlaySE(4, "s19/01/hr_kei19620", 128, 64);
	if (AdvMode) { OutputLine("<color=#956f6e>圭一</color>", NULL, "<color=#956f6e>Keiichi</color>", NULL, Line_ContinueAfterTyping); }
	OutputLine(NULL, "「おいおい、そんなに可笑しいことかよ。",
		   NULL, "\"Hey, hey, is it really that funny?", Line_WaitForInput);
	PlaySE(4, "s19/01/hr_kei19630", 128, 64);
	OutputLine(NULL, "片腹押さえて涙溜めるくらいに。」",
		   NULL, " You're tearing up.\"", Line_ModeSpecific);
	if (AdvMode) { ClearMessage(); } else { OutputLineAll(NULL, "\n", Line_ContinueAfterTyping); }


	DisableWindow();
	DrawBustshot( 2, "night/si_si_to_b1", 0, 0, 0, FALSE, 0, 0, 0, 0, 0, 0, 0, 10, 200, TRUE );

//「いえいえ...その＠お姉ってしょうがないなぁって思ったんです＠年頃の男の子と腕を組んで、心臓を高鳴らすこともできないなんて＠本当に女の子失格ですよねー。＠
	PlaySE(4, "s19/06/500600272", 128, 64);
	if (AdvMode) { OutputLine("<color=#5ec69a>詩音</color>", NULL, "<color=#5ec69a>Shion</color>", NULL, Line_ContinueAfterTyping); }
	OutputLine(NULL, "「いえいえ…その。",
		   NULL, "\"No, no... It's just...", Line_WaitForInput);
	PlaySE(4, "s19/06/500600273", 128, 64);
	OutputLine(NULL, "お姉ってしょうがないなぁって思ったんです。",
		   NULL, " I was just thinking about how hopeless my sister is.", Line_WaitForInput);
	PlaySE(4, "s19/06/500600274", 128, 64);
	OutputLine(NULL, "年頃の男の子と腕を組んで、心臓を高鳴らすこともできないなんて。",
		   NULL, " She isn't even able to get a young man hot and bothered while she's arm in arm with him.", Line_WaitForInput);
	PlaySE(4, "s19/06/500600275", 128, 64);
	OutputLine(NULL, "本当に女の子失格ですよねー。」",
		   NULL, " She really is a failure as a woman.\"", Line_ModeSpecific);
	if (AdvMode) { ClearMessage(); } else { OutputLineAll(NULL, "\n\n", Line_ContinueAfterTyping); }


//　前にもどこかで誰かに言われたことがあるのを改めて思い出す￥
	if (AdvMode) { OutputLineAll("", NULL, Line_ContinueAfterTyping); }
	OutputLine(NULL, "　前にもどこかで誰かに言われたことがあるのを改めて思い出す。",
		   NULL, "I remembered once again that I'd heard someone say that before.", Line_Normal);
	ClearMessage();
	DisableWindow();
	DrawBustshot( 2, "night/si_si_wi_a1", 0, 0, 0, FALSE, 0, 0, 0, 0, 0, 0, 0, 10, 200, TRUE );

//「お姉は男の子に生まれた方がよかったんじゃないかなぁって思うことありますよ＠......そしたら、私も惚れてるかもなー＠/
	PlaySE(4, "s19/06/500600276", 128, 64);
	if (AdvMode) { OutputLine("<color=#5ec69a>詩音</color>", NULL, "<color=#5ec69a>Shion</color>", NULL, Line_ContinueAfterTyping); }
	OutputLine(NULL, "「お姉は男の子に生まれた方がよかったんじゃないかなぁって思うことありますよ。",
		   NULL, "\"Sometimes I think that my sister would have been better off if she'd been born a boy.", Line_WaitForInput);
	PlaySE(4, "s19/06/500600277", 128, 64);
	OutputLine(NULL, "……そしたら、私も惚れてるかもなー。",
		   NULL, " ...If she did, I might have fallen for her.", Line_WaitForInput);

	DisableWindow();
	DrawBustshot( 2, "night/si_si_wa_a1", 0, 0, 0, FALSE, 0, 0, 0, 0, 0, 0, 0, 10, 200, TRUE );

//なんちゃって～！　あっははははははは！＠
	PlaySE(4, "s19/06/500600278", 128, 64);
	OutputLine(NULL, "なんちゃって〜！　あっははははははは！」",
		   NULL, " Just kidding~! Ahahahahahaha!\"", Line_ModeSpecific);
	if (AdvMode) { ClearMessage(); } else { OutputLineAll(NULL, "\n", Line_ContinueAfterTyping); }


//「...魅音も男の子に生まれたかった、なんて言ってたな。￥
	PlaySE(4, "s19/01/hr_kei19640", 128, 64);
	if (AdvMode) { OutputLine("<color=#956f6e>圭一</color>", NULL, "<color=#956f6e>Keiichi</color>", NULL, Line_ContinueAfterTyping); }
	OutputLine(NULL, "「…魅音も男の子に生まれたかった、なんて言ってたな。」",
		   NULL, "\"...Mion did say something about wanting to be born a boy.\"", Line_Normal);
	ClearMessage();
	DisableWindow();
	DrawBustshot( 2, "night/si_si_wi_b1", 0, 0, 0, FALSE, 0, 0, 0, 0, 0, 0, 0, 10, 200, TRUE );

//「お姉は女の子がしたいのか男の子がしたいのか、中途半端なんですよね＠まぁ、ぶきっちょな生き方のツケですからね＠放っておいてあげて下さい。￥
	PlaySE(4, "s19/06/500600279", 128, 64);
	if (AdvMode) { OutputLine("<color=#5ec69a>詩音</color>", NULL, "<color=#5ec69a>Shion</color>", NULL, Line_ContinueAfterTyping); }
	OutputLine(NULL, "「お姉は女の子がしたいのか男の子がしたいのか、中途半端なんですよね。",
		   NULL, "\"My sister is on the fence as to whether she wants to be a boy or a girl.", Line_WaitForInput);
	PlaySE(4, "s19/06/500600280", 128, 64);
	OutputLine(NULL, "まぁ、ぶきっちょな生き方のツケですからね。",
		   NULL, " Well, it's the price she pays for living an awkward lifestyle.", Line_WaitForInput);
	PlaySE(4, "s19/06/500600281", 128, 64);
	OutputLine(NULL, "放っておいてあげて下さい。」",
		   NULL, " Just leave her be.\"", Line_Normal);
	ClearMessage();

//「さっきから、実の姉にずいぶんな言い方だなぁ。＠
	PlaySE(4, "s19/01/hr_kei19650", 128, 64);
	if (AdvMode) { OutputLine("<color=#956f6e>圭一</color>", NULL, "<color=#956f6e>Keiichi</color>", NULL, Line_ContinueAfterTyping); }
	OutputLine(NULL, "「さっきから、実の姉にずいぶんな言い方だなぁ。」",
		   NULL, "\"You've been saying some pretty harsh things about your sister right now.\"", Line_ModeSpecific);
	if (AdvMode) { ClearMessage(); } else { OutputLineAll(NULL, "\n", Line_ContinueAfterTyping); }


	DisableWindow();
	DrawBustshot( 2, "night/si_si_de_a1", 0, 0, 0, FALSE, 0, 0, 0, 0, 0, 0, 0, 10, 200, TRUE );

//「私、魅音のどことなく甘えたところ、好きじゃないんです。＠
	PlaySE(4, "s19/06/500600282", 128, 64);
	if (AdvMode) { OutputLine("<color=#5ec69a>詩音</color>", NULL, "<color=#5ec69a>Shion</color>", NULL, Line_ContinueAfterTyping); }
	OutputLine(NULL, "「私、魅音のどことなく甘えたところ、好きじゃないんです。」",
		   NULL, "\"Mion has some soft parts to her that I don't like.\"", Line_ModeSpecific);
	if (AdvMode) { ClearMessage(); } else { OutputLineAll(NULL, "\n", Line_ContinueAfterTyping); }


//　詩音の言い方にどことなく冷めた雰囲気があった￥
	if (AdvMode) { OutputLineAll("", NULL, Line_ContinueAfterTyping); }
	OutputLine(NULL, "　詩音の言い方にどことなく冷めた雰囲気があった。",
		   NULL, "The way that Shion talked somehow sounded cold.", Line_Normal);
	ClearMessage();

//「詩音って、...魅音とあんまり仲良くないのか？＠
	PlaySE(4, "s19/01/hr_kei19660", 128, 64);
	if (AdvMode) { OutputLine("<color=#956f6e>圭一</color>", NULL, "<color=#956f6e>Keiichi</color>", NULL, Line_ContinueAfterTyping); }
	OutputLine(NULL, "「詩音って、…魅音とあんまり仲良くないのか？」",
		   NULL, "\"Shion, do you not get along with Mion?\"", Line_ModeSpecific);
	if (AdvMode) { ClearMessage(); } else { OutputLineAll(NULL, "\n", Line_ContinueAfterTyping); }


//「まぁそこそこは仲良くやってます＠/
	PlaySE(4, "s19/06/500600283", 128, 64);
	if (AdvMode) { OutputLine("<color=#5ec69a>詩音</color>", NULL, "<color=#5ec69a>Shion</color>", NULL, Line_ContinueAfterTyping); }
	OutputLine(NULL, "「まぁそこそこは仲良くやってます。",
		   NULL, "\"Well, we get along well enough.", Line_WaitForInput);

	DisableWindow();
	DrawBustshot( 2, "night/si_si_wi_a1", 0, 0, 0, FALSE, 0, 0, 0, 0, 0, 0, 0, 10, 200, TRUE );

//でも、姉妹として許せないなぁってところはいろいろありますよ＠/
	PlaySE(4, "s19/06/500600284", 128, 64);
	OutputLine(NULL, "でも、姉妹として許せないなぁってところはいろいろありますよ？",
		   NULL, " Still, there's a few things for which I can't forgive her, as her sister.", Line_WaitForInput);


	DrawBustshot( 2, "night/si_si_wa_b1", 0, 0, 0, FALSE, 0, 0, 0, 0, 0, 0, 0, 10, 200, TRUE );

//　......あ、あれ見て下さい＠　かわいいと思いません...？￥
	PlaySE(4, "s19/06/500600285", 128, 64);
	OutputLine(NULL, "　……あ、あれ見て下さい！",
		   NULL, " ...Hey, look at that!", Line_WaitForInput);
	PlaySE(4, "s19/06/500600286", 128, 64);
	OutputLine(NULL, "　かわいいと思いません…？」",
		   NULL, " Don't you think it's cute...?\"", Line_Normal);
	ClearMessage();
	DisableWindow();
	DrawSceneWithMask( "bg_158", "left", 0, 0, 1300 );

//　詩音に指差されて振り返ると...そこは見覚えのあるおもちゃ屋のショーウィンドウだった＠
	if (AdvMode) { OutputLineAll("", NULL, Line_ContinueAfterTyping); }
	OutputLine(NULL, "　詩音に指差されて振り返ると…そこは見覚えのあるおもちゃ屋のショーウィンドウだった。",
		   NULL, "I turned around to look at where Shion was pointing... what was there was the familiar display window of a toy shop.", Line_ModeSpecific);
	if (AdvMode) { ClearMessage(); } else { OutputLineAll(NULL, "\n", Line_ContinueAfterTyping); }


//　日曜日に部活の大イベントの会場となったあのおもちゃ屋だ＠
	if (AdvMode) { OutputLineAll("", NULL, Line_ContinueAfterTyping); }
	OutputLine(NULL, "　日曜日に部活の大イベントの会場となったあのおもちゃ屋だ。",
		   NULL, "The same shop that was the stage for the incident that occurred during last Sunday's club activities.", Line_ModeSpecific);
	if (AdvMode) { ClearMessage(); } else { OutputLineAll(NULL, "\n\n", Line_ContinueAfterTyping); }


//　詩音が指差す先には、女の子が好きそうな人形がたくさん可愛らしくディスプレイされていた￥
	if (AdvMode) { OutputLineAll("", NULL, Line_ContinueAfterTyping); }
	OutputLine(NULL, "　詩音が指差す先には、女の子が好きそうな人形がたくさん可愛らしくディスプレイされていた。",
		   NULL, "What Shion was pointing at was a display with a plethora of adorable dolls that looked like the sort girls would like.", Line_Normal);
	ClearMessage();

//「女の子ってどうしてこういうのが好きなのかなぁ。＠
	PlaySE(4, "s19/01/hr_kei19670", 128, 64);
	if (AdvMode) { OutputLine("<color=#956f6e>圭一</color>", NULL, "<color=#956f6e>Keiichi</color>", NULL, Line_ContinueAfterTyping); }
	OutputLine(NULL, "「女の子ってどうしてこういうのが好きなのかなぁ。」",
		   NULL, "\"I wonder why girls like these kinds of things.\"", Line_ModeSpecific);
	if (AdvMode) { ClearMessage(); } else { OutputLineAll(NULL, "\n", Line_ContinueAfterTyping); }


	DisableWindow();
	DrawBustshot( 2, "night/si_si_wa_a1", 0, 0, 0, FALSE, 0, 0, 0, 0, 0, 0, 0, 10, 400, TRUE );

//「だってかわいいじゃないですか＠圭ちゃんはかわいいって思いませんか？＠
	PlaySE(4, "s19/06/500600287", 128, 64);
	if (AdvMode) { OutputLine("<color=#5ec69a>詩音</color>", NULL, "<color=#5ec69a>Shion</color>", NULL, Line_ContinueAfterTyping); }
	OutputLine(NULL, "「だってかわいいじゃないですか。",
		   NULL, "\"It's because they're cute.", Line_WaitForInput);
	PlaySE(4, "s19/06/500600288", 128, 64);
	OutputLine(NULL, "圭ちゃんはかわいいって思いませんか？」",
		   NULL, " Don't you think they're cute, Kei-chan?\"", Line_ModeSpecific);
	if (AdvMode) { ClearMessage(); } else { OutputLineAll(NULL, "\n", Line_ContinueAfterTyping); }


//「...俺は男だから、特にそういうのは感じないよ。￥
	PlaySE(4, "s19/01/hr_kei19680", 128, 64);
	if (AdvMode) { OutputLine("<color=#956f6e>圭一</color>", NULL, "<color=#956f6e>Keiichi</color>", NULL, Line_ContinueAfterTyping); }
	OutputLine(NULL, "「…俺は男だから、特にそういうのは感じないよ。」",
		   NULL, "\"...I'm a man, so I don't really get that vibe.\"", Line_Normal);
	ClearMessage();

//「まぁまぁ＠圭ちゃんはこの中で一番かわいいのはどれだと思います？＠
	PlaySE(4, "s19/06/500600289", 128, 64);
	if (AdvMode) { OutputLine("<color=#5ec69a>詩音</color>", NULL, "<color=#5ec69a>Shion</color>", NULL, Line_ContinueAfterTyping); }
	OutputLine(NULL, "「まぁまぁ。",
		   NULL, "\"Now, now.", Line_WaitForInput);
	PlaySE(4, "s19/06/500600290", 128, 64);
	OutputLine(NULL, "圭ちゃんはこの中で一番かわいいのはどれだと思います？」",
		   NULL, " Which one do you think is the cutest out of all these, Kei-chan?\"", Line_ModeSpecific);
	if (AdvMode) { ClearMessage(); } else { OutputLineAll(NULL, "\n", Line_ContinueAfterTyping); }


//　詩音に腕を引っ張られ、横一列に並べられている人形を示される￥
	if (AdvMode) { OutputLineAll("", NULL, Line_ContinueAfterTyping); }
	OutputLine(NULL, "　詩音に腕を引っ張られ、横一列に並べられている人形を示される。",
		   NULL, "Shion, pulling on my arm, motioned to the row of dolls.", Line_Normal);
	ClearMessage();
	DisableWindow();
	DrawSceneWithMask( "black", "down", 0, 0, 300 );

//　...ずらりとまるで仲の良い姉妹が記念写真を撮っているみたいに並べられた人形たち＠
	if (AdvMode) { OutputLineAll("", NULL, Line_ContinueAfterTyping); }
	OutputLine(NULL, "　…ずらりとまるで仲の良い姉妹が記念写真を撮っているみたいに並べられた人形たち。",
		   NULL, "...They were lined up like they were close sisters taking a commemorative photo.", Line_ModeSpecific);
	if (AdvMode) { ClearMessage(); } else { OutputLineAll(NULL, "\n\n", Line_ContinueAfterTyping); }

//　不思議と、その中のいくつかに見覚えがあるような気がした￥
	if (AdvMode) { OutputLineAll("", NULL, Line_ContinueAfterTyping); }
	OutputLine(NULL, "　不思議と、その中のいくつかに見覚えがあるような気がした。",
		   NULL, "A few of them seemed strangely familiar.", Line_Normal);
	ClearMessage();
	DisableWindow();
	DrawBustshot( 2, "night/si_si_de_a1", 0, 0, 0, FALSE, 0, 0, 0, 0, 0, 0, 0, 10, 0, FALSE );
	DrawScene( "bg_158", 400 );

//「......こっち側に並んでる４つは見覚えがあるな。＠
	PlaySE(4, "s19/01/hr_kei19690", 128, 64);
	if (AdvMode) { OutputLine("<color=#956f6e>圭一</color>", NULL, "<color=#956f6e>Keiichi</color>", NULL, Line_ContinueAfterTyping); }
	OutputLine(NULL, "「……こっち側に並んでる４つは見覚えがあるな。」",
		   NULL, "\"...I've seen those four over there somewhere.\"", Line_ModeSpecific);
	if (AdvMode) { ClearMessage(); } else { OutputLineAll(NULL, "\n", Line_ContinueAfterTyping); }


	DisableWindow();
	DrawBustshot( 2, "night/si_si_wa_b1", 0, 0, 0, FALSE, 0, 0, 0, 0, 0, 0, 0, 10, 200, TRUE );

//「あ、やっぱり有名なんですね＠圭ちゃんでも知ってるくらいだから。＠
	PlaySE(4, "s19/06/500600291", 128, 64);
	if (AdvMode) { OutputLine("<color=#5ec69a>詩音</color>", NULL, "<color=#5ec69a>Shion</color>", NULL, Line_ContinueAfterTyping); }
	OutputLine(NULL, "「あ、やっぱり有名なんですね。",
		   NULL, "\"Oh, I guess they really are famous...", Line_WaitForInput);
	PlaySE(4, "s19/06/500600292", 128, 64);
	OutputLine(NULL, "圭ちゃんでも知ってるくらいだから。」",
		   NULL, " if even you know about them.\"", Line_ModeSpecific);
	if (AdvMode) { ClearMessage(); } else { OutputLineAll(NULL, "\n", Line_ContinueAfterTyping); }


//　詩音はちょっと感心した風に言った￥
	if (AdvMode) { OutputLineAll("", NULL, Line_ContinueAfterTyping); }
	OutputLine(NULL, "　詩音はちょっと感心した風に言った。",
		   NULL, "Shion sounded impressed.", Line_Normal);
	ClearMessage();
	DisableWindow();
	DrawBustshot( 2, "night/si_si_wi_b1", 0, 0, 0, FALSE, 0, 0, 0, 0, 0, 0, 0, 10, 200, TRUE );

//「最近、イギリスから入ってきたばかりの新作なんですよ＠この辺ではまだ売ってますけど、都市部の方じゃ品切れ状態で、安さがポイントのはずなのに、ヘンに高騰しちゃってるそうですよ。＠
	PlaySE(4, "s19/06/500600293", 128, 64);
	if (AdvMode) { OutputLine("<color=#5ec69a>詩音</color>", NULL, "<color=#5ec69a>Shion</color>", NULL, Line_ContinueAfterTyping); }
	OutputLine(NULL, "「最近、イギリスから入ってきたばかりの新作なんですよ。",
		   NULL, "\"These are new dolls that were just brought in from England. ", Line_ModeSpecific);
	PlaySE(4, "s19/06/500600294", 128, 64);
	if (AdvMode) { OutputLine("<color=#5ec69a>詩音</color>", NULL, "<color=#5ec69a>Shion</color>", NULL, Line_ContinueAfterTyping); }
	OutputLine(NULL, "この辺ではまだ売ってますけど、都市部の方じゃ品切れ状態で、安さがポイントのはずなのに、ヘンに高騰しちゃってるそうですよ。」",
		   NULL, "They still have some available here, but around the cities they have trouble keeping them on the shelves. Even though they're supposed to be inexpensive, it seems they're starting to come at a premium.\"", Line_ModeSpecific);
	if (AdvMode) { ClearMessage(); } else { OutputLineAll(NULL, "\n", Line_ContinueAfterTyping); }


//「女の子っていい歳になってもこういうのが好きなんだな。￥
	PlaySE(4, "s19/01/hr_kei19700", 128, 64);
	if (AdvMode) { OutputLine("<color=#956f6e>圭一</color>", NULL, "<color=#956f6e>Keiichi</color>", NULL, Line_ContinueAfterTyping); }
	OutputLine(NULL, "「女の子っていい歳になってもこういうのが好きなんだな。」",
		   NULL, "\"I guess girls still like these kinds of things even as they grow up.\"", Line_Normal);
	ClearMessage();
	DisableWindow();
	DrawBustshot( 2, "night/si_si_wa_a1", 0, 0, 0, FALSE, 0, 0, 0, 0, 0, 0, 0, 10, 200, TRUE );

//「人にもよるでしょうけど、人形とかぬいぐるみとかを嫌いな女の子ってそんなにいないと思いますよ＠あのオトコ女のお姉ですら、かわいいって言ってましたから。＠
	PlaySE(4, "s19/06/500600295", 128, 64);
	if (AdvMode) { OutputLine("<color=#5ec69a>詩音</color>", NULL, "<color=#5ec69a>Shion</color>", NULL, Line_ContinueAfterTyping); }
	OutputLine(NULL, "「人にもよるでしょうけど、人形とかぬいぐるみとかを嫌いな女の子ってそんなにいないと思いますよ。",
		   NULL, "\"It depends on the person, but I think that girls who don't like dolls and stuffed animals are pretty few and far between.", Line_WaitForInput);
	PlaySE(4, "s19/06/500600296", 128, 64);
	OutputLine(NULL, "あのオトコ女のお姉ですら、かわいいって言ってましたから。」",
		   NULL, " Even my tomboy of a sister said these were adorable.\"", Line_ModeSpecific);
	if (AdvMode) { ClearMessage(); } else { OutputLineAll(NULL, "\n", Line_ContinueAfterTyping); }


//「へー...＠魅音もかわいいって言うのか。そりゃーすごいことだな。￥
	PlaySE(4, "s19/01/hr_kei19710", 128, 64);
	if (AdvMode) { OutputLine("<color=#956f6e>圭一</color>", NULL, "<color=#956f6e>Keiichi</color>", NULL, Line_ContinueAfterTyping); }
	OutputLine(NULL, "「へー…。",
		   NULL, "\"Oh?", Line_WaitForInput);
	PlaySE(4, "s19/01/hr_kei19720", 128, 64);
	OutputLine(NULL, "魅音もかわいいって言うのか。そりゃーすごいことだな。」",
		   NULL, " Even Mion says they're adorable. That *is* pretty amazing.\"", Line_Normal);
	ClearMessage();

//　そうだ、思い出した＠
	if (AdvMode) { OutputLineAll("", NULL, Line_ContinueAfterTyping); }
	OutputLine(NULL, "　そうだ、思い出した。",
		   NULL, "That's right, I just remembered.", Line_ModeSpecific);
	if (AdvMode) { ClearMessage(); } else { OutputLineAll(NULL, "\n", Line_ContinueAfterTyping); }


//　この人形はあの日曜日のイベントのあと、お店のマスターがお駄賃代わりにくれたんだっけ＠
	if (AdvMode) { OutputLineAll("", NULL, Line_ContinueAfterTyping); }
	OutputLine(NULL, "　この人形はあの日曜日のイベントのあと、お店のマスターがお駄賃代わりにくれたんだっけ。",
		   NULL, "The store owner gave this one to us after Sunday's event.", Line_ModeSpecific);
	if (AdvMode) { ClearMessage(); } else { OutputLineAll(NULL, "\n\n", Line_ContinueAfterTyping); }


//　全員がもらえたのに、魅音だけ身内ってことでもらい損ねたんだ￥
	if (AdvMode) { OutputLineAll("", NULL, Line_ContinueAfterTyping); }
	OutputLine(NULL, "　全員がもらえたのに、魅音だけ身内ってことでもらい損ねたんだ。",
		   NULL, "Except for Mion, who was a relative, everybody had gotten something.", Line_Normal);
	ClearMessage();
	DisableWindow();
	DrawBustshot( 2, "night/si_si_wi_b1", 0, 0, 0, FALSE, 0, 0, 0, 0, 0, 0, 0, 10, 200, TRUE );

//「やっぱり...あれが一番ですよね＠ドレスのふわふわな感じがホントに...。＠
	PlaySE(4, "s19/06/500600297", 128, 64);
	if (AdvMode) { OutputLine("<color=#5ec69a>詩音</color>", NULL, "<color=#5ec69a>Shion</color>", NULL, Line_ContinueAfterTyping); }
	OutputLine(NULL, "「やっぱり…あれが一番ですよね。",
		   NULL, "\"I really do think that one's the best...", Line_WaitForInput);
	PlaySE(4, "s19/06/500600298", 128, 64);
	OutputLine(NULL, "ドレスのふわふわな感じがホントに…。」",
		   NULL, " That frilly dress really gives it something...\"", Line_ModeSpecific);
	if (AdvMode) { ClearMessage(); } else { OutputLineAll(NULL, "\n", Line_ContinueAfterTyping); }


//「...それだ＠この店のマスターに俺がもらったヤツだ。＠
	PlaySE(4, "s19/01/hr_kei19730", 128, 64);
	if (AdvMode) { OutputLine("<color=#956f6e>圭一</color>", NULL, "<color=#956f6e>Keiichi</color>", NULL, Line_ContinueAfterTyping); }
	OutputLine(NULL, "「…それだ。",
		   NULL, "\"...That's it.", Line_WaitForInput);
	PlaySE(4, "s19/01/hr_kei19740", 128, 64);
	OutputLine(NULL, "この店のマスターに俺がもらったヤツだ。」",
		   NULL, " That's the one the shop owner gave to me.\"", Line_ModeSpecific);
	if (AdvMode) { ClearMessage(); } else { OutputLineAll(NULL, "\n", Line_ContinueAfterTyping); }


	DisableWindow();
	DrawBustshot( 2, "night/si_si_de_a1", 0, 0, 0, FALSE, 0, 0, 0, 0, 0, 0, 0, 10, 200, TRUE );

//「らしいですね。＠
	PlaySE(4, "s19/06/500600299", 128, 64);
	if (AdvMode) { OutputLine("<color=#5ec69a>詩音</color>", NULL, "<color=#5ec69a>Shion</color>", NULL, Line_ContinueAfterTyping); }
	OutputLine(NULL, "「らしいですね。」",
		   NULL, "\"So it seems.\"", Line_ModeSpecific);
	if (AdvMode) { ClearMessage(); } else { OutputLineAll(NULL, "\n", Line_ContinueAfterTyping); }


//　詩音が小さく、だけどはっきりとそう答えた￥
	if (AdvMode) { OutputLineAll("", NULL, Line_ContinueAfterTyping); }
	OutputLine(NULL, "　詩音が小さく、だけどはっきりとそう答えた。",
		   NULL, "Shion replied softly, but clearly.", Line_Normal);
	ClearMessage();

//「善郎おじさんが、日曜日のイベントを盛り上げてくれたお礼にって＠お姉が連れて来た友達４人に配ったんだそうです＠ドレスの人形は圭ちゃんがもらったんですね＠......どうでしたか＠　とってもかわいかったでしょ。＠
	PlaySE(4, "s19/06/500600300", 128, 64);
	if (AdvMode) { OutputLine("<color=#5ec69a>詩音</color>", NULL, "<color=#5ec69a>Shion</color>", NULL, Line_ContinueAfterTyping); }
	OutputLine(NULL, "「善郎おじさんが、日曜日のイベントを盛り上げてくれたお礼にって。",
		   NULL, "\"Uncle Yoshirou gave those out as thanks for helping liven things up at Sunday's event.", Line_WaitForInput);
	PlaySE(4, "s19/06/500600301", 128, 64);
	OutputLine(NULL, "お姉が連れて来た友達４人に配ったんだそうです。",
		   NULL, " It seems he gave them to the four friends my sister brought along.", Line_WaitForInput);
	PlaySE(4, "s19/06/500600302", 128, 64);
	OutputLine(NULL, "ドレスの人形は圭ちゃんがもらったんですね。",
		   NULL, " So, you got the doll with the dress then. ", Line_ModeSpecific);
	PlaySE(4, "s19/06/500600303", 128, 64);
	if (AdvMode) { OutputLine("<color=#5ec69a>詩音</color>", NULL, "<color=#5ec69a>Shion</color>", NULL, Line_ContinueAfterTyping); }
	OutputLine(NULL, "……どうでしたか？",
		   NULL, "...What did you think?", Line_WaitForInput);
	PlaySE(4, "s19/06/500600304", 128, 64);
	OutputLine(NULL, "　とってもかわいかったでしょ。」",
		   NULL, " It was really cute, right?\"", Line_ModeSpecific);
	if (AdvMode) { ClearMessage(); } else { OutputLineAll(NULL, "\n\n", Line_ContinueAfterTyping); }


//　...男の俺がもらってかわいいなんて思うわけがない￥
	if (AdvMode) { OutputLineAll("", NULL, Line_ContinueAfterTyping); }
	OutputLine(NULL, "　…男の俺がもらってかわいいなんて思うわけがない。",
		   NULL, "...As a man, there's no way I'd think it was cute.", Line_Normal);
	ClearMessage();

//「じゃあその人形、どうしちゃったんですか？＠
	PlaySE(4, "s19/06/500600305", 128, 64);
	if (AdvMode) { OutputLine("<color=#5ec69a>詩音</color>", NULL, "<color=#5ec69a>Shion</color>", NULL, Line_ContinueAfterTyping); }
	OutputLine(NULL, "「じゃあその人形、どうしちゃったんですか？」",
		   NULL, "\"So, what did you do with the doll?\"", Line_ModeSpecific);
	if (AdvMode) { ClearMessage(); } else { OutputLineAll(NULL, "\n", Line_ContinueAfterTyping); }


//「持っててもしょうがないから、!w1000......あげちゃったよ。￥
	PlaySE(4, "s19/01/hr_kei19750", 128, 64);
	if (AdvMode) { OutputLine("<color=#956f6e>圭一</color>", NULL, "<color=#956f6e>Keiichi</color>", NULL, Line_ContinueAfterTyping); }
	OutputLine(NULL, "「持っててもしょうがないから、",
		   NULL, "\"I wasn't really going to do anything with it,", Line_ContinueAfterTyping);

	SetValidityOfInput( FALSE );
	Wait( 1000 );
	SetValidityOfInput( TRUE );

	OutputLine(NULL, "……あげちゃったよ。」",
		   NULL, " so I gave it to someone.\"", Line_Normal);
	ClearMessage();
	DisableWindow();
	DrawSceneWithMask( "black", "down", 0, 0, 1300 );

//　誰に＠
	if (AdvMode) { OutputLineAll("", NULL, Line_ContinueAfterTyping); }
	OutputLine(NULL, "　誰に？",
		   NULL, "\"To who?\"", Line_ModeSpecific);
	if (AdvMode) { ClearMessage(); } else { OutputLineAll(NULL, "\n", Line_ContinueAfterTyping); }


//　詩音がそう笑いながら微笑んだ時、頭の中でパチリとピースの合わさる音が聞こえた...￥
	if (AdvMode) { OutputLineAll("", NULL, Line_ContinueAfterTyping); }
	OutputLine(NULL, "　詩音がそう笑いながら微笑んだ時、頭の中でパチリとピースの合わさる音が聞こえた…。",
		   NULL, "As Shion laughed, I could hear an audible click run through my head, like the piece of a jigsaw puzzle snapping into place...", Line_Normal);
	ClearMessage();

	FadeOutBGM( 1, 1000, TRUE );
	FadeOutBGM( 2, 1000, TRUE );
	PlayBGM( 1, "msys17", 128, 0 );
	DisableWindow();
	DrawFilm( 2, 136, 136, 136, 255, 0, 0, FALSE );
	DrawScene( "bg_153", 3000 );
////print 42

//「今日はみんな、本当にありがとう＠お陰でイベントは大盛り上がりだったよ～＠　大したものじゃないけど、これ、今日のお駄賃に～。＠
	PlaySE(4, "s19/00/mas99004", 128, 64);
	if (AdvMode) { OutputLine("<color=#f5e6d3>マスター</color>", NULL, "<color=#f5e6d3>Master</color>", NULL, Line_ContinueAfterTyping); }
	OutputLine(NULL, "「今日はみんな、本当にありがとう。",
		   NULL, "\"Thank you very much for today, everyone.", Line_WaitForInput);
	PlaySE(4, "s19/00/mas99005", 128, 64);
	OutputLine(NULL, "お陰でイベントは大盛り上がりだったよ〜！",
		   NULL, " You made the event turn out great~!", Line_WaitForInput);
	PlaySE(4, "s19/00/mas99006", 128, 64);
	OutputLine(NULL, "　大したものじゃないけど、これ、今日のお駄賃に〜。」",
		   NULL, " It's not much, but here's something extra for today~.\"", Line_ModeSpecific);
	if (AdvMode) { ClearMessage(); } else { OutputLineAll(NULL, "\n", Line_ContinueAfterTyping); }


	DisableWindow();
	DrawBustshotWithFiltering( 3, "me_si_th_a1", "right", 1, 160, 0, FALSE, 0, 0, 0, 0, 0, 20, 300, TRUE );

//「わ、善郎おじさん＠　私にはないの、お駄賃ー！￥
	PlaySE(4, "s19/03/990300469", 128, 64);
	if (AdvMode) { OutputLine("<color=#5ec69a>魅音</color>", NULL, "<color=#5ec69a>Mion</color>", NULL, Line_ContinueAfterTyping); }
	OutputLine(NULL, "「わ、善郎おじさん！",
		   NULL, "Ah! Uncle Yoshirou!", Line_WaitForInput);
	PlaySE(4, "s19/03/990300470", 128, 64);
	OutputLine(NULL, "　私にはないの、お駄賃ー！」",
		   NULL, " Isn't there a little something for me, too?\"", Line_Normal);
	ClearMessage();
	DisableWindow();
	DrawBustshotWithFiltering( 1, "sa_si_wa_a1", "left", 1, -160, 0, FALSE, 0, 0, 0, 0, 0, 0, 300, TRUE );

//「あらあらあら！＠　かわいいのが出てきましたわよ？！＠
	PlaySE(4, "s19/04/990400205", 128, 64);
	if (AdvMode) { OutputLine("<color=#fcdb77>沙都子</color>", NULL, "<color=#fcdb77>Satoko</color>", NULL, Line_ContinueAfterTyping); }
	OutputLine(NULL, "「あらあらあら！！",
		   NULL, "\"My my my!!", Line_WaitForInput);
	PlaySE(4, "s19/04/990400206", 128, 64);
	OutputLine(NULL, "　かわいいのが出てきましたわよ？！」",
		   NULL, " Quite an adorable one, is it not!?\"", Line_ModeSpecific);
	if (AdvMode) { ClearMessage(); } else { OutputLineAll(NULL, "\n", Line_ContinueAfterTyping); }


//　沙都子と梨花ちゃんが紙袋を開けると、中から小さく可愛らしいぬいぐるみが出てきた￥
	if (AdvMode) { OutputLineAll("", NULL, Line_ContinueAfterTyping); }
	OutputLine(NULL, "　沙都子と梨花ちゃんが紙袋を開けると、中から小さく可愛らしいぬいぐるみが出てきた。",
		   NULL, "When Satoko and Rika-chan opened up the bag, there were cute little stuffed animals inside.", Line_Normal);
	ClearMessage();
	DisableWindow();
	FadeBustshotWithFiltering( 3, "left", 1, FALSE, 0, 0, 300, TRUE );
	DrawBustshotWithFiltering( 3, "re_si_ka_b1", "right", 1, 160, 0, FALSE, 0, 0, 0, 0, 0, 20, 300, TRUE );

//「わ！＠　これ...かぁいい～...！＠　お持ち帰りしていいの？＠　本当に...？！＠
	PlaySE(4, "s19/02/990200427", 128, 64);
	if (AdvMode) { OutputLine("<color=#f0953d>レナ</color>", NULL, "<color=#f0953d>Rena</color>", NULL, Line_ContinueAfterTyping); }
	OutputLine(NULL, "「わ！！",
		   NULL, "\"Wow!!", Line_WaitForInput);
	PlaySE(4, "s19/02/990200428", 128, 64);
	OutputLine(NULL, "　これ…かぁいい〜…！！",
		   NULL, " They're so... kyute~...!!", Line_WaitForInput);
	PlaySE(4, "s19/02/990200429", 128, 64);
	OutputLine(NULL, "　お持ち帰りしていいの？！",
		   NULL, " Can I take them home?!", Line_WaitForInput);
	PlaySE(4, "s19/02/990200430", 128, 64);
	OutputLine(NULL, "　本当に…？！」",
		   NULL, " I really can...!?\"", Line_ModeSpecific);
	if (AdvMode) { ClearMessage(); } else { OutputLineAll(NULL, "\n", Line_ContinueAfterTyping); }


//「ってことは俺のもかな＠　......ぅお＠何だかやたら可愛いのが出てきたぞ。＠
	PlaySE(4, "s19/01/hr_kei19760", 128, 64);
	if (AdvMode) { OutputLine("<color=#956f6e>圭一</color>", NULL, "<color=#956f6e>Keiichi</color>", NULL, Line_ContinueAfterTyping); }
	OutputLine(NULL, "「ってことは俺のもかな？",
		   NULL, "\"Which means, there's something for me, too?", Line_WaitForInput);
	PlaySE(4, "s19/01/hr_kei19770", 128, 64);
	OutputLine(NULL, "　……ぅお。",
		   NULL, " ...Woah.", Line_WaitForInput);
	PlaySE(4, "s19/01/hr_kei19780", 128, 64);
	OutputLine(NULL, "何だかやたら可愛いのが出てきたぞ。」",
		   NULL, " I got a pretty adorable one.\"", Line_ModeSpecific);
	if (AdvMode) { ClearMessage(); } else { OutputLineAll(NULL, "\n", Line_ContinueAfterTyping); }


//　豪華なドレスを着た、いかにもままごとに使いそうなぬいぐるみだ＠
	if (AdvMode) { OutputLineAll("", NULL, Line_ContinueAfterTyping); }
	OutputLine(NULL, "　豪華なドレスを着た、いかにもままごとに使いそうなぬいぐるみだ。",
		   NULL, "It was a stuffed toy wearing a beautiful dress.  One you'd use to play house.", Line_ModeSpecific);
	if (AdvMode) { ClearMessage(); } else { OutputLineAll(NULL, "\n", Line_ContinueAfterTyping); }


//　レナの目が俺のぬいぐるみに釘付けになる＠　...いや、沙都子もだ＠心なしか梨花ちゃんも...？￥
	if (AdvMode) { OutputLineAll("", NULL, Line_ContinueAfterTyping); }
	OutputLine(NULL, "　レナの目が俺のぬいぐるみに釘付けになる！…いや、沙都子もだ。心なしか梨花ちゃんも…？！",
		   NULL, "Rena's eyes were glued to my stuffed doll! ...Satoko was the same, and Rika-chan too...!?", Line_Normal);
	ClearMessage();
	DisableWindow();
	DrawBustshotWithFiltering( 5, "black", "down", 0, 0, 0, FALSE, 0, 0, 0, 0, 0, 25, 1300, TRUE );
	FadeBustshot( 1, FALSE, 0, 0, 0, 0, 0, TRUE );
	FadeBustshot( 3, FALSE, 0, 0, 0, 0, 0, TRUE );

//　...そうだ＠
	if (AdvMode) { OutputLineAll("", NULL, Line_ContinueAfterTyping); }
	OutputLine(NULL, "　…そうだ。",
		   NULL, "...I see.", Line_ModeSpecific);
	if (AdvMode) { ClearMessage(); } else { OutputLineAll(NULL, "\n", Line_ContinueAfterTyping); }


//　レナと沙都子と梨花ちゃんだけじゃない＠
	if (AdvMode) { OutputLineAll("", NULL, Line_ContinueAfterTyping); }
	OutputLine(NULL, "　レナと沙都子と梨花ちゃんだけじゃない。",
		   NULL, "It wasn't just Rena, Satoko, and Rika-chan.", Line_ModeSpecific);
	if (AdvMode) { ClearMessage(); } else { OutputLineAll(NULL, "\n", Line_ContinueAfterTyping); }



//　...もうひとり、羨ましそうにしていたのがいた...￥
	if (AdvMode) { OutputLineAll("", NULL, Line_ContinueAfterTyping); }
	OutputLine(NULL, "　…もうひとり、羨ましそうにしていたのがいた…。",
		   NULL, "...There was one other person who seemed jealous.", Line_Normal);
	ClearMessage();
	DisableWindow();
	DrawBustshot( 2, "me_si_wa_a1", 0, 0, 0, FALSE, 0, 0, 0, 0, 0, 0, 0, 10, 0, FALSE );
	FadeBustshotWithFiltering( 5, "up", 0, FALSE, 0, 0, 1300, TRUE );

//「あっはっはっは＠　圭ちゃんには一番似合わないのが出てきちゃったねぇ！＠
//　…そんな表情を読み取られたくなくて、精一杯の照れ隠しを言っていた。\
	PlaySE(4, "s19/03/500300186", 128, 64);
	if (AdvMode) { OutputLine("<color=#5ec69a>魅音</color>", NULL, "<color=#5ec69a>Mion</color>", NULL, Line_ContinueAfterTyping); }
	OutputLine(NULL, "「あっはっはっは！",
		   NULL, "\"Ahahaha!", Line_WaitForInput);
	PlaySE(4, "s19/03/500300187", 128, 64);
	OutputLine(NULL, "　圭ちゃんには一番似合わないのが出てきちゃったねぇ！」",
		   NULL, " Kei-chan got the one that fits him the least!\"", Line_Normal);

	ClearMessage();

//「...なんつーのか、プリティーって言うかキュートって言うか＠...可愛いのは認めるんだが...着せ替え人形はちょっとなぁ...。＠
	if (AdvMode) { OutputLineAll("", NULL, Line_ContinueAfterTyping); }
	OutputLine(NULL, "　…そんな表情を読み取られたくなくて、精一杯の照れ隠しを言っていた。",
		   NULL, "...Not wanting for her expression to give it away, she had said that to hide her embarrassment. ", Line_ModeSpecific);
	PlaySE(4, "s19/01/hr_kei19790", 128, 64);
	if (AdvMode) { OutputLine("<color=#956f6e>圭一</color>", NULL, "<color=#956f6e>Keiichi</color>", NULL, Line_ContinueAfterTyping); }
	OutputLine(NULL, "「…なんつーのか、プリティーって言うかキュートって言うか、…可愛いのは認めるんだが…着せ替え人形はちょっとなぁ…。」",
		   NULL, "\"...Well, I guess it's cute and pretty... I can admit, it's adorable... but a doll with changable clothes is... eh...\"", Line_ModeSpecific);
	if (AdvMode) { ClearMessage(); } else { OutputLineAll(NULL, "\n", Line_ContinueAfterTyping); }


	DisableWindow();
	DrawBustshot( 2, "me_si_wi_a1", 0, 0, 0, FALSE, 0, 0, 0, 0, 0, 0, 0, 10, 200, TRUE );

//「圭ちゃんが持ってたら、確実に明日から変態扱いだね。うん！＠
	PlaySE(4, "s19/03/500300188", 128, 64);
	if (AdvMode) { OutputLine("<color=#5ec69a>魅音</color>", NULL, "<color=#5ec69a>Mion</color>", NULL, Line_ContinueAfterTyping); }
	OutputLine(NULL, "「圭ちゃんが持ってたら、確実に明日からアレな趣味の人扱いだね。うん！」",
		   NULL, "\"If you walked around with it, then you'd be treated like a weirdo starting tomorrow. Definitely!\"", Line_ModeSpecific);
	if (AdvMode) { ClearMessage(); } else { OutputLineAll(NULL, "\n\n", Line_ContinueAfterTyping); }


//　...魅音の、小馬鹿にするようないつもの口調￥
	if (AdvMode) { OutputLineAll("", NULL, Line_ContinueAfterTyping); }
	OutputLine(NULL, "　…魅音の、小馬鹿にするようないつもの口調。",
		   NULL, "...Mion's usual teasing way of talking.", Line_Normal);
	ClearMessage();

//　俺はこの人形を誰かにあげようとして周りを見渡したんだ￥
	if (AdvMode) { OutputLineAll("", NULL, Line_ContinueAfterTyping); }
	OutputLine(NULL, "　俺はこの人形を誰かにあげようとして周りを見渡したんだ。",
		   NULL, "I looked around to see who I should give the doll to.", Line_Normal);
	ClearMessage();

//　正面に魅音がいた＠
	if (AdvMode) { OutputLineAll("", NULL, Line_ContinueAfterTyping); }
	OutputLine(NULL, "　正面に魅音がいた。",
		   NULL, "Mion was right in front of me.", Line_ModeSpecific);
	if (AdvMode) { ClearMessage(); } else { OutputLineAll(NULL, "\n\n", Line_ContinueAfterTyping); }


//　魅音だけおみやげをもらってなかったので、魅音に渡そうと思った＠......でも渡さなかった。
	if (AdvMode) { OutputLineAll("", NULL, Line_ContinueAfterTyping); }
	OutputLine(NULL, "　魅音だけおみやげをもらってなかったので、魅音に渡そうと思った。",
		   NULL, "Mion was the only one who hadn't received a present, so I thought about giving it to her.", Line_WaitForInput);
	OutputLine(NULL, "……でも渡さなかった。",
		   NULL, " ...But I didn't.", Line_Normal);

	ClearMessage();
	DisableWindow();
//	FadeBustshotWithFiltering( 2, "right", 1, FALSE, 0, 0, 1300, TRUE );
//	DrawBustshotWithFiltering( 1, "re_si_wa_a1", "left", 1, -160, 0, FALSE, 0, 0, 0, 0, 0, 0, 300, TRUE );
	if (AdvMode == 0) { ClearMessage(); }
	DisableWindow();
	DrawSceneWithMask( "cg_006", "m1", 0, 0, 300 );



//「えッ？！？＠　くれるの？＠　レナに？＠　ありがと～～～！！！！！＠
	PlaySE(4, "s19/02/990200431", 128, 64);
	if (AdvMode) { OutputLine("<color=#f0953d>レナ</color>", NULL, "<color=#f0953d>Rena</color>", NULL, Line_ContinueAfterTyping); }
	OutputLine(NULL, "「えッ？！？！",
		   NULL, "\"Huh!?!?", Line_WaitForInput);
	PlaySE(4, "s19/02/990200432", 128, 64);
	OutputLine(NULL, "　くれるの？！",
		   NULL, " You're giving it to me!?", Line_WaitForInput);
	PlaySE(4, "s19/02/990200433", 128, 64);
	OutputLine(NULL, "　レナに？！",
		   NULL, " To Rena!?", Line_WaitForInput);
	PlaySE(4, "s19/02/990200434", 128, 64);
	OutputLine(NULL, "　ありがと〜〜〜！！！！！」",
		   NULL, " Thank you~~~!!!!!\"", Line_ModeSpecific);
	if (AdvMode) { ClearMessage(); } else { OutputLineAll(NULL, "\n", Line_ContinueAfterTyping); }


//羨望の眼差しの魅音に背を向け、俺はその人形をレナに渡した＠
	if (AdvMode) { OutputLineAll("", NULL, Line_ContinueAfterTyping); }
	OutputLine(NULL, "　羨望の眼差しの魅音に背を向け、俺はその人形をレナに渡した。",
		   NULL, "Turning away from Mion's covetous gaze, I gave the doll to Rena.", Line_ModeSpecific);
	if (AdvMode) { ClearMessage(); } else { OutputLineAll(NULL, "\n\n", Line_ContinueAfterTyping); }

	DisableWindow();
	DrawBustshotWithFiltering( 5, "black", "right", 0, 0, 0, FALSE, 0, 0, 0, 0, 0, 25, 300, TRUE );

//　俺の背中で、魅音の笑顔に影がさしていた＠......気付くはずもなかった￥
	if (AdvMode) { OutputLineAll("", NULL, Line_ContinueAfterTyping); }
	OutputLine(NULL, "　俺の背中で、魅音の笑顔に影がさしていた。",
		   NULL, "Mion's smile bore into my back.", Line_WaitForInput);
	OutputLine(NULL, "……気付くはずもなかった。",
		   NULL, " ...There was no way I couldn't have noticed.", Line_Normal);
	ClearMessage();

//　どうして、俺は魅音に渡さなかったんだ...＠
	if (AdvMode) { OutputLineAll("", NULL, Line_ContinueAfterTyping); }
	OutputLine(NULL, "　どうして、俺は魅音に渡さなかったんだ…？",
		   NULL, "Why did I not give it to Mion...?", Line_ModeSpecific);
	if (AdvMode) { ClearMessage(); } else { OutputLineAll(NULL, "\n", Line_ContinueAfterTyping); }


//　魅音だけもらえなかったんだから、魅音にあげるのが一番筋なんじゃないのか...＠
	if (AdvMode) { OutputLineAll("", NULL, Line_ContinueAfterTyping); }
	OutputLine(NULL, "　魅音だけもらえなかったんだから、魅音にあげるのが一番筋なんじゃないのか…？",
		   NULL, "Since Mion was the only one who didn't get anything, wouldn't it have just been standard practice to give it to her...?", Line_ModeSpecific);
	if (AdvMode) { ClearMessage(); } else { OutputLineAll(NULL, "\n\n", Line_ContinueAfterTyping); }


//　その時の俺も、その違和感に気付いていた＠
	if (AdvMode) { OutputLineAll("", NULL, Line_ContinueAfterTyping); }
	OutputLine(NULL, "　その時の俺も、その違和感に気付いていた。",
		   NULL, "At that time, I had noticed that something was wrong.", Line_ModeSpecific);
	if (AdvMode) { ClearMessage(); } else { OutputLineAll(NULL, "\n", Line_ContinueAfterTyping); }


//だからごまかしで言ったんだ￥
	if (AdvMode) { OutputLineAll("", NULL, Line_ContinueAfterTyping); }
	OutputLine(NULL, "　だからごまかしで言ったんだ。",
		   NULL, "That's why I said it.", Line_Normal);
	ClearMessage();
	DisableWindow();
	FadeBustshotWithFiltering( 5, "right", 0, FALSE, 0, 0, 300, TRUE );

//「保身のためだよ＠...レナにあげないと夜道が怖い。＠
	PlaySE(4, "s19/01/hr_kei19800", 128, 64);
	if (AdvMode) { OutputLine("<color=#956f6e>圭一</color>", NULL, "<color=#956f6e>Keiichi</color>", NULL, Line_ContinueAfterTyping); }
	OutputLine(NULL, "「保身のためだよ。",
		   NULL, "\"Just protecting myself.", Line_WaitForInput);
	PlaySE(4, "s19/01/hr_kei19810", 128, 64);
	OutputLine(NULL, "…レナにあげないと夜道が怖い。」",
		   NULL, " ...If I didn't give it to Rena, then walking the streets at night would be scary.\"", Line_ModeSpecific);
	if (AdvMode) { ClearMessage(); } else { OutputLineAll(NULL, "\n", Line_ContinueAfterTyping); }


	DisableWindow();
	DrawScene( "bg_153", 3000 );
	DrawBustshotWithFiltering( 3, "me_si_wa_a1", "right", 1, 160, 0, FALSE, 0, 0, 0, 0, 0, 20, 300, TRUE );

//「あっはっはっは！＠　違いない違いない！＠
	PlaySE(4, "s19/03/500300189", 128, 64);
	if (AdvMode) { OutputLine("<color=#5ec69a>魅音</color>", NULL, "<color=#5ec69a>Mion</color>", NULL, Line_ContinueAfterTyping); }
	OutputLine(NULL, "「あっはっはっは！！",
		   NULL, "\"Ahahaha!!", Line_WaitForInput);
	PlaySE(4, "s19/03/500300190", 128, 64);
	OutputLine(NULL, "　違いない違いない！」",
		   NULL, " No doubt! No doubt!\"", Line_ModeSpecific);
	if (AdvMode) { ClearMessage(); } else { OutputLineAll(NULL, "\n", Line_ContinueAfterTyping); }


//「魅音にあげようかと思ったけど...ちょっと違うよな！＠
	PlaySE(4, "s19/01/hr_kei19820", 128, 64);
	if (AdvMode) { OutputLine("<color=#956f6e>圭一</color>", NULL, "<color=#956f6e>Keiichi</color>", NULL, Line_ContinueAfterTyping); }
	OutputLine(NULL, "「魅音にあげようかと思ったけど…ちょっと違うよな！」",
		   NULL, "\"I thought about giving it to Mion, but it just didn't feel right!\"", Line_ModeSpecific);
	if (AdvMode) { ClearMessage(); } else { OutputLineAll(NULL, "\n\n", Line_ContinueAfterTyping); }

//　魅音の瞳がほんの少し陰ったのに、その時の俺は気付かなかった＠
	if (AdvMode) { OutputLineAll("", NULL, Line_ContinueAfterTyping); }
	OutputLine(NULL, "　魅音の瞳がほんの少し陰ったのに、その時の俺は気付かなかった。",
		   NULL, "Something dark flickered briefly in Mion's eyes, but at the time I didn't notice it.", Line_ModeSpecific);
	if (AdvMode) { ClearMessage(); } else { OutputLineAll(NULL, "\n", Line_ContinueAfterTyping); }


//　魅音にあげようかと思ったけど...どうしてあげなかったんだ￥
	if (AdvMode) { OutputLineAll("", NULL, Line_ContinueAfterTyping); }
	OutputLine(NULL, "　魅音にあげようかと思ったけど…どうしてあげなかったんだ。",
		   NULL, "I had thought to give it to Mion... Why didn't I?", Line_Normal);
	ClearMessage();
	DisableWindow();
	DrawSceneWithMask( "bg_153", "m1", 0, 0, 300 );
	DrawBustshot( 2, "me_si_to_a1", 0, 0, 0, FALSE, 0, 0, 0, 0, 0, 0, 0, 10, 400, TRUE );

//「へっへっへ、わかってるじゃない＠　私さ、どーして男に生まれなかったのかなーって思う時あるよ。＠
	PlaySE(4, "s19/03/500300191", 128, 64);
	if (AdvMode) { OutputLine("<color=#5ec69a>魅音</color>", NULL, "<color=#5ec69a>Mion</color>", NULL, Line_ContinueAfterTyping); }
	OutputLine(NULL, "「へっへっへ、わかってるじゃない！",
		   NULL, "\"Heh heh heh, you know it!", Line_WaitForInput);
	PlaySE(4, "s19/03/500300192", 128, 64);
	OutputLine(NULL, "　私さ、どーして男に生まれなかったのかなーって思う時あるよ。」",
		   NULL, " I sometimes wonder why I wasn't born a boy.\"", Line_ModeSpecific);
	if (AdvMode) { ClearMessage(); } else { OutputLineAll(NULL, "\n\n", Line_ContinueAfterTyping); }


//　魅音自身がそう言って笑ったから、俺は彼女を傷つけたことに気が付かなかった￥
	if (AdvMode) { OutputLineAll("", NULL, Line_ContinueAfterTyping); }
	OutputLine(NULL, "　魅音自身がそう言って笑ったから、俺は彼女を傷つけたことに気が付かなかった。",
		   NULL, "Mion herself had said that with a laugh, so I didn't realize that I had hurt her.", Line_Normal);
	ClearMessage();
	DisableWindow();
	DrawScene( "black", 1000 );
//gosub *Ch_Si_Resutoran

	DrawScene( "bg_168", 1000 );

	DrawScene( "bg_163", 1000 );
	DrawBustshot( 2, "si_ma_de_a1", 0, 0, 0, FALSE, 0, 0, 0, 0, 0, 0, 0, 10, 400, TRUE );

//「そうだな＠魅音ってカッコイイ系の方が似合うヤツだもんな＠　だからこの店の手伝いは詩音ちゃんが来て正解だったと思うぜ。＠
	PlaySE(4, "s19/01/hr_kei12150", 128, 64);
	if (AdvMode) { OutputLine("<color=#956f6e>圭一</color>", NULL, "<color=#956f6e>Keiichi</color>", NULL, Line_ContinueAfterTyping); }
	OutputLine(NULL, "「そうだな。",
		   NULL, "\"That's right.", Line_WaitForInput);
	PlaySE(4, "s19/01/hr_kei12160", 128, 64);
	OutputLine(NULL, "魅音ってカッコイイ系の方が似合うヤツだもんな！",
		   NULL, " Mion is more suited for cool things!", Line_WaitForInput);
	PlaySE(4, "s19/01/hr_kei12170", 128, 64);
	OutputLine(NULL, "　だからこの店の手伝いは詩音ちゃんが来て正解だったと思うぜ。」",
		   NULL, " So I think having you help out here was the right choice.\"", Line_ModeSpecific);
	if (AdvMode) { ClearMessage(); } else { OutputLineAll(NULL, "\n", Line_ContinueAfterTyping); }


//　...え＠　と詩音が聞き直す￥
	if (AdvMode) { OutputLineAll("", NULL, Line_ContinueAfterTyping); }
	OutputLine(NULL, "　…え？",
		   NULL, "\"...Huh?\"", Line_WaitForInput);
	OutputLine(NULL, "　と詩音が聞き直す。",
		   NULL, " Shion asked, probably thinking she misheard me.", Line_Normal);
	ClearMessage();

//「その制服、魅音なんかには絶対に似合わないと思うけど＠...詩音ちゃんにはよく似合ってると思うしさ。＠
	PlaySE(4, "s19/01/hr_kei12170_01", 128, 64);
	if (AdvMode) { OutputLine("<color=#956f6e>圭一</color>", NULL, "<color=#956f6e>Keiichi</color>", NULL, Line_ContinueAfterTyping); }
	OutputLine(NULL, "「その制服、魅音なんかには絶対に似合わないと思うけど。",
		   NULL, "\"That uniform; it would never suit somebody like Mion.", Line_WaitForInput);
	PlaySE(4, "s19/01/hr_kei12170_02", 128, 64);
	OutputLine(NULL, "…詩音ちゃんにはよく似合ってると思うしさ。」",
		   NULL, " ...But if it's Shion, I think it works.\"", Line_ModeSpecific);
	if (AdvMode) { ClearMessage(); } else { OutputLineAll(NULL, "\n", Line_ContinueAfterTyping); }


	DisableWindow();
	DrawBustshot( 2, "si_ma_ha_a1", 0, 0, 0, FALSE, 0, 0, 0, 0, 0, 0, 0, 10, 200, TRUE );

//「え、!w80...............それって!w700......あの、＠
	PlaySE(4, "s19/06/990600035", 128, 64);
	if (AdvMode) { OutputLine("<color=#5ec69a>詩音</color>", NULL, "<color=#5ec69a>Shion</color>", NULL, Line_ContinueAfterTyping); }
	OutputLine(NULL, "「え、",
		   NULL, "\"Huh,", Line_ContinueAfterTyping);

	SetValidityOfInput( FALSE );
	Wait( 80 );
	SetValidityOfInput( TRUE );

	OutputLine(NULL, "……………それって",
		   NULL, " ......You mean that", Line_ContinueAfterTyping);

	SetValidityOfInput( FALSE );
	Wait( 700 );
	SetValidityOfInput( TRUE );

	OutputLine(NULL, "……あの、」",
		   NULL, " ...Ummm...\"", Line_ModeSpecific);
	if (AdvMode) { ClearMessage(); } else { OutputLineAll(NULL, "\n", Line_ContinueAfterTyping); }


//　詩音は、よくレナがそうするように...ぽーっとした遠い目をして真っ赤になった￥
	if (AdvMode) { OutputLineAll("", NULL, Line_ContinueAfterTyping); }
	OutputLine(NULL, "　詩音は、よくレナがそうするように…ぽーっとした遠い目をして真っ赤になった。",
		   NULL, "Shion, like Rena often does, spaced out and turned bright red.", Line_Normal);
	ClearMessage();

//　魅音はとてもうれしそうだった＠
	if (AdvMode) { OutputLineAll("", NULL, Line_ContinueAfterTyping); }
	OutputLine(NULL, "　魅音はとてもうれしそうだった。",
		   NULL, "Mion seemed really happy.", Line_ModeSpecific);
	if (AdvMode) { ClearMessage(); } else { OutputLineAll(NULL, "\n", Line_ContinueAfterTyping); }


//　詩音を褒められたことを、嬉しそうだった＠
	if (AdvMode) { OutputLineAll("", NULL, Line_ContinueAfterTyping); }
	OutputLine(NULL, "　詩音を褒められたことを、嬉しそうだった。",
		   NULL, "She seemed happy that I complimented Shion.", Line_ModeSpecific);
	if (AdvMode) { ClearMessage(); } else { OutputLineAll(NULL, "\n\n", Line_ContinueAfterTyping); }

//　魅音には似合わないけど詩音には、君には似合うと言われて、嬉しそうだった￥
	if (AdvMode) { OutputLineAll("", NULL, Line_ContinueAfterTyping); }
	OutputLine(NULL, "　魅音には似合わないけど詩音には、君には似合うと言われて、嬉しそうだった。",
		   NULL, "Saying that it didn't suit Mion, but that it suited Shion... Saying that it suited her seemed to make her happy.", Line_Normal);
	ClearMessage();

//gosub *Ch_Mi_Se
//gosub *Ch_Re_Se

	DisableWindow();
	DrawScene( "black", 1000 );
	DrawBustshot( 3, "re_se_na_a1", 160, 0, 0, FALSE, 0, 0, 0, 0, 0, 0, 0, 20, 0, FALSE );
	DrawBustshot( 1, "me_se_bi_a2", -160, 0, 0, FALSE, 0, 0, 0, 0, 0, 0, 0, 0, 0, FALSE );
	DrawScene( "bg_043", 1000 );


//「あ、えっと......魅音の双子の妹なんだよ＠性格は違うけど外見は瓜二つなんだ。＠
	PlaySE(4, "s19/01/hr_kei19860", 128, 64);
	if (AdvMode) { OutputLine("<color=#956f6e>圭一</color>", NULL, "<color=#956f6e>Keiichi</color>", NULL, Line_ContinueAfterTyping); }
	OutputLine(NULL, "「あ、えっと……魅音の双子の妹なんだよ。",
		   NULL, "\"Ah, ummm... Mion's younger twin sister.", Line_WaitForInput);
	PlaySE(4, "s19/01/hr_kei19870", 128, 64);
	OutputLine(NULL, "性格は違うけど外見は瓜二つなんだ。」",
		   NULL, " She's got a different personality, but she's a dead ringer for Mion.\"", Line_ModeSpecific);
	if (AdvMode) { ClearMessage(); } else { OutputLineAll(NULL, "\n", Line_ContinueAfterTyping); }


//「そうそう＠　外見は似てるけど中身は大違いなんだよ＠　私はやさしくて思慮深いけど、詩音は冷めてておっかない性格なんだよねー...！￥
	PlaySE(4, "s19/03/500300193", 128, 64);
	if (AdvMode) { OutputLine("<color=#5ec69a>魅音</color>", NULL, "<color=#5ec69a>Mion</color>", NULL, Line_ContinueAfterTyping); }
	OutputLine(NULL, "「そうそう！",
		   NULL, "\"That's right!", Line_WaitForInput);
	PlaySE(4, "s19/03/500300194", 128, 64);
	OutputLine(NULL, "　外見は似てるけど中身は大違いなんだよ！",
		   NULL, " We look similar, but our personalities are completely different!", Line_WaitForInput);
	PlaySE(4, "s19/03/500300195", 128, 64);
	OutputLine(NULL, "　私はやさしくて思慮深いけど、詩音は冷めてておっかない性格なんだよねー…！」",
		   NULL, " I'm very kind and thoughtful, but Shion has a cold and scary personality...!\"", Line_Normal);
	ClearMessage();

//「......多分、生まれた時に魅音の女の子らしい部分は全部詩音に行っちゃったんだと思う＠...魅音と違って実にはにかんだ笑顔の似合う可愛い女の子なんだ。＠
	PlaySE(4, "s19/01/hr_kei19880", 128, 64);
	if (AdvMode) { OutputLine("<color=#956f6e>圭一</color>", NULL, "<color=#956f6e>Keiichi</color>", NULL, Line_ContinueAfterTyping); }
	OutputLine(NULL, "「……多分、生まれた時に魅音の女の子らしい部分は全部詩音に行っちゃったんだと思う。",
		   NULL, "\"...I think that when you guys were born, Shion got all the feminine aspects.", Line_WaitForInput);
	PlaySE(4, "s19/01/hr_kei19890", 128, 64);
	OutputLine(NULL, "…魅音と違って実にはにかんだ笑顔の似合う可愛い女の子なんだ。」",
		   NULL, " Unlike Mion, she's a cute, cheerful girl.\"", Line_ModeSpecific);
	if (AdvMode) { ClearMessage(); } else { OutputLineAll(NULL, "\n\n", Line_ContinueAfterTyping); }


//　魅音は怒ったようなうれしいような、不思議な顔をしていた＠
	if (AdvMode) { OutputLineAll("", NULL, Line_ContinueAfterTyping); }
	OutputLine(NULL, "　魅音は怒ったようなうれしいような、不思議な顔をしていた。",
		   NULL, "Mion made a strange face that was both angry and happy at the same time.", Line_ModeSpecific);
	if (AdvMode) { ClearMessage(); } else { OutputLineAll(NULL, "\n", Line_ContinueAfterTyping); }


//　詩音をかわいいと言ってもらえたことを、喜んでいるようだった￥
	if (AdvMode) { OutputLineAll("", NULL, Line_ContinueAfterTyping); }
	OutputLine(NULL, "　詩音をかわいいと言ってもらえたことを、喜んでいるようだった。",
		   NULL, "It seemed she was happy that I said Shion was cute.", Line_Normal);
	ClearMessage();

//gosub *Ch_Si_Si
	DisableWindow();
	DrawScene( "bg_117", 1000 );
	DrawScene( "bg_020", 1000 );

//　弁当箱を開けてちょっと覗いてみると...、残り物をちょっと詰めてきたというには凝りすぎな、とても綺麗なお弁当が詰められていた￥
	if (AdvMode) { OutputLineAll("", NULL, Line_ContinueAfterTyping); }
	OutputLine(NULL, "　弁当箱を開けてちょっと覗いてみると…、残り物をちょっと詰めてきたというには凝りすぎな、とても綺麗なお弁当が詰められていた。",
		   NULL, "Sneaking a look inside the box, to say that she just put some of the leftovers inside would have been a lie. There was an elegant meal stuffed inside.", Line_Normal);
	ClearMessage();

//「ほ、本当にいいのか？＠　これ、タバスコとかがいっぱい入ってるとかそういう冗談じゃないのかよ？！＠
	PlaySE(4, "s19/01/hr_kei19900", 128, 64);
	if (AdvMode) { OutputLine("<color=#956f6e>圭一</color>", NULL, "<color=#956f6e>Keiichi</color>", NULL, Line_ContinueAfterTyping); }
	OutputLine(NULL, "「ほ、本当にいいのか？！",
		   NULL, "\"I-Is it really okay!?", Line_WaitForInput);
	PlaySE(4, "s19/01/hr_kei19910", 128, 64);
	OutputLine(NULL, "　これ、タバスコとかがいっぱい入ってるとかそういう冗談じゃないのかよ？！」",
		   NULL, " There's not like a ton of hot sauce mixed in or anything, right!?\"", Line_ModeSpecific);
	if (AdvMode) { ClearMessage(); } else { OutputLineAll(NULL, "\n", Line_ContinueAfterTyping); }


	DisableWindow();
	DrawBustshot( 2, "si_si_wi_a1", 0, 0, 0, FALSE, 0, 0, 0, 0, 0, 0, 0, 10, 400, TRUE );

//「もー＠お姉じゃないんですから、私、そんなことしませんよ＠...別に嫌なら無理しなくても......＠帰って自分で食べちゃいますから...。＠
	PlaySE(4, "s19/06/500600307", 128, 64);
	if (AdvMode) { OutputLine("<color=#5ec69a>詩音</color>", NULL, "<color=#5ec69a>Shion</color>", NULL, Line_ContinueAfterTyping); }
	OutputLine(NULL, "「もー。",
		   NULL, "\"Geez.", Line_WaitForInput);
	PlaySE(4, "s19/06/500600308", 128, 64);
	OutputLine(NULL, "お姉じゃないんですから、私、そんなことしませんよ。",
		   NULL, " I'm not my sister. I wouldn't do that kind of thing.", Line_WaitForInput);
	PlaySE(4, "s19/06/500600309", 128, 64);
	OutputLine(NULL, "…別に嫌なら無理しなくても……。",
		   NULL, " If you don't like it you don't have to force yourself...", Line_WaitForInput);
	PlaySE(4, "s19/06/500600310", 128, 64);
	OutputLine(NULL, "帰って自分で食べちゃいますから…。」",
		   NULL, " I'll just go home and eat it myself.\"", Line_ModeSpecific);
	if (AdvMode) { ClearMessage(); } else { OutputLineAll(NULL, "\n", Line_ContinueAfterTyping); }


//　お姉じゃないんですから＠そう断った￥
	if (AdvMode) { OutputLineAll("", NULL, Line_ContinueAfterTyping); }
	OutputLine(NULL, "　お姉じゃないんですから。",
		   NULL, "'I'm not my sister.'", Line_WaitForInput);
	OutputLine(NULL, "そう断った。",
		   NULL, " That was how she said it.", Line_Normal);
	ClearMessage();
	DisableWindow();
	DrawScene( "black", 1000 );

//　詩音は自分が魅音ではないことにこだわった＠
	if (AdvMode) { OutputLineAll("", NULL, Line_ContinueAfterTyping); }
	OutputLine(NULL, "　詩音は自分が魅音ではないことにこだわった。",
		   NULL, "Shion was insistent that she wasn't Mion.", Line_ModeSpecific);
	if (AdvMode) { ClearMessage(); } else { OutputLineAll(NULL, "\n", Line_ContinueAfterTyping); }


//　私は詩音だと、魅音だと思わないで下さいと重ねて言った＠
	if (AdvMode) { OutputLineAll("", NULL, Line_ContinueAfterTyping); }
	OutputLine(NULL, "　私は詩音だと、魅音だと思わないで下さいと重ねて言った。",
		   NULL, "She was saying that she was Shion, and that I shouldn't think of her as Mion.", Line_ModeSpecific);
	if (AdvMode) { ClearMessage(); } else { OutputLineAll(NULL, "\n\n", Line_ContinueAfterTyping); }


//　魅音は詩音でいることに、特別な意味を持っていた￥
	if (AdvMode) { OutputLineAll("", NULL, Line_ContinueAfterTyping); }
	OutputLine(NULL, "　魅音は詩音でいることに、特別な意味を持っていた。",
		   NULL, "When Mion was Shion, it carried a special meaning.", Line_Normal);
	ClearMessage();

	DisableWindow();
	DrawBustshot( 3, "re_se_de_a1", 160, 0, 0, FALSE, 0, 0, 0, 0, 0, 0, 0, 20, 0, FALSE );
	DrawScene( "bg_108", 3000 );

//「魅ぃちゃんって不思議でしょ＠女の子なんだけど、男の子みたいって言うか。＠
	PlaySE(4, "s19/02/500200120", 128, 64);
	if (AdvMode) { OutputLine("<color=#f0953d>レナ</color>", NULL, "<color=#f0953d>Rena</color>", NULL, Line_ContinueAfterTyping); }
	OutputLine(NULL, "「魅ぃちゃんって不思議でしょ。",
		   NULL, "\"Mii-chan is mysterious, right?", Line_WaitForInput);
	PlaySE(4, "s19/02/500200121", 128, 64);
	OutputLine(NULL, "女の子なんだけど、男の子みたいって言うか。」",
		   NULL, " She's a girl, but it's like she's a guy.\"", Line_ModeSpecific);
	if (AdvMode) { ClearMessage(); } else { OutputLineAll(NULL, "\n", Line_ContinueAfterTyping); }


//　レナはそう言った￥
	if (AdvMode) { OutputLineAll("", NULL, Line_ContinueAfterTyping); }
	OutputLine(NULL, "　レナはそう言った。",
		   NULL, "That's what Rena said.", Line_Normal);
	ClearMessage();
	DisableWindow();
	DrawBustshot( 3, "re_se_ha_b1", 160, 0, 0, FALSE, 0, 0, 0, 0, 0, 0, 0, 20, 200, TRUE );

//「でもね＠そんな魅ぃちゃんも、...本当はすっごく女の子らしいんだよ。＠
	PlaySE(4, "s19/02/500200122", 128, 64);
	if (AdvMode) { OutputLine("<color=#f0953d>レナ</color>", NULL, "<color=#f0953d>Rena</color>", NULL, Line_ContinueAfterTyping); }
	OutputLine(NULL, "「でもね。",
		   NULL, "\"But you see.", Line_WaitForInput);
	PlaySE(4, "s19/02/500200123", 128, 64);
	OutputLine(NULL, "そんな魅ぃちゃんも、…本当はすっごく女の子らしいんだよ。」",
		   NULL, " Even that Mii-chan... is actually really feminine.\"", Line_ModeSpecific);
	if (AdvMode) { ClearMessage(); } else { OutputLineAll(NULL, "\n", Line_ContinueAfterTyping); }


//「......レナ＠お前、魅音にいくらもらったんだよ。＠
	PlaySE(4, "s19/01/hr_kei15670", 128, 64);
	if (AdvMode) { OutputLine("<color=#956f6e>圭一</color>", NULL, "<color=#956f6e>Keiichi</color>", NULL, Line_ContinueAfterTyping); }
	OutputLine(NULL, "「……レナ。",
		   NULL, "\"...Rena.", Line_WaitForInput);
	PlaySE(4, "s19/01/hr_kei15680", 128, 64);
	OutputLine(NULL, "お前、魅音にいくらもらったんだよ。」",
		   NULL, " How much did Mion pay you exactly?\"", Line_ModeSpecific);
	if (AdvMode) { ClearMessage(); } else { OutputLineAll(NULL, "\n", Line_ContinueAfterTyping); }


	DisableWindow();
//	DrawScene( "wata_rena02", 200 );
	DrawBustshot( 3, "re_se_na_a1_zoom", 0, 0, 0, FALSE, 0, 0, 0, 0, 0, 0, 0, 20, 200, TRUE );


//「ちーがーうーの～＠　もー、ちゃんとした話をしてるんだよ。だよ？＠
	PlaySE(4, "s19/02/500200124", 128, 64);
	if (AdvMode) { OutputLine("<color=#f0953d>レナ</color>", NULL, "<color=#f0953d>Rena</color>", NULL, Line_ContinueAfterTyping); }
	OutputLine(NULL, "「ちーがーうーの〜！",
		   NULL, "\"Thaat's noooot trueee~!", Line_WaitForInput);
	PlaySE(4, "s19/02/500200125", 128, 64);
	OutputLine(NULL, "　もー、ちゃんとした話をしてるんだよ。だよ？」",
		   NULL, " Geez, I'm trying to have a serious conversation, you know? You know?\"", Line_ModeSpecific);
	if (AdvMode) { ClearMessage(); } else { OutputLineAll(NULL, "\n", Line_ContinueAfterTyping); }


//　茶化すタイミングではなかったらしいな。レナが口を尖らせる￥
	if (AdvMode) { OutputLineAll("", NULL, Line_ContinueAfterTyping); }
	OutputLine(NULL, "　茶化すタイミングではなかったらしいな。レナが口を尖らせる。",
		   NULL, "Rena began to pout. Now probably wasn't the right time to joke around.", Line_Normal);
	ClearMessage();

//「魅ぃちゃんは部活の部長さんだから、みんなのリーダーとして頑張ってるけど＠...本当はとっても可愛い女の子なんだよ＠それ、特に圭一くんには忘れてほしくないなぁ...。＠
	PlaySE(4, "s19/02/500200126", 128, 64);
	if (AdvMode) { OutputLine("<color=#f0953d>レナ</color>", NULL, "<color=#f0953d>Rena</color>", NULL, Line_ContinueAfterTyping); }
	OutputLine(NULL, "「魅ぃちゃんは部活の部長さんだから、みんなのリーダーとして頑張ってるけど。",
		   NULL, "\"Mii-chan is the club president, so she's trying hard to lead everybody.", Line_WaitForInput);
	PlaySE(4, "s19/02/500200127", 128, 64);
	OutputLine(NULL, "…本当はとっても可愛い女の子なんだよ。",
		   NULL, " But she's really a very cute girl.", Line_WaitForInput);
	PlaySE(4, "s19/02/500200128", 128, 64);
	OutputLine(NULL, "それ、特に圭一くんには忘れてほしくないなぁ…。」",
		   NULL, " I really don't want you to forget that, Keiichi-kun...\"", Line_ModeSpecific);
	if (AdvMode) { ClearMessage(); } else { OutputLineAll(NULL, "\n\n", Line_ContinueAfterTyping); }


//　初めから謎なんて何にもなかった＠
	if (AdvMode) { OutputLineAll("", NULL, Line_ContinueAfterTyping); }
	OutputLine(NULL, "　初めから謎なんて何にもなかった。",
		   NULL, "There never was a riddle to begin with.", Line_ModeSpecific);
	if (AdvMode) { ClearMessage(); } else { OutputLineAll(NULL, "\n", Line_ContinueAfterTyping); }


//　...レナは初めから答えしか言ってなかったんだ￥
	if (AdvMode) { OutputLineAll("", NULL, Line_ContinueAfterTyping); }
	OutputLine(NULL, "　…レナは初めから答えしか言ってなかったんだ。",
		   NULL, "...Rena was saying the answer right from the beginning.", Line_Normal);
	ClearMessage();
	DisableWindow();
	FadeFilm( 0, TRUE );
	FadeOutBGM( 2, 1000, TRUE );
//	DrawBustshotWithFiltering( 5, "wata_rena01", "down", 1, 0, 0, FALSE, 0, 0, 0, 0, 0, 25, 3000, TRUE );
	DrawBG( "black", 0, TRUE );
	DrawBustshot( 3, "re_se_ko_a1_zoom", 0, 0, 0, FALSE, 0, 0, 0, 0, 0, 0, 0, 20, 0, TRUE );

//　.........それで、もう私、......何がなんだか...わからなくなっちゃって...￥
	if (AdvMode) { OutputLineAll("", NULL, Line_ContinueAfterTyping); }
	OutputLine(NULL, "　………それで、もう私、……何がなんだか…わからなくなっちゃって…。",
		   NULL, "...So then I... I don't know what's going on anymore...", Line_Normal);
	ClearMessage();
	DisableWindow();
	FadeBustshot( 5, FALSE, 0, 0, 0, 0, 0, TRUE );
	DrawBustshot( 3, "re_se_wa_b1_zoom", 0, 0, 0, FALSE, 0, 0, 0, 0, 0, 0, 0, 20, 200, TRUE );

//「......うん。＠
	PlaySE(4, "s19/02/500200305", 128, 64);
	if (AdvMode) { OutputLine("<color=#f0953d>レナ</color>", NULL, "<color=#f0953d>Rena</color>", NULL, Line_ContinueAfterTyping); }
	OutputLine(NULL, "「……うん。」",
		   NULL, "\"...Yeah.\"", Line_ModeSpecific);
	if (AdvMode) { ClearMessage(); } else { OutputLineAll(NULL, "\n\n", Line_ContinueAfterTyping); }


//　......圭ちゃんに悪気がなかったのはわかってる＠...わかってるつもり￥
	PlaySE(4, "s19/03/500300197", 128, 64);
	if (AdvMode) { OutputLine("<color=#5ec69a>魅音</color>", NULL, "<color=#5ec69a>Mion</color>", NULL, Line_ContinueAfterTyping); }
	OutputLine(NULL, "　……圭ちゃんに悪気がなかったのはわかってる。",
		   NULL, "...I know Kei-chan didn't mean anything wrong.", Line_ContinueAfterTyping);
	Wait( 2000 );
	OutputLine(NULL, "…わかってるつもり。",
		   NULL, " ...At least, he didn't intend to.", Line_Normal);
	ClearMessage();

//「うん。...圭一くんは人を傷つけるような人じゃないよ＠だから魅ぃちゃんが痛みを覚える必要なんか、全然ないんだよ。＠
	PlaySE(4, "s19/02/500200306", 128, 64);
	if (AdvMode) { OutputLine("<color=#f0953d>レナ</color>", NULL, "<color=#f0953d>Rena</color>", NULL, Line_ContinueAfterTyping); }
	OutputLine(NULL, "「うん。…圭一くんは人を傷つけるような人じゃないよ。",
		   NULL, "\"Yeah. ...Keiichi-kun isn't the type of person to hurt others.", Line_WaitForInput);
	PlaySE(4, "s19/02/500200307", 128, 64);
	OutputLine(NULL, "だから魅ぃちゃんが痛みを覚える必要なんか、全然ないんだよ。」",
		   NULL, " So there's no reason for you to feel hurt by this, Mii-chan.\"", Line_ModeSpecific);
	if (AdvMode) { ClearMessage(); } else { OutputLineAll(NULL, "\n\n", Line_ContinueAfterTyping); }


//　.........じゃあ、何なんだろうね＠
	PlaySE(4, "s19/03/500300198", 128, 64);
	if (AdvMode) { OutputLine("<color=#5ec69a>魅音</color>", NULL, "<color=#5ec69a>Mion</color>", NULL, Line_ContinueAfterTyping); }
	OutputLine(NULL, "　………じゃあ、何なんだろうね。",
		   NULL, "...Then, what was it?", Line_ModeSpecific);
	if (AdvMode) { ClearMessage(); } else { OutputLineAll(NULL, "\n", Line_ContinueAfterTyping); }


//　......悔しいのか、それとも悲しいのか...!w1000全然わかんなくて.........￥
	PlaySE(4, "s19/03/500300199", 128, 64);
	if (AdvMode) { OutputLine("<color=#5ec69a>魅音</color>", NULL, "<color=#5ec69a>Mion</color>", NULL, Line_ContinueAfterTyping); }
	OutputLine(NULL, "　……悔しいのか、それとも悲しいのか…",
		   NULL, "...Frustration? Sadness?", Line_ContinueAfterTyping);

	SetValidityOfInput( FALSE );
	Wait( 1000 );
	SetValidityOfInput( TRUE );

	OutputLine(NULL, "全然わかんなくて………。",
		   NULL, " I don't know at all...", Line_Normal);
	ClearMessage();
	DisableWindow();
	DrawBustshot( 3, "re_se_de_a1_zoom", 0, 0, 0, FALSE, 0, 0, 0, 0, 0, 0, 0, 20, 200, TRUE );

//「......ほしかった＠　あのお人形。＠
	PlaySE(4, "s19/02/500200308", 128, 64);
	if (AdvMode) { OutputLine("<color=#f0953d>レナ</color>", NULL, "<color=#f0953d>Rena</color>", NULL, Line_ContinueAfterTyping); }
	OutputLine(NULL, "「……ほしかった？",
		   NULL, "\"...Did you want it?", Line_WaitForInput);
	PlaySE(4, "s19/02/500200309", 128, 64);
	OutputLine(NULL, "　あのお人形。」",
		   NULL, " The doll, I mean.\"", Line_ModeSpecific);
	if (AdvMode) { ClearMessage(); } else { OutputLineAll(NULL, "\n\n", Line_ContinueAfterTyping); }


//　!s300....................................!sd＠
//!s300
	SetSpeedOfMessage( TRUE, 0, );

	PlaySE(4, "s19/03/500300200", 128, 64);
	if (AdvMode) { OutputLine("<color=#5ec69a>魅音</color>", NULL, "<color=#5ec69a>Mion</color>", NULL, Line_ContinueAfterTyping); }
	OutputLine(NULL, "………………………………。",
		   NULL, ".........", Line_ModeSpecific);
//!sd
	SetSpeedOfMessage( FALSE, 0, );

	if (AdvMode) { ClearMessage(); } else { OutputLineAll(NULL, "\n\n", Line_ContinueAfterTyping); }


//「レナがもらったのをあげても、...何にも解決にならないもんね。＠
	PlaySE(4, "s19/02/500200310", 128, 64);
	if (AdvMode) { OutputLine("<color=#f0953d>レナ</color>", NULL, "<color=#f0953d>Rena</color>", NULL, Line_ContinueAfterTyping); }
	OutputLine(NULL, "「レナがもらったのをあげても、…何にも解決にならないもんね。」",
		   NULL, "\"Even if you gave it to me, Rena... that wouldn't solve anything.\"", Line_ModeSpecific);
	if (AdvMode) { ClearMessage(); } else { OutputLineAll(NULL, "\n\n", Line_ContinueAfterTyping); }


//　...............そうだね￥
	PlaySE(4, "s19/03/500300201", 128, 64);
	if (AdvMode) { OutputLine("<color=#5ec69a>魅音</color>", NULL, "<color=#5ec69a>Mion</color>", NULL, Line_ContinueAfterTyping); }
	OutputLine(NULL, "　……………そうだね。",
		   NULL, "...You're right.", Line_Normal);
	ClearMessage();
	DisableWindow();
	DrawBustshot( 3, "re_se_wa_a1_zoom", 0, 0, 0, FALSE, 0, 0, 0, 0, 0, 0, 0, 20, 200, TRUE );

//「じゃあ魅ぃちゃん＠圭一くんにおねだりしてごらんよ＠...正面からぶつかってみた方が、結構解決できるかもしれないよ？＠
	PlaySE(4, "s19/02/500200311", 128, 64);
	if (AdvMode) { OutputLine("<color=#f0953d>レナ</color>", NULL, "<color=#f0953d>Rena</color>", NULL, Line_ContinueAfterTyping); }
	OutputLine(NULL, "「じゃあ魅ぃちゃん。",
		   NULL, "\"How about this, Mii-chan?", Line_WaitForInput);
	PlaySE(4, "s19/02/500200312", 128, 64);
	OutputLine(NULL, "圭一くんにおねだりしてごらんよ。",
		   NULL, " Try asking Keiichi-kun.", Line_WaitForInput);
	PlaySE(4, "s19/02/500200313", 128, 64);
	OutputLine(NULL, "…正面からぶつかってみた方が、結構解決できるかもしれないよ？」",
		   NULL, " ...You might be able solve the problem if you tackle it head on.\"", Line_ModeSpecific);
	if (AdvMode) { ClearMessage(); } else { OutputLineAll(NULL, "\n\n", Line_ContinueAfterTyping); }


//　そ、そんなの...できるわけないじゃない...￥
	PlaySE(4, "s19/03/500300202", 128, 64);
	if (AdvMode) { OutputLine("<color=#5ec69a>魅音</color>", NULL, "<color=#5ec69a>Mion</color>", NULL, Line_ContinueAfterTyping); }
	OutputLine(NULL, "　そ、そんなの…できるわけないじゃない…！",
		   NULL, "T-There's no way I could do that...!", Line_Normal);
	ClearMessage();
	DisableWindow();
	DrawBustshot( 3, "re_se_na_b1_zoom", 0, 0, 0, FALSE, 0, 0, 0, 0, 0, 0, 0, 20, 200, TRUE );

//「今さら...恥ずかしくて出来ない...？＠
	PlaySE(4, "s19/02/500200314", 128, 64);
	if (AdvMode) { OutputLine("<color=#f0953d>レナ</color>", NULL, "<color=#f0953d>Rena</color>", NULL, Line_ContinueAfterTyping); }
	OutputLine(NULL, "「今さら…恥ずかしくて出来ない…？」",
		   NULL, "\"Is it too embarrassing to do that now...?\"", Line_ModeSpecific);
	if (AdvMode) { ClearMessage(); } else { OutputLineAll(NULL, "\n\n", Line_ContinueAfterTyping); }


//　........................魅音じゃない私で、!w800もう一回やり直したい＠
	PlaySE(4, "s19/03/500300203", 128, 64);
	if (AdvMode) { OutputLine("<color=#5ec69a>魅音</color>", NULL, "<color=#5ec69a>Mion</color>", NULL, Line_ContinueAfterTyping); }
	OutputLine(NULL, "　……………………魅音じゃない私で、",
		   NULL, "...I want to try again,", Line_ContinueAfterTyping);

	SetValidityOfInput( FALSE );
	Wait( 800 );
	SetValidityOfInput( TRUE );

	OutputLine(NULL, "もう一回やり直したい。",
		   NULL, " as somebody other than Mion.", Line_ModeSpecific);
	if (AdvMode) { ClearMessage(); } else { OutputLineAll(NULL, "\n\n", Line_ContinueAfterTyping); }


//　そうしたら、今度はもっと素直になりたい...＠
	PlaySE(4, "s19/03/500300204", 128, 64);
	if (AdvMode) { OutputLine("<color=#5ec69a>魅音</color>", NULL, "<color=#5ec69a>Mion</color>", NULL, Line_ContinueAfterTyping); }
	OutputLine(NULL, "　そうしたら、今度はもっと素直になりたい…。",
		   NULL, "This time, I can be more honest with myself...", Line_ModeSpecific);
	if (AdvMode) { ClearMessage(); } else { OutputLineAll(NULL, "\n", Line_ContinueAfterTyping); }


//　魅音としての圭ちゃんとの関係はとても気に入ってるよッ？＠
	PlaySE(4, "s19/03/500300205", 128, 64);
	if (AdvMode) { OutputLine("<color=#5ec69a>魅音</color>", NULL, "<color=#5ec69a>Mion</color>", NULL, Line_ContinueAfterTyping); }
	OutputLine(NULL, "　魅音としての圭ちゃんとの関係はとても気に入ってるよッ？！",
		   NULL, "Don't get me wrong, I'm pretty fond of the relationship I have with Kei-chan.", Line_ModeSpecific);
	if (AdvMode) { ClearMessage(); } else { OutputLineAll(NULL, "\n", Line_ContinueAfterTyping); }


//　わがままだと知ってるけど......もう一回...￥
	PlaySE(4, "s19/03/500300206", 128, 64);
	if (AdvMode) { OutputLine("<color=#5ec69a>魅音</color>", NULL, "<color=#5ec69a>Mion</color>", NULL, Line_ContinueAfterTyping); }
	OutputLine(NULL, "　わがままだと知ってるけど……もう一回…。",
		   NULL, "This might be selfish... but one more time...", Line_Normal);
	ClearMessage();
	DisableWindow();
	DrawBustshot( 3, "re_se_wa_b1_zoom", 0, 0, 0, FALSE, 0, 0, 0, 0, 0, 0, 0, 20, 200, TRUE );

//「きっと気付いてくれるよ、圭一くん。＠
	PlaySE(4, "s19/02/500200315", 128, 64);
	if (AdvMode) { OutputLine("<color=#f0953d>レナ</color>", NULL, "<color=#f0953d>Rena</color>", NULL, Line_ContinueAfterTyping); }
	OutputLine(NULL, "「きっと気付いてくれるよ、圭一くん。」",
		   NULL, "\"Keiichi-kun will definitely notice.\"", Line_ModeSpecific);
	if (AdvMode) { ClearMessage(); } else { OutputLineAll(NULL, "\n\n", Line_ContinueAfterTyping); }


//　...............そうかな￥
	PlaySE(4, "s19/03/500300207", 128, 64);
	if (AdvMode) { OutputLine("<color=#5ec69a>魅音</color>", NULL, "<color=#5ec69a>Mion</color>", NULL, Line_ContinueAfterTyping); }
	OutputLine(NULL, "　……………そうかな。",
		   NULL, "...I wonder if that's true.", Line_Normal);
	ClearMessage();

//「レナも応援するから＠......魅ぃちゃんが悲しみが軽くなる方法を探してみようよ＠私を信じて＠......魅ぃちゃんを泣かせたりなんか、絶対にさせないから。＠
	PlaySE(4, "s19/02/500200316", 128, 64);
	if (AdvMode) { OutputLine("<color=#f0953d>レナ</color>", NULL, "<color=#f0953d>Rena</color>", NULL, Line_ContinueAfterTyping); }
	OutputLine(NULL, "「レナも応援するから。",
		   NULL, "\"Rena will cheer you on too.", Line_WaitForInput);
	PlaySE(4, "s19/02/500200317", 128, 64);
	OutputLine(NULL, "……魅ぃちゃんが悲しみが軽くなる方法を探してみようよ。",
		   NULL, " ...So let's find a way for you to ease your sadness.", Line_WaitForInput);
	PlaySE(4, "s19/02/500200318", 128, 64);
	OutputLine(NULL, "私を信じて。",
		   NULL, " Believe me.", Line_WaitForInput);
	PlaySE(4, "s19/02/500200319", 128, 64);
	OutputLine(NULL, "……魅ぃちゃんを泣かせたりなんか、絶対にさせないから。」",
		   NULL, " ...I won't let anything happen that'll make you cry, Mii-chan.\"", Line_ModeSpecific);
	if (AdvMode) { ClearMessage(); } else { OutputLineAll(NULL, "\n\n", Line_ContinueAfterTyping); }


//　.........信じる＠...信じる￥
	PlaySE(4, "s19/03/500300208", 128, 64);
	if (AdvMode) { OutputLine("<color=#5ec69a>魅音</color>", NULL, "<color=#5ec69a>Mion</color>", NULL, Line_ContinueAfterTyping); }
	OutputLine(NULL, "　………信じる。",
		   NULL, "......I'll believe.", Line_WaitForInput);
	OutputLine(NULL, "…信じる。",
		   NULL, " ...I'll believe.", Line_Normal);
	ClearMessage();
	DisableWindow();
	DrawBustshot( 3, "re_se_de_a1_zoom", 0, 0, 0, FALSE, 0, 0, 0, 0, 0, 0, 0, 20, 200, TRUE );

//「きっと圭一くんは魅ぃちゃんのこともわかってくれるよ＠それでね、無神経なことを言ってごめんねって言って...!w800あのお店に魅ぃちゃんを連れて行って、あのお人形をプレゼントしてくれるの。＠
	PlaySE(4, "s19/02/500200320", 128, 64);
	if (AdvMode) { OutputLine("<color=#f0953d>レナ</color>", NULL, "<color=#f0953d>Rena</color>", NULL, Line_ContinueAfterTyping); }
	OutputLine(NULL, "「きっと圭一くんは魅ぃちゃんのこともわかってくれるよ。",
		   NULL, "\"Keiichi-kun will definitely come to understand.", Line_WaitForInput);
	PlaySE(4, "s19/02/500200321", 128, 64);
	OutputLine(NULL, "それでね、無神経なことを言ってごめんねって言って…",
		   NULL, " He'll say he's sorry for saying something so callous...", Line_ContinueAfterTyping);

	SetValidityOfInput( FALSE );
	Wait( 800 );
	SetValidityOfInput( TRUE );

	OutputLine(NULL, "あのお店に魅ぃちゃんを連れて行って、あのお人形をプレゼントしてくれるの。」",
		   NULL, " Then he'll bring you to that store, and buy that doll for you as a present.\"", Line_ModeSpecific);
	if (AdvMode) { ClearMessage(); } else { OutputLineAll(NULL, "\n\n", Line_ContinueAfterTyping); }


//　......うん＠......うん￥
	PlaySE(4, "s19/03/500300209", 128, 64);
	if (AdvMode) { OutputLine("<color=#5ec69a>魅音</color>", NULL, "<color=#5ec69a>Mion</color>", NULL, Line_ContinueAfterTyping); }
	OutputLine(NULL, "　……うん。",
		   NULL, "......Yeah.", Line_WaitForInput);
	OutputLine(NULL, "……うん。",
		   NULL, " ......Yeah.", Line_Normal);
	ClearMessage();

//「そうしたら...魅ぃちゃんもありがとう、!w700って言うんだよ＠...茶化しちゃダメだよ＠素直に言うんだからね。＠
	PlaySE(4, "s19/02/500200322", 128, 64);
	if (AdvMode) { OutputLine("<color=#f0953d>レナ</color>", NULL, "<color=#f0953d>Rena</color>", NULL, Line_ContinueAfterTyping); }
	OutputLine(NULL, "「そうしたら…魅ぃちゃんもありがとう、",
		   NULL, "\"And then... Mii-chan, you'll say", Line_ContinueAfterTyping);

	SetValidityOfInput( FALSE );
	Wait( 700 );
	SetValidityOfInput( TRUE );

	OutputLine(NULL, "って言うんだよ。",
		   NULL, " thank you.", Line_WaitForInput);
	PlaySE(4, "s19/02/500200323", 128, 64);
	OutputLine(NULL, "…茶化しちゃダメだよ。",
		   NULL, " ...You can't fool around.", Line_WaitForInput);
	PlaySE(4, "s19/02/500200324", 128, 64);
	OutputLine(NULL, "素直に言うんだからね。」",
		   NULL, " Say it honestly.\"", Line_ModeSpecific);
	if (AdvMode) { ClearMessage(); } else { OutputLineAll(NULL, "\n\n", Line_ContinueAfterTyping); }


//　.........うん＠......ぅっく......￥
	PlaySE(4, "s19/03/500300210", 128, 64);
	if (AdvMode) { OutputLine("<color=#5ec69a>魅音</color>", NULL, "<color=#5ec69a>Mion</color>", NULL, Line_ContinueAfterTyping); }
	OutputLine(NULL, "　………うん。",
		   NULL, "......Yeah.", Line_WaitForInput);
	OutputLine(NULL, "……ぅっく……。",
		   NULL, " ...Geh....", Line_Normal);
	ClearMessage();
	DisableWindow();

	FadeOutBGM( 1, 1000, TRUE );
	FadeOutBGM( 2, 1000, TRUE );
	DrawScene( "black", 1000 );
	DrawScene( "bg_158", 1000 );
	PlayBGM( 1, "msys13", 128, 0 );
	DrawBustshot( 2, "night/si_si_ha_a1", 0, 0, 0, FALSE, 0, 0, 0, 0, 0, 0, 0, 10, 1000, TRUE );

//「......ほしいな、!w800って言ったら.........圭ちゃん、...買ってくれます...？＠
	PlaySE(4, "s19/06/500600311", 128, 64);
	if (AdvMode) { OutputLine("<color=#5ec69a>詩音</color>", NULL, "<color=#5ec69a>Shion</color>", NULL, Line_ContinueAfterTyping); }
	OutputLine(NULL, "「……ほしいな、",
		   NULL, "\"...If I said I wanted it,", Line_ContinueAfterTyping);

	SetValidityOfInput( FALSE );
	Wait( 800 );
	SetValidityOfInput( TRUE );

	OutputLine(NULL, "って言ったら………圭ちゃん、…買ってくれます…？」",
		   NULL, " ...Kei-chan... would you buy it for me...?\"", Line_ModeSpecific);
	if (AdvMode) { ClearMessage(); } else { OutputLineAll(NULL, "\n", Line_ContinueAfterTyping); }


//魅音は、恥ずかしさを精一杯の努力でねじ伏せながら......静かにそう言った＠
	if (AdvMode) { OutputLineAll("", NULL, Line_ContinueAfterTyping); }
	OutputLine(NULL, "　魅音は、恥ずかしさを精一杯の努力でねじ伏せながら……静かにそう言った。",
		   NULL, "Mion said it quietly, doing her best to quell her embarrassment.", Line_ModeSpecific);
	if (AdvMode) { ClearMessage(); } else { OutputLineAll(NULL, "\n\n", Line_ContinueAfterTyping); }


//　反射的に照れ隠しの軽口が口を突く＠
	if (AdvMode) { OutputLineAll("", NULL, Line_ContinueAfterTyping); }
	OutputLine(NULL, "　反射的に照れ隠しの軽口が口を突く。",
		   NULL, "I would have reflexively begun to lightly tease her to hide my embarrassment...", Line_ModeSpecific);
	if (AdvMode) { ClearMessage(); } else { OutputLineAll(NULL, "\n", Line_ContinueAfterTyping); }


//　......魅音がそうするように、俺もねじ伏せた￥
	if (AdvMode) { OutputLineAll("", NULL, Line_ContinueAfterTyping); }
	OutputLine(NULL, "　……魅音がそうするように、俺もねじ伏せた。",
		   NULL, "...but like Mion, I quelled that impulse.", Line_Normal);
	ClearMessage();

	FadeOutBGM( 1, 1000, TRUE );
	PlayBGM( 1, "msys18", 128, 0 );

//「いいよ、魅音＠......今日までのお礼ってことで、どれでも買ってやるよ。＠
	PlaySE(4, "s19/01/hr_kei19940", 128, 64);
	if (AdvMode) { OutputLine("<color=#956f6e>圭一</color>", NULL, "<color=#956f6e>Keiichi</color>", NULL, Line_ContinueAfterTyping); }
	OutputLine(NULL, "「いいよ、魅音。",
		   NULL, "\"Okay, Mion.", Line_WaitForInput);
	PlaySE(4, "s19/01/hr_kei19950", 128, 64);
	OutputLine(NULL, "……今日までのお礼ってことで、どれでも買ってやるよ。」",
		   NULL, " ...As thanks for everything until today, I'll buy you whichever one you want.\"", Line_ModeSpecific);
	if (AdvMode) { ClearMessage(); } else { OutputLineAll(NULL, "\n", Line_ContinueAfterTyping); }


//言い馴れない言葉に喉が渇く＠
	if (AdvMode) { OutputLineAll("", NULL, Line_ContinueAfterTyping); }
	OutputLine(NULL, "　言い馴れない言葉に喉が渇く。",
		   NULL, "My voice cracked with the unfamiliar words.", Line_ModeSpecific);
	if (AdvMode) { ClearMessage(); } else { OutputLineAll(NULL, "\n", Line_ContinueAfterTyping); }


//　魅音の精一杯に負けないように、俺も精一杯だった￥
	if (AdvMode) { OutputLineAll("", NULL, Line_ContinueAfterTyping); }
	OutputLine(NULL, "　魅音の精一杯に負けないように、俺も精一杯だった。",
		   NULL, "In order to not lose to Mion trying her best, I tried my best as well.", Line_Normal);
	ClearMessage();

//「だ、だから私、...魅音じゃなくて詩音......。＠
	PlaySE(4, "s19/06/500600312", 128, 64);
	if (AdvMode) { OutputLine("<color=#5ec69a>詩音</color>", NULL, "<color=#5ec69a>Shion</color>", NULL, Line_ContinueAfterTyping); }
	OutputLine(NULL, "「だ、だから私、…魅音じゃなくて詩音……。」",
		   NULL, "\"B-But, ...I'm not Mion, I'm Shion...\"", Line_ModeSpecific);
	if (AdvMode) { ClearMessage(); } else { OutputLineAll(NULL, "\n", Line_ContinueAfterTyping); }


//「......じゃあ詩音＠詩音に買ってやるよ。＠
	PlaySE(4, "s19/01/hr_kei19960", 128, 64);
	if (AdvMode) { OutputLine("<color=#956f6e>圭一</color>", NULL, "<color=#956f6e>Keiichi</color>", NULL, Line_ContinueAfterTyping); }
	OutputLine(NULL, "「……じゃあ詩音。",
		   NULL, "\"...Shion, then.", Line_WaitForInput);
	PlaySE(4, "s19/01/hr_kei19970", 128, 64);
	OutputLine(NULL, "詩音に買ってやるよ。」",
		   NULL, " I'll buy it for you, Shion.\"", Line_ModeSpecific);
	if (AdvMode) { ClearMessage(); } else { OutputLineAll(NULL, "\n\n", Line_ContinueAfterTyping); }


//　詩音は答えず、赤くなりながら俯き、...あのドレスの人形を指差してショーウィンドウを指でなぞった￥
	if (AdvMode) { OutputLineAll("", NULL, Line_ContinueAfterTyping); }
	OutputLine(NULL, "　詩音は答えず、赤くなりながら俯き、…あのドレスの人形を指差してショーウィンドウを指でなぞった。",
		   NULL, "Shion looked down. Red-faced, she pointed at the doll in the dress through the store window.", Line_Normal);
	ClearMessage();
	DisableWindow();
	DrawBustshot( 2, "night/si_si_ha_a1", 0, 0, 0, FALSE, 0, 0, 0, 0, 0, 0, 0, 10, 400, TRUE );

//「ほ、!w800...ほ、!w600.........本当にいいんですか＠　あのドレスのだけは、...ちょっぴり高いんですよ？＠
	PlaySE(4, "s19/06/500600313", 128, 64);
	if (AdvMode) { OutputLine("<color=#5ec69a>詩音</color>", NULL, "<color=#5ec69a>Shion</color>", NULL, Line_ContinueAfterTyping); }
	OutputLine(NULL, "「ほ、",
		   NULL, "\"Is...", Line_ContinueAfterTyping);

	SetValidityOfInput( FALSE );
	Wait( 800 );
	SetValidityOfInput( TRUE );

	OutputLine(NULL, "…ほ、",
		   NULL, " Is...", Line_ContinueAfterTyping);

	SetValidityOfInput( FALSE );
	Wait( 600 );
	SetValidityOfInput( TRUE );

	OutputLine(NULL, "………本当にいいんですか？",
		   NULL, " ......Is it really okay?", Line_WaitForInput);
	PlaySE(4, "s19/06/500600314", 128, 64);
	OutputLine(NULL, "　あのドレスのだけは、…ちょっぴり高いんですよ？」",
		   NULL, " The one in the dress... is a little expensive, isn't it?\"", Line_ModeSpecific);
	if (AdvMode) { ClearMessage(); } else { OutputLineAll(NULL, "\n", Line_ContinueAfterTyping); }


//「...値段の問題じゃないだろ＠気持ちの問題だよ。￥
	PlaySE(4, "s19/01/hr_kei19980", 128, 64);
	if (AdvMode) { OutputLine("<color=#956f6e>圭一</color>", NULL, "<color=#956f6e>Keiichi</color>", NULL, Line_ContinueAfterTyping); }
	OutputLine(NULL, "「…値段の問題じゃないだろ。",
		   NULL, "\"...This isn't a matter of price.", Line_WaitForInput);
	PlaySE(4, "s19/01/hr_kei19990", 128, 64);
	OutputLine(NULL, "気持ちの問題だよ。」",
		   NULL, " This is a matter of feelings.\"", Line_Normal);
	ClearMessage();

//「私、......今日は圭ちゃんに、...嫌なお客さんから助けてもらえて...本当に嬉しかったです＠
//　...先輩たちもみんな助けてくれなかったのに、...圭ちゃんだけは助けてくれました＠......私の肩をぐい！って、引っ張ってくれましたよね...＠　あの時、すごく......カッコ良かったです＠なのに私.........恥ずかしくって...ちゃんとしたお礼もできなくって......。￥
	PlaySE(4, "s19/06/500600315", 128, 64);
	if (AdvMode) { OutputLine("<color=#5ec69a>詩音</color>", NULL, "<color=#5ec69a>Shion</color>", NULL, Line_ContinueAfterTyping); }
	OutputLine(NULL, "「私、……今日は圭ちゃんに、…嫌なお客さんから助けてもらえて…本当に嬉しかったです。",
		   NULL, "\"When I... was saved by Kei-chan from those unsavory customers today... I was really happy.", Line_WaitForInput);
	PlaySE(4, "s19/06/500600316", 128, 64);
	OutputLine(NULL, "　…先輩たちもみんな助けてくれなかったのに、…圭ちゃんだけは助けてくれました。",
		   NULL, " ...Even though my co-workers didn't save me, Kei-chan did.", Line_WaitForInput);
	PlaySE(4, "s19/06/500600317", 128, 64);
	OutputLine(NULL, "……私の肩をぐい！って、引っ張ってくれましたよね…？",
		   NULL, " ...You grabbed me by the shoulder really firmly, right...? ", Line_ModeSpecific);
	PlaySE(4, "s19/06/500600318", 128, 64);
	if (AdvMode) { OutputLine("<color=#5ec69a>詩音</color>", NULL, "<color=#5ec69a>Shion</color>", NULL, Line_ContinueAfterTyping); }
	OutputLine(NULL, "　あの時、すごく……カッコ良かったです。",
		   NULL, "Right then... you were really cool.", Line_WaitForInput);
	PlaySE(4, "s19/06/500600319", 128, 64);
	OutputLine(NULL, "なのに私………恥ずかしくって…ちゃんとしたお礼もできなくって……。」",
		   NULL, " Even then... I was so embarrassed, I couldn't properly express my gratitude...\"", Line_Normal);
	ClearMessage();

//　詩音の頭にポンと手を乗せ、わしわしと撫でた＠...レナたちにそうするように撫でた＠
	if (AdvMode) { OutputLineAll("", NULL, Line_ContinueAfterTyping); }
	OutputLine(NULL, "　詩音の頭にポンと手を乗せ、わしわしと撫でた。",
		   NULL, "I clamped my hand down on Shion's head, and ruffled her hair roughly.", Line_WaitForInput);
	OutputLine(NULL, "…レナたちにそうするように撫でた。",
		   NULL, " ...Like how I would to Rena and the others.", Line_ModeSpecific);
	if (AdvMode) { ClearMessage(); } else { OutputLineAll(NULL, "\n", Line_ContinueAfterTyping); }


//　そうすると詩音もまた、レナがそうするようにぽーっと薄っすらと赤くなった...￥
	if (AdvMode) { OutputLineAll("", NULL, Line_ContinueAfterTyping); }
	OutputLine(NULL, "　そうすると詩音もまた、レナがそうするようにぽーっと薄っすらと赤くなった…。",
		   NULL, "When I did that, Shion, like Rena would have, spaced out and blushed slightly...", Line_Normal);
	ClearMessage();

//「そんな難しいのは抜きでいいよ＠...あの時、あげてれば良かったんだ＠そうすればみんな楽しく笑ってられたんだ。＠
	PlaySE(4, "s19/01/hr_kei20000", 128, 64);
	if (AdvMode) { OutputLine("<color=#956f6e>圭一</color>", NULL, "<color=#956f6e>Keiichi</color>", NULL, Line_ContinueAfterTyping); }
	OutputLine(NULL, "「そんな難しいのは抜きでいいよ。",
		   NULL, "\"You don't have to think too hard about it.", Line_WaitForInput);
	PlaySE(4, "s19/01/hr_kei20010", 128, 64);
	OutputLine(NULL, "…あの時、あげてれば良かったんだ。",
		   NULL, " ...I should have just given it to you back then.", Line_WaitForInput);
	PlaySE(4, "s19/01/hr_kei20020", 128, 64);
	OutputLine(NULL, "そうすればみんな楽しく笑ってられたんだ。」",
		   NULL, " If I did that, then everybody would have had a good laugh.\"", Line_ModeSpecific);
	if (AdvMode) { ClearMessage(); } else { OutputLineAll(NULL, "\n", Line_ContinueAfterTyping); }


//　.........詩音は答えなかった＠
	if (AdvMode) { OutputLineAll("", NULL, Line_ContinueAfterTyping); }
	OutputLine(NULL, "　………詩音は答えなかった。",
		   NULL, "...Shion didn't respond.", Line_ModeSpecific);
	if (AdvMode) { ClearMessage(); } else { OutputLineAll(NULL, "\n", Line_ContinueAfterTyping); }


//　真っ赤になりながら、まるで笑いや涙をこらえるみたいに、俯いていた￥
	if (AdvMode) { OutputLineAll("", NULL, Line_ContinueAfterTyping); }
	OutputLine(NULL, "　真っ赤になりながら、まるで笑いや涙をこらえるみたいに、俯いていた。",
		   NULL, "She had turned bright red, like she was trying to hold back both laughter and tears.", Line_Normal);
	ClearMessage();

//「今、買ってくるよ＠そこで待ってろよ。＠
	PlaySE(4, "s19/01/hr_kei20030", 128, 64);
	if (AdvMode) { OutputLine("<color=#956f6e>圭一</color>", NULL, "<color=#956f6e>Keiichi</color>", NULL, Line_ContinueAfterTyping); }
	OutputLine(NULL, "「今、買ってくるよ。",
		   NULL, "\"I'll go buy it for you right now.", Line_WaitForInput);
	PlaySE(4, "s19/01/hr_kei20040", 128, 64);
	OutputLine(NULL, "そこで待ってろよ。」",
		   NULL, " Wait right there.\"", Line_ModeSpecific);
	if (AdvMode) { ClearMessage(); } else { OutputLineAll(NULL, "\n", Line_ContinueAfterTyping); }


	DisableWindow();
	DrawBustshot( 2, "night/si_si_de_b1", 0, 0, 0, FALSE, 0, 0, 0, 0, 0, 0, 0, 10, 200, TRUE );

//「あ、......わ、私も一緒に行きます。＠
	PlaySE(4, "s19/06/500600320", 128, 64);
	if (AdvMode) { OutputLine("<color=#5ec69a>詩音</color>", NULL, "<color=#5ec69a>Shion</color>", NULL, Line_ContinueAfterTyping); }
	OutputLine(NULL, "「あ、……わ、私も一緒に行きます。」",
		   NULL, "\"Ah... I-I'll go with you.\"", Line_ModeSpecific);
	if (AdvMode) { ClearMessage(); } else { OutputLineAll(NULL, "\n", Line_ContinueAfterTyping); }


//　そう言って、再び俺の腕を取ってきた＠...もう邪険にはしなかった￥
	if (AdvMode) { OutputLineAll("", NULL, Line_ContinueAfterTyping); }
	OutputLine(NULL, "　そう言って、再び俺の腕を取ってきた。",
		   NULL, "Saying that, she grabbed onto my arm once again.", Line_WaitForInput);
	OutputLine(NULL, "…もう邪険にはしなかった。",
		   NULL, " ...She wasn't trying to be stoic any more.", Line_Normal);
	ClearMessage();
	DisableWindow();
	DrawBustshot( 2, "night/si_si_ha_b1", 0, 0, 0, FALSE, 0, 0, 0, 0, 0, 0, 0, 10, 200, TRUE );

//「......お姉がどうして圭ちゃんのことを好きなのか、私、...よくわかった気がします＠............ねぇ＠...圭ちゃんのこと＠...ちょっぴり好きになっても、いいですか？＠
	PlaySE(4, "s19/06/500600321", 128, 64);
	if (AdvMode) { OutputLine("<color=#5ec69a>詩音</color>", NULL, "<color=#5ec69a>Shion</color>", NULL, Line_ContinueAfterTyping); }
	OutputLine(NULL, "「……お姉がどうして圭ちゃんのことを好きなのか、私、…よくわかった気がします。",
		   NULL, "\"...I think I know why... my sister likes you.", Line_WaitForInput);
	PlaySE(4, "s19/06/500600322", 128, 64);
	OutputLine(NULL, "…………ねぇ。",
		   NULL, " .........Hey.", Line_WaitForInput);
	PlaySE(4, "s19/06/500600323", 128, 64);
	OutputLine(NULL, "…圭ちゃんのこと。",
		   NULL, " ...Is it all right...", Line_WaitForInput);
	PlaySE(4, "s19/06/500600324", 128, 64);
	OutputLine(NULL, "…ちょっぴり好きになっても、いいですか？」",
		   NULL, " ...If I start to like you a bit too, Kei-chan?\"", Line_ModeSpecific);
	if (AdvMode) { ClearMessage(); } else { OutputLineAll(NULL, "\n", Line_ContinueAfterTyping); }


//　慣れない状況に...頭がぐるぐる回る錯覚がする...＠おおおお、俺は一体一体一体...￥
	if (AdvMode) { OutputLineAll("", NULL, Line_ContinueAfterTyping); }
	OutputLine(NULL, "　慣れない状況に…頭がぐるぐる回る錯覚がする…。",
		   NULL, "The unfamiliar situation made my head start to spin...", Line_WaitForInput);
	OutputLine(NULL, "おおおお、俺は一体一体一体…！",
		   NULL, " Whooaaaaaaa... wha-wha-wha-what am I doing...!", Line_Normal);
	ClearMessage();

//　もう限界だった＠
	if (AdvMode) { OutputLineAll("", NULL, Line_ContinueAfterTyping); }
	OutputLine(NULL, "　もう限界だった。",
		   NULL, "I had reached my limit.", Line_ModeSpecific);
	if (AdvMode) { ClearMessage(); } else { OutputLineAll(NULL, "\n", Line_ContinueAfterTyping); }


//　照れ隠しの苦笑いをしながら、詩音を引きずるように店内に入って行く￥
	if (AdvMode) { OutputLineAll("", NULL, Line_ContinueAfterTyping); }
	OutputLine(NULL, "　照れ隠しの苦笑いをしながら、詩音を引きずるように店内に入って行く。",
		   NULL, "Smiling wryly to hide my embarrassment, I dragged Shion into the store with me.", Line_Normal);
	ClearMessage();
	DisableWindow();
	FadeOutBGM( 1, 1000, TRUE );
	FadeOutBGM( 2, 1000, TRUE );
	DrawSceneWithMask( "bg_155", "right", 0, 0, 1300 );

//「すす、すみませーん！！＠　表のショーウィンドウにあるドレスの人形がほしいんですけどー！！＠
	PlaySE(4, "s19/01/hr_kei20880", 128, 64);
	if (AdvMode) { OutputLine("<color=#956f6e>圭一</color>", NULL, "<color=#956f6e>Keiichi</color>", NULL, Line_ContinueAfterTyping); }
	OutputLine(NULL, "「すす、すみませーん！！！",
		   NULL, "\"E-E-E-Excuse me!!!", Line_WaitForInput);
	PlaySE(4, "s19/01/hr_kei20890", 128, 64);
	OutputLine(NULL, "　表のショーウィンドウにあるドレスの人形がほしいんですけどー！！」",
		   NULL, " I want to buy that doll in the dress that's in the window!!\"", Line_ModeSpecific);
	if (AdvMode) { ClearMessage(); } else { OutputLineAll(NULL, "\n", Line_ContinueAfterTyping); }


//　やや遅れて、ハーイという声が聞こえ、お店のエプロンを着たバイトさんが出て来￥
	if (AdvMode) { OutputLineAll("", NULL, Line_ContinueAfterTyping); }
	OutputLine(NULL, "　やや遅れて、ハーイという声が聞こえ、お店のエプロンを着たバイトさんが出て来、",
		   NULL, "After a moment, I heard a voice of acknowledgement, and an apron-clad employee soon appeared.", Line_Normal);
	ClearMessage();

//gosub *Ch_mi_si
	DisableWindow();
	DrawBustshotWithFiltering( 3, "me_si_bi_a2", "right", 1, 160, 0, FALSE, 0, 0, 0, 0, 0, 20, 300, TRUE );
	PlayBGM( 1, "msys03", 128, 0 );

//「け、圭ちゃん＠　それに......何でアンタがここにいるのッ？！？！＠
	PlaySE(4, "s19/03/660300192", 128, 64);
	if (AdvMode) { OutputLine("<color=#5ec69a>魅音</color>", NULL, "<color=#5ec69a>Mion</color>", NULL, Line_ContinueAfterTyping); }
	OutputLine(NULL, "「け、圭ちゃん？",
		   NULL, "\"K-Kei-chan?", Line_WaitForInput);
	PlaySE(4, "s19/03/660300193", 128, 64);
	OutputLine(NULL, "　それに……何でアンタがここにいるのッ？！？！」",
		   NULL, " And... why are you here!?!?\"", Line_ModeSpecific);
	if (AdvMode) { ClearMessage(); } else { OutputLineAll(NULL, "\n", Line_ContinueAfterTyping); }


	DisableWindow();
	DrawBustshotWithFiltering( 1, "si_si_wi_b1", "left", 1, -160, 0, FALSE, 0, 0, 0, 0, 0, 0, 300, TRUE );

//「バイト中のお姉には関係ありません＠私、圭ちゃんとデート中なんですから。＠
	PlaySE(4, "s19/06/660600209", 128, 64);
	if (AdvMode) { OutputLine("<color=#5ec69a>詩音</color>", NULL, "<color=#5ec69a>Shion</color>", NULL, Line_ContinueAfterTyping); }
	OutputLine(NULL, "「バイト中のお姉には関係ありません。",
		   NULL, "\"This has nothing to do with you.", Line_WaitForInput);
	PlaySE(4, "s19/06/660600210", 128, 64);
	OutputLine(NULL, "私、圭ちゃんとデート中なんですから。」",
		   NULL, " I'm on a date with Kei-chan right now.\"", Line_ModeSpecific);
	if (AdvMode) { ClearMessage(); } else { OutputLineAll(NULL, "\n", Line_ContinueAfterTyping); }


//「え、...!s200えぇえぇぇぇえ!sd...ッ？！？＠　な、なな、何で圭ちゃん...？＠
	PlaySE(4, "s19/03/660300194", 128, 64);
	if (AdvMode) { OutputLine("<color=#5ec69a>魅音</color>", NULL, "<color=#5ec69a>Mion</color>", NULL, Line_ContinueAfterTyping); }
	OutputLine(NULL, "「え、…",
		   NULL, "\"Huh...", Line_ContinueAfterTyping);
//!s200
	SetSpeedOfMessage( TRUE, 0, );

	OutputLine(NULL, "えぇえぇぇぇえ",
		   NULL, " WhaaaaaAAAaaaaaa", Line_ContinueAfterTyping);
//!sd
	SetSpeedOfMessage( FALSE, 0, );

	OutputLine(NULL, "…ッ？！？！",
		   NULL, "...!?!?", Line_WaitForInput);
	PlaySE(4, "s19/03/660300195", 128, 64);
	OutputLine(NULL, "　な、なな、何で圭ちゃん…？」",
		   NULL, " Wh-Wh-Why is Kei-chan...?\"", Line_ModeSpecific);
	if (AdvMode) { ClearMessage(); } else { OutputLineAll(NULL, "\n\n", Line_ContinueAfterTyping); }


//　な、何でと聞かれても......お、俺が聞きたい...￥
	if (AdvMode) { OutputLineAll("", NULL, Line_ContinueAfterTyping); }
	OutputLine(NULL, "　な、何でと聞かれても……お、俺が聞きたい…。",
		   NULL, "E-Even if you ask why... I'd like to know the answer myself...", Line_Normal);
	ClearMessage();

//　魅音は祈るような焦るような狼狽の表情で俺を伺っている...＠だがそれは俺も同じだ＠
	if (AdvMode) { OutputLineAll("", NULL, Line_ContinueAfterTyping); }
	OutputLine(NULL, "　魅音は祈るような焦るような狼狽の表情で俺を伺っている…。",
		   NULL, "Mion looked at me with an expression of confusion and surprise...", Line_WaitForInput);
	OutputLine(NULL, "だがそれは俺も同じだ！",
		   NULL, " But that was the same with me!", Line_ModeSpecific);
	if (AdvMode) { ClearMessage(); } else { OutputLineAll(NULL, "\n\n", Line_ContinueAfterTyping); }


//　...俺の隣にいるコイツは...じゃあダレなんだ...？！？￥
	if (AdvMode) { OutputLineAll("", NULL, Line_ContinueAfterTyping); }
	OutputLine(NULL, "　…俺の隣にいるコイツは…じゃあダレなんだ…？！？！",
		   NULL, "...If she was there... then who was next to me!?!?", Line_Normal);
	ClearMessage();
	DisableWindow();
	DrawBustshot( 1, "si_si_wa_a1", -160, 0, 0, FALSE, 0, 0, 0, 0, 0, 0, 0, 0, 200, TRUE );

//「最初からそうだって言ってますよ＠園崎詩音です＠お姉の双子の妹ですよ＠圭ちゃんだって私のこと、詩音って呼んでたじゃないですかー。＠
	PlaySE(4, "s19/06/660600211", 128, 64);
	if (AdvMode) { OutputLine("<color=#5ec69a>詩音</color>", NULL, "<color=#5ec69a>Shion</color>", NULL, Line_ContinueAfterTyping); }
	OutputLine(NULL, "「最初からそうだって言ってますよ。",
		   NULL, "\"I said it right at the beginning.", Line_WaitForInput);
	PlaySE(4, "s19/06/660600212", 128, 64);
	OutputLine(NULL, "園崎詩音です。",
		   NULL, " I'm Shion Sonozaki.", Line_WaitForInput);
	PlaySE(4, "s19/06/660600213", 128, 64);
	OutputLine(NULL, "お姉の双子の妹ですよ。",
		   NULL, " My sister's younger twin.", Line_WaitForInput);
	PlaySE(4, "s19/06/660600214", 128, 64);
	OutputLine(NULL, "圭ちゃんだって私のこと、詩音って呼んでたじゃないですかー。」",
		   NULL, " Kei-chan, you even called me Shion, didn't you?\"", Line_ModeSpecific);
	if (AdvMode) { ClearMessage(); } else { OutputLineAll(NULL, "\n\n", Line_ContinueAfterTyping); }


//　『詩音』はそう言って、かわいらしく頬を膨らませた...￥
	if (AdvMode) { OutputLineAll("", NULL, Line_ContinueAfterTyping); }
	OutputLine(NULL, "　『詩音』はそう言って、かわいらしく頬を膨らませた…。",
		   NULL, "'Shion', saying that, pouted cutely...", Line_Normal);
	ClearMessage();
	DisableWindow();
	DrawBustshot( 3, "me_si_th_a1", 160, 0, 0, FALSE, 0, 0, 0, 0, 0, 0, 0, 20, 200, TRUE );

//「どどどどどどういうことなの......＠説明してよ......詩音...！￥
	PlaySE(4, "s19/03/660300196", 128, 64);
	if (AdvMode) { OutputLine("<color=#5ec69a>魅音</color>", NULL, "<color=#5ec69a>Mion</color>", NULL, Line_ContinueAfterTyping); }
	OutputLine(NULL, "「どどどどどどういうことなの……。",
		   NULL, "\"Wha-Wha-Wha-Wha-Wha-Wha-What is going on...", Line_WaitForInput);
	PlaySE(4, "s19/03/660300197", 128, 64);
	OutputLine(NULL, "説明してよ……詩音…！」",
		   NULL, " Tell me... Shion...!\"", Line_Normal);
	ClearMessage();
	DisableWindow();
	DrawBustshot( 1, "si_si_wi_b1", -160, 0, 0, FALSE, 0, 0, 0, 0, 0, 0, 0, 0, 200, TRUE );

//「別にー＠お姉がご執心の圭ちゃんってどんな人なのかなって思って＠デザートフェスタのチケット、都合してあげたんです＠...そしたら、圭ちゃん、...私が嫌なお客さんに絡まれているところに颯爽と現れて...＠ばったばったとなぎ倒して私を助けてくれて!s200............!sdぽ。＠
	PlaySE(4, "s19/06/660600215", 128, 64);
	if (AdvMode) { OutputLine("<color=#5ec69a>詩音</color>", NULL, "<color=#5ec69a>Shion</color>", NULL, Line_ContinueAfterTyping); }
	OutputLine(NULL, "「別にー。",
		   NULL, "\"Not much.", Line_WaitForInput);
	PlaySE(4, "s19/06/660600216", 128, 64);
	OutputLine(NULL, "お姉がご執心の圭ちゃんってどんな人なのかなって思って。",
		   NULL, " I was wondering what kind of person this Kei-chan you were so infatuated with was.", Line_WaitForInput);
	PlaySE(4, "s19/06/660600217", 128, 64);
	OutputLine(NULL, "デザートフェスタのチケット、都合してあげたんです。",
		   NULL, " So I happened to give him a ticket to the Dessert Festa. ", Line_ModeSpecific);
	PlaySE(4, "s19/06/660600218", 128, 64);
	if (AdvMode) { OutputLine("<color=#5ec69a>詩音</color>", NULL, "<color=#5ec69a>Shion</color>", NULL, Line_ContinueAfterTyping); }
	OutputLine(NULL, "…そしたら、圭ちゃん、…私が嫌なお客さんに絡まれているところに颯爽と現れて…。",
		   NULL, "...There, when I was being bothered by all sorts of troublesome customers, Kei-chan gallantly appeared...", Line_WaitForInput);
	PlaySE(4, "s19/06/660600219", 128, 64);
	OutputLine(NULL, "ばったばったとなぎ倒して私を助けてくれて",
		   NULL, " ...and saved me by kicking them all to the curb", Line_ContinueAfterTyping);
//!s200
	SetSpeedOfMessage( TRUE, 0, );

	OutputLine(NULL, "…………",
		   NULL, "...", Line_ContinueAfterTyping);
//!sd
	SetSpeedOfMessage( FALSE, 0, );

	OutputLine(NULL, "ぽ。」",
		   NULL, " or something like that.\"", Line_ModeSpecific);
	if (AdvMode) { ClearMessage(); } else { OutputLineAll(NULL, "\n", Line_ContinueAfterTyping); }


//「「えぇええぇえぇぇ～～...？！？！」」/
	PlaySE(4, "s19/03/500300217", 128, 64);
	if (AdvMode) { OutputLine("<color=#5ec69a>魅音</color>", NULL, "<color=#5ec69a>Mion</color>", NULL, Line_ContinueAfterTyping); }
	OutputLine(NULL, "「「えぇええぇえぇぇ〜〜…？！？！」」",
		   NULL, "\"\"WhaaaaaaaaaaaaaaAAAAaaaa~~...!?!?\"\"", Line_ContinueAfterTyping);

	PlaySE( 3, "wa_006", 128, 64 );
	ShakeScreen( 1, 50, 20, 5, 0, );

	OutputLineAll(NULL, "", Line_ModeSpecific);

	if (AdvMode) { ClearMessage(); } else { OutputLineAll(NULL, "\n", Line_ContinueAfterTyping); }


//　俺も魅音も情けない声を出して、最大限の混乱を表現した￥
	if (AdvMode) { OutputLineAll("", NULL, Line_ContinueAfterTyping); }
	OutputLine(NULL, "　俺も魅音も情けない声を出して、最大限の混乱を表現した。",
		   NULL, "Both Mion and I raised our voices pathetically, expressing our confusion to the utmost.", Line_Normal);
	ClearMessage();

//「......魅音が......!w1000電話をくれたろ...＠　昨日さ...。＠
	PlaySE(4, "s19/01/hr_kei20900", 128, 64);
	if (AdvMode) { OutputLine("<color=#956f6e>圭一</color>", NULL, "<color=#956f6e>Keiichi</color>", NULL, Line_ContinueAfterTyping); }
	OutputLine(NULL, "「……魅音が……",
		   NULL, "\"...Mion...", Line_ContinueAfterTyping);

	SetValidityOfInput( FALSE );
	Wait( 1000 );
	SetValidityOfInput( TRUE );

	OutputLine(NULL, "電話をくれたろ…？",
		   NULL, " You phoned me...", Line_WaitForInput);
	PlaySE(4, "s19/01/hr_kei20910", 128, 64);
	OutputLine(NULL, "　昨日さ…。」",
		   NULL, " ...yesterday, right?\"", Line_ModeSpecific);
	if (AdvMode) { ClearMessage(); } else { OutputLineAll(NULL, "\n", Line_ContinueAfterTyping); }


	DisableWindow();
	DrawBustshot( 3, "me_si_bi_a2", 160, 0, 0, FALSE, 0, 0, 0, 0, 0, 0, 0, 20, 200, TRUE );

//「...しないよ私＠......何のことか全然わかんない...。￥
	PlaySE(4, "s19/03/660300199", 128, 64);
	if (AdvMode) { OutputLine("<color=#5ec69a>魅音</color>", NULL, "<color=#5ec69a>Mion</color>", NULL, Line_ContinueAfterTyping); }
	OutputLine(NULL, "「…しないよ私。",
		   NULL, "\"...I didn't.", Line_WaitForInput);
	PlaySE(4, "s19/03/660300200", 128, 64);
	OutputLine(NULL, "……何のことか全然わかんない…。」",
		   NULL, " ...I have no idea what you're talking about...\"", Line_Normal);
	ClearMessage();
	DisableWindow();
	DrawBustshot( 1, "si_si_fu_a1", -160, 0, 0, FALSE, 0, 0, 0, 0, 0, 0, 0, 0, 200, TRUE );

//「私、圭ちゃんのためにお弁当を届けてあげたよね＠　あれは私だもんねー＠/
	PlaySE(4, "s19/06/660600220", 128, 64);
	if (AdvMode) { OutputLine("<color=#5ec69a>詩音</color>", NULL, "<color=#5ec69a>Shion</color>", NULL, Line_ContinueAfterTyping); }
	OutputLine(NULL, "「私、圭ちゃんのためにお弁当を届けてあげたよね？",
		   NULL, "\"I delivered that bento for you, didn't I, Kei-chan?", Line_WaitForInput);
	PlaySE(4, "s19/06/660600221", 128, 64);
	OutputLine(NULL, "　あれは私だもんねー？",
		   NULL, " That was me, right?", Line_WaitForInput);

	DisableWindow();
	DrawBustshot( 1, "si_si_aw_a1", -160, 0, 0, FALSE, 0, 0, 0, 0, 0, 0, 0, 0, 200, TRUE );

//　それともあれ、お姉だったの＠　園崎魅音ともあろうお方が手作り弁当を作って、男の子の家に甲斐甲斐しく届けに行ったと＠　へー...お姉って見かけによらず大胆～！＠
	PlaySE(4, "s19/06/660600222", 128, 64);
	OutputLine(NULL, "　それともあれ、お姉だったの？",
		   NULL, " Or was it my sister?", Line_WaitForInput);
	PlaySE(4, "s19/06/660600223", 128, 64);
	OutputLine(NULL, "　園崎魅音ともあろうお方が手作り弁当を作って、男の子の家に甲斐甲斐しく届けに行ったと？",
		   NULL, " The person known as Mion Sonozaki put together a bento, and bravely went to a boy's home to deliver it, maybe? ", Line_ModeSpecific);
	PlaySE(4, "s19/06/660600224", 128, 64);
	if (AdvMode) { OutputLine("<color=#5ec69a>詩音</color>", NULL, "<color=#5ec69a>Shion</color>", NULL, Line_ContinueAfterTyping); }
	OutputLine(NULL, "　へー…お姉って見かけによらず大胆〜！」",
		   NULL, "Ohh, you're a lot bolder than you look, sis~!\"", Line_ModeSpecific);
	if (AdvMode) { ClearMessage(); } else { OutputLineAll(NULL, "\n", Line_ContinueAfterTyping); }


	PlaySE( 3, "wa_016", 128, 64 );

//　ボン！と音がして、魅音の頭から噴煙のような蒸気があがる...￥
	if (AdvMode) { OutputLineAll("", NULL, Line_ContinueAfterTyping); }
	OutputLine(NULL, "　ボン！と音がして、魅音の頭から噴煙のような蒸気があがる…。",
		   NULL, "With a loud pop, a trail of smoke began to rise from Mion's head...", Line_Normal);
	ClearMessage();
	DisableWindow();
	DrawBustshot( 3, "me_si_bi_a1", 160, 0, 0, FALSE, 0, 0, 0, 0, 0, 0, 0, 20, 200, TRUE );

//「いやいえ.........し、...知らない知らない......！＠
	PlaySE(4, "s19/03/500300220", 128, 64);
	if (AdvMode) { OutputLine("<color=#5ec69a>魅音</color>", NULL, "<color=#5ec69a>Mion</color>", NULL, Line_ContinueAfterTyping); }
	OutputLine(NULL, "「いやいえ………し、…知らない知らない……！」",
		   NULL, "\"No, I... I don't know I don't know...!\"", Line_ModeSpecific);
	if (AdvMode) { ClearMessage(); } else { OutputLineAll(NULL, "\n", Line_ContinueAfterTyping); }


	DisableWindow();
	DrawBustshot( 1, "si_si_wa_b1", -160, 0, 0, FALSE, 0, 0, 0, 0, 0, 0, 0, 0, 200, TRUE );

//「ほらね圭ちゃん＠お姉は知らないって＠だから昨日までのは全部、私、園崎詩音なの＠
//　私のフリをしたお姉かもしれないって思ってたかもしれないけど、これで疑いは晴れたしょ。＠
	PlaySE(4, "s19/06/500600341", 128, 64);
	if (AdvMode) { OutputLine("<color=#5ec69a>詩音</color>", NULL, "<color=#5ec69a>Shion</color>", NULL, Line_ContinueAfterTyping); }
	OutputLine(NULL, "「ほらね圭ちゃん。",
		   NULL, "\"See, Kei-chan.", Line_WaitForInput);
	PlaySE(4, "s19/06/500600342", 128, 64);
	OutputLine(NULL, "お姉は知らないって。",
		   NULL, " My sister says she doesn't know.", Line_WaitForInput);
	PlaySE(4, "s19/06/500600343", 128, 64);
	OutputLine(NULL, "だから昨日までのは全部、私、園崎詩音なの。",
		   NULL, " So everything up until yesterday was me, Shion Sonozaki.", Line_WaitForInput);
	PlaySE(4, "s19/06/500600344", 128, 64);
	OutputLine(NULL, "　私のフリをしたお姉かもしれないって思ってたかもしれないけど、これで疑いは晴れたしょ。」",
		   NULL, " You might have thought it was my sister pretending to be me, but with this, there's no doubt, right?\"", Line_ModeSpecific);
	if (AdvMode) { ClearMessage(); } else { OutputLineAll(NULL, "\n\n", Line_ContinueAfterTyping); }


//　......何が何やらわからない...＠
	if (AdvMode) { OutputLineAll("", NULL, Line_ContinueAfterTyping); }
	OutputLine(NULL, "　……何が何やらわからない…。",
		   NULL, "...I couldn't tell up from down at that moment...", Line_ModeSpecific);
	if (AdvMode) { ClearMessage(); } else { OutputLineAll(NULL, "\n", Line_ContinueAfterTyping); }


//　そこに鏡があったなら、目が点になっている俺が映っているに違いないだろう...￥
	if (AdvMode) { OutputLineAll("", NULL, Line_ContinueAfterTyping); }
	OutputLine(NULL, "　そこに鏡があったなら、目が点になっている俺が映っているに違いないだろう…。",
		   NULL, "If there was a mirror around, I could have seen my eyes go wide from the shock...", Line_Normal);
	ClearMessage();
	DisableWindow();
	DrawBustshot( 1, "si_si_wi_a1", -160, 0, 0, FALSE, 0, 0, 0, 0, 0, 0, 0, 0, 200, TRUE );

//「さ、店員さん＠表のショーケースの人形、包んでくださいね＠大好きになった人からの初めてのプレゼントだから、ちゃんとリボン付きで梱包してほしいです。＠
	PlaySE(4, "s19/06/500600345", 128, 64);
	if (AdvMode) { OutputLine("<color=#5ec69a>詩音</color>", NULL, "<color=#5ec69a>Shion</color>", NULL, Line_ContinueAfterTyping); }
	OutputLine(NULL, "「さ、店員さん。",
		   NULL, "\"Now, little miss shopkeeper.", Line_WaitForInput);
	PlaySE(4, "s19/06/500600346", 128, 64);
	OutputLine(NULL, "表のショーケースの人形、包んでくださいね。",
		   NULL, " Could you wrap up that doll in the window?", Line_WaitForInput);
	PlaySE(4, "s19/06/500600347", 128, 64);
	OutputLine(NULL, "大好きになった人からの初めてのプレゼントだから、ちゃんとリボン付きで梱包してほしいです。」",
		   NULL, " It's the first present from the person I've come to love, so make sure you tie it up nicely with a ribbon.\"", Line_ModeSpecific);
	if (AdvMode) { ClearMessage(); } else { OutputLineAll(NULL, "\n", Line_ContinueAfterTyping); }


//　うろたえる魅音と、涼しそうな顔で追い詰める詩音＠
	if (AdvMode) { OutputLineAll("", NULL, Line_ContinueAfterTyping); }
	OutputLine(NULL, "　うろたえる魅音と、涼しそうな顔で追い詰める詩音。",
		   NULL, "Mion, completely flustered, was being cornered by a sly-faced Shion.", Line_ModeSpecific);
	if (AdvMode) { ClearMessage(); } else { OutputLineAll(NULL, "\n", Line_ContinueAfterTyping); }


//　...思考が停止した俺￥
	if (AdvMode) { OutputLineAll("", NULL, Line_ContinueAfterTyping); }
	OutputLine(NULL, "　…思考が停止した俺。",
		   NULL, "...My brain had stopped working.", Line_Normal);
	ClearMessage();

	PlayBGM( 2, "lsys12", 128, 0 );

//「ぇ......え......、!w1000......そんな!w1000.........圭ちゃ～...ん...。＠
	PlaySE(4, "s19/03/500300221", 128, 64);
	if (AdvMode) { OutputLine("<color=#5ec69a>魅音</color>", NULL, "<color=#5ec69a>Mion</color>", NULL, Line_ContinueAfterTyping); }
	OutputLine(NULL, "「ぇ……え……、",
		   NULL, "\"Wai... wha...", Line_ContinueAfterTyping);

	SetValidityOfInput( FALSE );
	Wait( 1000 );
	SetValidityOfInput( TRUE );

	OutputLine(NULL, "……そんな",
		   NULL, " ...huh", Line_ContinueAfterTyping);

	SetValidityOfInput( FALSE );
	Wait( 1000 );
	SetValidityOfInput( TRUE );

	OutputLine(NULL, "………圭ちゃ〜…ん…。」",
		   NULL, " ......Kei-cha~...n...\"", Line_ModeSpecific);
	if (AdvMode) { ClearMessage(); } else { OutputLineAll(NULL, "\n", Line_ContinueAfterTyping); }


//「............何が......どうなって...............。￥
	PlaySE(4, "s19/03/500300222", 128, 64);
	if (AdvMode) { OutputLine("<color=#5ec69a>魅音</color>", NULL, "<color=#5ec69a>Mion</color>", NULL, Line_ContinueAfterTyping); }
	OutputLine(NULL, "「…………何が……どうなって……………。」",
		   NULL, "\".........What... is going on...\"", Line_Normal);
	ClearMessage();
	DisableWindow();
	DrawBustshot( 1, "si_si_wa_a1", -160, 0, 0, FALSE, 0, 0, 0, 0, 0, 0, 0, 0, 200, TRUE );

//「じゃ、行こ＠　圭ちゃん＠　もう暗くなってきたから、お家まで送ってあげるね＠お姉、悪いけど興宮の家に電話して車を回すように言ってもらえる＠
	PlaySE(4, "s19/06/500600348", 128, 64);
	if (AdvMode) { OutputLine("<color=#5ec69a>詩音</color>", NULL, "<color=#5ec69a>Shion</color>", NULL, Line_ContinueAfterTyping); }
	OutputLine(NULL, "「じゃ、行こ！",
		   NULL, "\"Well, let's go!", Line_WaitForInput);
	PlaySE(4, "s19/06/500600349", 128, 64);
	OutputLine(NULL, "　圭ちゃん！",
		   NULL, " Kei-chan!", Line_WaitForInput);
	PlaySE(4, "s19/06/500600350", 128, 64);
	OutputLine(NULL, "　もう暗くなってきたから、お家まで送ってあげるね。",
		   NULL, " It's already dark out, so I'll see you home.", Line_WaitForInput);
	PlaySE(4, "s19/06/500600351", 128, 64);
	OutputLine(NULL, "お姉、悪いけど興宮の家に電話して車を回すように言ってもらえる？",
		   NULL, " Sis, sorry, but could you phone the house in Okinomiya and have them send out a car?", Line_ModeSpecific);
	if (AdvMode) { ClearMessage(); } else { OutputLineAll(NULL, "\n", Line_ContinueAfterTyping); }


//　自転車も積めるように、ワゴンか何かで来てほしいって伝えてね。＠
	PlaySE(4, "s19/06/500600352", 128, 64);
	if (AdvMode) { OutputLine("<color=#5ec69a>詩音</color>", NULL, "<color=#5ec69a>Shion</color>", NULL, Line_ContinueAfterTyping); }
	OutputLine(NULL, "　自転車も積めるように、ワゴンか何かで来てほしいって伝えてね。」",
		   NULL, "Maybe a van that we can fit a bike into, please.\"", Line_ModeSpecific);
	if (AdvMode) { ClearMessage(); } else { OutputLineAll(NULL, "\n\n", Line_ContinueAfterTyping); }


//　嬉々満面の詩音と対照的な...半涙で抜け殻のようになった魅音￥
	if (AdvMode) { OutputLineAll("", NULL, Line_ContinueAfterTyping); }
	OutputLine(NULL, "　嬉々満面の詩音と対照的な…半涙で抜け殻のようになった魅音。",
		   NULL, "In contrast to Shion, who had glee written all over her face... Mion was an empty shell and looked like she could burst into tears at any moment.", Line_Normal);
	ClearMessage();
	DisableWindow();
	DrawBustshot( 3, "me_si_bi_a2", 160, 0, 0, FALSE, 0, 0, 0, 0, 0, 0, 0, 20, 200, TRUE );

//「......ぅぅ............圭ちゃ～...ん...。＠
	PlaySE(4, "s19/03/500300223", 128, 64);
	if (AdvMode) { OutputLine("<color=#5ec69a>魅音</color>", NULL, "<color=#5ec69a>Mion</color>", NULL, Line_ContinueAfterTyping); }
	OutputLine(NULL, "「……ぅぅ…………圭ちゃ〜…ん…。」",
		   NULL, "\"......Ooo......Kei-cha~...n...\"", Line_ModeSpecific);
	if (AdvMode) { ClearMessage(); } else { OutputLineAll(NULL, "\n", Line_ContinueAfterTyping); }


//　その後、別れるまで魅音のぼやきは絶えることはなかった...￥
	if (AdvMode) { OutputLineAll("", NULL, Line_ContinueAfterTyping); }
	OutputLine(NULL, "　その後、別れるまで魅音のぼやきは絶えることはなかった…。",
		   NULL, "After that, Mion's grumblings were unrelenting...", Line_Normal);
	ClearMessage();
	DisableWindow();
	FadeAllBustshots( 1000, TRUE );

//■５日目幕間

//Ｔｉｐｓは詩音の実在に関する何かかな？　もしくは詩音とのその後か。
//if %kaisou_mode = 1 goto *kaisou_mode
//mov ?Tip[26],TIPS_NEW : mov ?GET_TIPS_BUF[%NEW_TIPS],TIPS_026 :mov %TIPS_026,2:inc %NEW_TIPS

//mov %CAMP_MUGIC,0
//gosub *Sub_Camp_Mode

	DisableWindow();
	SetValidityOfInput( FALSE );
	Wait( 3000 );
	DrawBustshotWithFiltering( 6, "cinema", "x", 1, 0, 0, FALSE, 0, 0, 0, 0, 0, 25, 3000, TRUE );
	DrawBustshot( 7, "Title02", 0, 0, 0, FALSE, 0, 0, 0, 0, 0, 0, 0, 26, 3000, TRUE );
	Wait( 2000 );
//	DrawBustshot( 5, "black", 0, 0, 0, FALSE, 0, 0, 0, 0, 0, 0, 0, 25, 3000, TRUE );
	Wait( 1000 );
//	FadeBustshotWithFiltering( 7, "x", 1, FALSE, 0, 0, 1000, TRUE );
	DrawScene( "black", 3000 );

	SetValidityOfInput( FALSE );
	Wait( 1000 );
	SetValidityOfInput( TRUE );

	DrawSceneWithMask( "wata005", "mask_1900", 7, 0, 300 );
	SetValidityOfInput( FALSE );
	Wait( 5000 );
	SetValidityOfInput( TRUE );
	DrawSceneWithMask( "black", "mask_1900", 7, 0, 300 );


}<|MERGE_RESOLUTION|>--- conflicted
+++ resolved
@@ -1286,11 +1286,7 @@
 	OutputLine(NULL, "　…実は何だか雰囲気が落ち着かない…。",
 		   NULL, "...It didn't feel relaxing in here at all...", Line_WaitForInput);
 	OutputLine(NULL, "何しろ…店内の熱気が異常なのだ。",
-<<<<<<< HEAD
-		   NULL, " Probably because the fervor inside the restaurant was clearly abnormal.", Line_ModeSpecific);
-=======
 		   NULL, " Probably because the fervor inside the restaurant was clearly abnormal.", Line_Normal);
->>>>>>> 5a035fb3
 	ClearMessage();
 
 
