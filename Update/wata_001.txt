void main()
{
	int AdvMode;
	AdvMode = 1;
	int Line_ModeSpecific;
	if (AdvMode) {
		Line_ModeSpecific = Line_Normal;
	} else {
		Line_ModeSpecific = Line_WaitForInput;
	}

//＜綿流し編＞
//*Watanagasi
//csp -1
//if %RenaPan_Lv3_read=1 gosub *Dark_mode_start
//setwindow 31,16,22,16,26,26,0,2,20,1,1,#ffffff,0,0,639,479

	FadeOutBGM( 1, 1000, FALSE );
	FadeOutBGM( 2, 1000, TRUE );

	DisableWindow();
	SetValidityOfInput( FALSE );
	DrawScene( "black", 3000 );
	PlayBGM( 1, "msys12", 128, 0 );
	DrawScene( "si_Watanagasi", 1000 );
	Wait( 15000 );
	DrawScene( "black", 1000 );
	DrawScene( "tyuui", 1000 );
	DrawScene( "black", 4000 );
	DrawScene( "tyuui2", 1000 );
	DrawScene( "black", 4000 );

	DrawScene( "logo", 1000 );
//print 2

	Wait( 3000 );


////setwindow 31,16,22,16,26,26,0,2,20,1,1,#999999,0,0,639,479

//mov %TIP_START,3
//mov %NEW_TIPS,0
//rmode on

//csp -1

	DisableWindow();
	DrawScene( "black", 1000 );
	SetValidityOfInput( TRUE );
	FadeOutBGM( 1, 1000, FALSE );
	FadeOutBGM( 2, 1000, TRUE );

//!sd

//■１日目（日曜日）


//mov ?Tip[1],TIPS_RED : mov %TIPS_001,2
//mov ?Tip[2],TIPS_RED : mov %TIPS_002,2
//mov ?Tip[3],TIPS_RED : mov %TIPS_003,2
//mov ?Tip[4],TIPS_RED : mov %TIPS_004,2
//mov ?Tip[5],TIPS_RED : mov %TIPS_005,2
//mov ?Tip[6],TIPS_RED : mov %TIPS_006,2
//mov ?Tip[7],TIPS_RED : mov %TIPS_007,2
//mov ?Tip[8],TIPS_RED : mov %TIPS_008,2
//mov ?Tip[9],TIPS_RED : mov %TIPS_009,2
//mov ?Tip[10],TIPS_RED : mov %TIPS_010,2
//mov ?Tip[11],TIPS_RED : mov %TIPS_011,2
//mov ?Tip[12],TIPS_RED : mov %TIPS_012,2
//mov ?Tip[13],TIPS_RED : mov %TIPS_013,2
//mov ?Tip[14],TIPS_RED : mov %TIPS_014,2
//mov ?Tip[15],TIPS_RED : mov %TIPS_015,2
//mov ?Tip[16],TIPS_RED : mov %TIPS_016,2
//mov ?Tip[17],TIPS_RED : mov %TIPS_017,2
//mov ?Tip[18],TIPS_RED : mov %TIPS_018,2
//mov ?Tip[19],TIPS_RED : mov %TIPS_019,2
//mov ?Tip[20],TIPS_RED : mov %TIPS_020,2

//mov %Omake,1
//mov %Onikakusi_END,1
//mov %NEW_bg,1
//gosub *Ch_re_si
//gosub *Ch_mi_si
//gosub *ch_sa_si
//gosub *Ch_Ri_Si

	DisableWindow();
	PlayBGM( 2, "lsys22", 128, 0 );
	DrawSceneWithMask( "white", "c", 0, 0, 1300 );
//　目覚まし代りは小鳥のさえずりだった＠
	ClearMessage();
	if (AdvMode) { OutputLineAll("", NULL, Line_ContinueAfterTyping); }
	OutputLine(NULL, "　目覚まし代りは小鳥のさえずりだった。",
		   NULL, "The chirping of birds served as my alarm clock.", Line_ModeSpecific);
	if (AdvMode) { ClearMessage(); } else { OutputLineAll(NULL, "\n\n", Line_ContinueAfterTyping); }


	DisableWindow();
	DrawScene( "bg_080", 1000 );
//　......あれ＠
	if (AdvMode) { OutputLineAll("", NULL, Line_ContinueAfterTyping); }
	OutputLine(NULL, "　……あれ。",
		   NULL, "...Huh?", Line_ModeSpecific);
	if (AdvMode) { ClearMessage(); } else { OutputLineAll(NULL, "\n", Line_ContinueAfterTyping); }


//　...今日は日曜日じゃなかったっけ...＠
	if (AdvMode) { OutputLineAll("", NULL, Line_ContinueAfterTyping); }
	OutputLine(NULL, "　…今日は日曜日じゃなかったっけ…？",
		   NULL, "...Wasn't today Sunday?", Line_ModeSpecific);
	if (AdvMode) { ClearMessage(); } else { OutputLineAll(NULL, "\n", Line_ContinueAfterTyping); }


//　土曜の晩はたっぷり夜更かしをして、日曜はたっぷり午前中を寝過ごすのが俺の基本スタイルじゃなかったっけ＠
	if (AdvMode) { OutputLineAll("", NULL, Line_ContinueAfterTyping); }
	OutputLine(NULL, "　土曜の晩はたっぷり夜更かしをして、日曜はたっぷり午前中を寝過ごすのが俺の基本スタイルじゃなかったっけ？",
		   NULL, "Wasn't it basically my style to stay up late on Saturday and sleep through the morning on Sunday?", Line_ModeSpecific);
	if (AdvMode) { ClearMessage(); } else { OutputLineAll(NULL, "\n\n", Line_ContinueAfterTyping); }

//　...何だってこんな健全な時間に起きちゃったんだ＠...寝直し寝直し...￥
	if (AdvMode) { OutputLineAll("", NULL, Line_ContinueAfterTyping); }
	OutputLine(NULL, "　…何だってこんな健全な時間に起きちゃったんだ。",
		   NULL, "...Why was I waking up at this disgustingly wholesome hour?", Line_WaitForInput);
	OutputLine(NULL, "…寝直し寝直し…。",
		   NULL, " ...Back to sleep, back to sleep...", Line_Normal);
	ClearMessage();

	FadeOutBGM( 2, 1000, TRUE );
	DrawSceneWithMask( "black", "down", 0, 0, 1300 );
	PlayBGM( 2, "lsys17", 128, 0 );
	SetValidityOfInput( FALSE );
	Wait( 5000 );
	SetValidityOfInput( TRUE );
	FadeOutBGM( 2, 10, TRUE );


//「圭一～、起きてる～？＠　電話よー！＠
	PlaySE(4, "s19/00/992700019", 128, 64);
	if (AdvMode) { OutputLine("<color=#f5e6d3>圭一の母</color>", NULL, "<color=#f5e6d3>Keiichi's mom</color>", NULL, Line_ContinueAfterTyping); }
	OutputLine(NULL, "「圭一〜、起きてる〜？！",
		   NULL, "\"Keiichi~, are you awake~!?", Line_WaitForInput);
	PlaySE(4, "s19/00/992700020", 128, 64);
	OutputLine(NULL, "　電話よー！」",
		   NULL, " You have a phone call!\"", Line_ModeSpecific);
	if (AdvMode) { ClearMessage(); } else { OutputLineAll(NULL, "\n", Line_ContinueAfterTyping); }


//　その時、階下からのお袋の呼び声がようやく耳に入った￥
	if (AdvMode) { OutputLineAll("", NULL, Line_ContinueAfterTyping); }
	OutputLine(NULL, "　その時、階下からのお袋の呼び声がようやく耳に入った。",
		   NULL, "At that moment, the sound of my mother calling me from downstairs finally registered.", Line_Normal);
	ClearMessage();

//　電話？￥
	if (AdvMode) { OutputLineAll("", NULL, Line_ContinueAfterTyping); }
	OutputLine(NULL, "　電話？！",
		   NULL, "Phone call!?", Line_Normal);
	ClearMessage();

	DrawSceneWithMask( "bg_080", "c", 0, 0, 300 );

//　ガバッと跳ね起き、階段をドタドタと騒がしく駆け下りる￥
	if (AdvMode) { OutputLineAll("", NULL, Line_ContinueAfterTyping); }
	OutputLine(NULL, "　ガバッと跳ね起き、階段をドタドタと騒がしく駆け下りる。",
		   NULL, "I sprang up out of bed abruptly and stampeded noisily down the stairs.", Line_Normal);
	ClearMessage();

	DrawSceneWithMask( "black", "left", 0, 0, 1300 );
	DrawSceneWithMask( "bg_170", "left", 0, 0, 1300 );

//　お袋が起きてきた俺に気付き、電話の相手に、「起きてきました。代わりますね。」と告げる￥
	if (AdvMode) { OutputLineAll("", NULL, Line_ContinueAfterTyping); }
	OutputLine(NULL, "　お袋が起きてきた俺に気付き、電話の相手に、「起きてきました。代わりますね。」と告げる。",
		   NULL, "\"He's awake, I'll put him on right now,\" my mother informed the person on the other end of the line.", Line_Normal);
	ClearMessage();

//「もしもし＠　俺＠どちら様～？＠
	PlaySE(4, "s19/01/hr_kei08510", 128, 64);
	if (AdvMode) { OutputLine("<color=#956f6e>圭一</color>", NULL, "<color=#956f6e>Keiichi</color>", NULL, Line_ContinueAfterTyping); }
	OutputLine(NULL, "「もしもし！",
		   NULL, "\"Hello?", Line_WaitForInput);
	PlaySE(4, "s19/01/hr_kei08520", 128, 64);
	OutputLine(NULL, "　俺。",
		   NULL, " It's me.", Line_WaitForInput);
	PlaySE(4, "s19/01/hr_kei08530", 128, 64);
	OutputLine(NULL, "どちら様〜？」",
		   NULL, " Who might this be~?\"", Line_ModeSpecific);
	if (AdvMode) { ClearMessage(); } else { OutputLineAll(NULL, "\n", Line_ContinueAfterTyping); }



	PlayBGM( 1, "msys02", 128, 0 );

//「あっははは＠　おはよう圭一くん＠お寝坊さんだね。だね！＠
	PlaySE(4, "s19/02/990200369", 128, 64);
	if (AdvMode) { OutputLine("<color=#f0953d>レナ</color>", NULL, "<color=#f0953d>Rena</color>", NULL, Line_ContinueAfterTyping); }
	OutputLine(NULL, "「あっははは！",
		   NULL, "\"Ahahahah!", Line_WaitForInput);
	PlaySE(4, "s19/02/990200370", 128, 64);
	OutputLine(NULL, "　おはよう圭一くん。",
		   NULL, " Mornin', Keiichi-kun.", Line_WaitForInput);
	PlaySE(4, "s19/02/990200371", 128, 64);
	OutputLine(NULL, "お寝坊さんだね。だね！」",
		   NULL, " You're such a sleepy-head. Such a sleepy-head!\"", Line_ModeSpecific);
	if (AdvMode) { ClearMessage(); } else { OutputLineAll(NULL, "\n", Line_ContinueAfterTyping); }


//「レナか！　こんな朝っぱらから何の用だよ...。＠
	PlaySE(4, "s19/01/hr_kei08540", 128, 64);
	if (AdvMode) { OutputLine("<color=#956f6e>圭一</color>", NULL, "<color=#956f6e>Keiichi</color>", NULL, Line_ContinueAfterTyping); }
	OutputLine(NULL, "「レナか！　こんな朝っぱらから何の用だよ…。」",
		   NULL, "\"Oh, Rena! What's up, calling so early in the morning...?\"", Line_ModeSpecific);
	if (AdvMode) { ClearMessage(); } else { OutputLineAll(NULL, "\n", Line_ContinueAfterTyping); }


//「あ、朝っぱらってことはないと思うな。...もうお昼だよ？￥
	PlaySE(4, "s19/02/990200372", 128, 64);
	if (AdvMode) { OutputLine("<color=#f0953d>レナ</color>", NULL, "<color=#f0953d>Rena</color>", NULL, Line_ContinueAfterTyping); }
	OutputLine(NULL, "「あ、朝っぱらってことはないと思うな。…もうお昼だよ？」",
		   NULL, "\"Ah, I don't think it's so early... it's the middle of the day, you know?\"", Line_Normal);
	ClearMessage();

//　１１時半か＠
	if (AdvMode) { OutputLineAll("", NULL, Line_ContinueAfterTyping); }
	OutputLine(NULL, "　１１時半か。",
		   NULL, "It was 11 o'clock.", Line_ModeSpecific);
	if (AdvMode) { ClearMessage(); } else { OutputLineAll(NULL, "\n", Line_ContinueAfterTyping); }


//　......広義の意味ではお昼と言わないこともないな￥
	if (AdvMode) { OutputLineAll("", NULL, Line_ContinueAfterTyping); }
	OutputLine(NULL, "　……広義の意味ではお昼と言わないこともないな。",
		   NULL, "...I guess you could loosely consider that 'the middle of the day'.", Line_Normal);
	ClearMessage();

//「で、何か用か？＠
	PlaySE(4, "s19/01/hr_kei08550", 128, 64);
	if (AdvMode) { OutputLine("<color=#956f6e>圭一</color>", NULL, "<color=#956f6e>Keiichi</color>", NULL, Line_ContinueAfterTyping); }
	OutputLine(NULL, "「で、何か用か？」",
		   NULL, "\"So, what's up?\"", Line_ModeSpecific);
	if (AdvMode) { ClearMessage(); } else { OutputLineAll(NULL, "\n", Line_ContinueAfterTyping); }


//「ちょっと待ってね＠　今、魅ぃちゃんに代わるよ。＠
	PlaySE(4, "s19/02/990200373", 128, 64);
	if (AdvMode) { OutputLine("<color=#f0953d>レナ</color>", NULL, "<color=#f0953d>Rena</color>", NULL, Line_ContinueAfterTyping); }
	OutputLine(NULL, "「ちょっと待ってね！",
		   NULL, "\"Hold on a second!", Line_WaitForInput);
	PlaySE(4, "s19/02/990200374", 128, 64);
	OutputLine(NULL, "　今、魅ぃちゃんに代わるよ。」",
		   NULL, " I'll put Mii-chan on now.\"", Line_ModeSpecific);
	if (AdvMode) { ClearMessage(); } else { OutputLineAll(NULL, "\n", Line_ContinueAfterTyping); }


//「グッモーニン圭ちゃ～ん＠　日本語で言うならおはよう圭ちゃんってトコかな？＠
	PlaySE(4, "s19/03/990300359", 128, 64);
	if (AdvMode) { OutputLine("<color=#5ec69a>魅音</color>", NULL, "<color=#5ec69a>Mion</color>", NULL, Line_ContinueAfterTyping); }
	OutputLine(NULL, "「グッモーニン圭ちゃ〜ん！",
		   NULL, "\"Ohayou, Kei-cha~n!", Line_WaitForInput);
	PlaySE(4, "s19/03/990300360", 128, 64);
	OutputLine(NULL, "　日本語で言うならおはよう圭ちゃんってトコかな？」",
		   NULL, " If I were to say it in English, that'd be 'good morning'.\"", Line_ModeSpecific);
	if (AdvMode) { ClearMessage(); } else { OutputLineAll(NULL, "\n", Line_ContinueAfterTyping); }


//「ついでに中国語とドイツ語とロシア語でも言ってみろ。＠
	PlaySE(4, "s19/01/hr_kei08560", 128, 64);
	if (AdvMode) { OutputLine("<color=#956f6e>圭一</color>", NULL, "<color=#956f6e>Keiichi</color>", NULL, Line_ContinueAfterTyping); }
	OutputLine(NULL, "「ついでに中国語とドイツ語とロシア語でも言ってみろ。」",
		   NULL, "\"While we're at it, why don't you try saying it in Chinese, German, and Russian as well?\"", Line_ModeSpecific);
	if (AdvMode) { ClearMessage(); } else { OutputLineAll(NULL, "\n", Line_ContinueAfterTyping); }


//「ニーハオ圭ちゃん＠グーテンモルゲン圭ちゃん＠ロシア語～？＠　だずびだーにゃ!s200...............!sd知るわけないでしょーッ！！！￥
	PlaySE(4, "s19/03/990300361", 128, 64);
	if (AdvMode) { OutputLine("<color=#5ec69a>魅音</color>", NULL, "<color=#5ec69a>Mion</color>", NULL, Line_ContinueAfterTyping); }
	OutputLine(NULL, "「ニーハオ圭ちゃん。",
		   NULL, "\"Ni hao Kei-chan.", Line_WaitForInput);
	PlaySE(4, "s19/03/990300362", 128, 64);
	OutputLine(NULL, "グーテンモルゲン圭ちゃん。",
		   NULL, " Guten Morgen Kei-chan.", Line_WaitForInput);
	PlaySE(4, "s19/03/990300363", 128, 64);
	OutputLine(NULL, "ロシア語〜？！",
		   NULL, " Russian!?", Line_WaitForInput);
	PlaySE(4, "s19/03/990300364", 128, 64);
	OutputLine(NULL, "　だずびだーにゃ",
		   NULL, " Dasvidaniya...", Line_ContinueAfterTyping);
//!s200
	SetSpeedOfMessage( TRUE, 0, );
	OutputLine(NULL, "……………",
		   NULL, " .........", Line_ContinueAfterTyping);
//!sd
	SetSpeedOfMessage( FALSE, 0, );

	OutputLine(NULL, "知るわけないでしょーッ！！！」",
		   NULL, " How the hell should I know!?!?\"", Line_Normal);
	ClearMessage();

//「わっはっはっは！＠　まぁいいや＠バカな話してたら目が覚めた。＠
	PlaySE(4, "s19/01/hr_kei08570", 128, 64);
	if (AdvMode) { OutputLine("<color=#956f6e>圭一</color>", NULL, "<color=#956f6e>Keiichi</color>", NULL, Line_ContinueAfterTyping); }
	OutputLine(NULL, "「わっはっはっは！！",
		   NULL, "\"Wahahaha!", Line_WaitForInput);
	PlaySE(4, "s19/01/hr_kei08580", 128, 64);
	OutputLine(NULL, "　まぁいいや。",
		   NULL, " Well, whatever.", Line_WaitForInput);
	PlaySE(4, "s19/01/hr_kei08590", 128, 64);
	OutputLine(NULL, "バカな話してたら目が覚めた。」",
		   NULL, " This stupid conversation has woken me up.\"", Line_ModeSpecific);
	if (AdvMode) { ClearMessage(); } else { OutputLineAll(NULL, "\n", Line_ContinueAfterTyping); }


//「あははは＠　そりゃ結構なことで＠......でさ、圭ちゃん、今日ヒマ＠　圭ちゃんが大丈夫なら全員揃うんだけどな。＠
	PlaySE(4, "s19/03/990300365", 128, 64);
	if (AdvMode) { OutputLine("<color=#5ec69a>魅音</color>", NULL, "<color=#5ec69a>Mion</color>", NULL, Line_ContinueAfterTyping); }
	OutputLine(NULL, "「あははは！",
		   NULL, "\"Ahahaha!", Line_WaitForInput);
	PlaySE(4, "s19/03/990300366", 128, 64);
	OutputLine(NULL, "　そりゃ結構なことで。",
		   NULL, " That's good to hear.", Line_WaitForInput);
	PlaySE(4, "s19/03/990300367", 128, 64);
	OutputLine(NULL, "……でさ、圭ちゃん、今日ヒマ？",
		   NULL, " ...So, Kei-chan, you free right now?", Line_WaitForInput);
	PlaySE(4, "s19/03/990300368", 128, 64);
	OutputLine(NULL, "　圭ちゃんが大丈夫なら全員揃うんだけどな。」",
		   NULL, " If you're good, then we've got everybody.\"", Line_ModeSpecific);
	if (AdvMode) { ClearMessage(); } else { OutputLineAll(NULL, "\n\n", Line_ContinueAfterTyping); }


//　全員＠　って、部活メンバーのことかな￥
	if (AdvMode) { OutputLineAll("", NULL, Line_ContinueAfterTyping); }
	OutputLine(NULL, "　全員？",
		   NULL, "Everybody?", Line_WaitForInput);
	OutputLine(NULL, "　って、部活メンバーのことかな？",
		   NULL, " Did she mean all the club members?", Line_Normal);
	ClearMessage();

//「そうだよ＠まぁ普段の激戦を思えば休日くらいのどかに...なんて思ってるかもしれないけど！＠　そりゃあ甘いよ圭ちゃん！！＠
	PlaySE(4, "s19/03/990300369", 128, 64);
	if (AdvMode) { OutputLine("<color=#5ec69a>魅音</color>", NULL, "<color=#5ec69a>Mion</color>", NULL, Line_ContinueAfterTyping); }
	OutputLine(NULL, "「そうだよ。",
		   NULL, "\"That's right.", Line_WaitForInput);
	PlaySE(4, "s19/03/990300370", 128, 64);
	OutputLine(NULL, "まぁ普段の激戦を思えば休日くらいのどかに…なんて思ってるかもしれないけど！！",
		   NULL, " You might be thinking: 'Every day always ends in heated competition, but at least I can spend my day off peacefully'...", Line_WaitForInput);
	PlaySE(4, "s19/03/990300371", 128, 64);
	OutputLine(NULL, "　そりゃあ甘いよ圭ちゃん！！」",
		   NULL, " You're too naive, Kei-chan!!\"", Line_ModeSpecific);
	if (AdvMode) { ClearMessage(); } else { OutputLineAll(NULL, "\n", Line_ContinueAfterTyping); }


//「へいへい＠あらゆる環境に対応して最善手を模索するのが我が部の趣旨だもんなー＠つまり休日だろうとお構いなしってわけだ。＠
	PlaySE(4, "s19/01/hr_kei08600", 128, 64);
	if (AdvMode) { OutputLine("<color=#956f6e>圭一</color>", NULL, "<color=#956f6e>Keiichi</color>", NULL, Line_ContinueAfterTyping); }
	OutputLine(NULL, "「へいへい。",
		   NULL, "\"Yeah, yeah.", Line_WaitForInput);
	PlaySE(4, "s19/01/hr_kei08610", 128, 64);
	OutputLine(NULL, "あらゆる環境に対応して最善手を模索するのが我が部の趣旨だもんなー。",
		   NULL, " The aim of our club is to find the best solution for every situation.", Line_WaitForInput);
	PlaySE(4, "s19/01/hr_kei08620", 128, 64);
	OutputLine(NULL, "つまり休日だろうとお構いなしってわけだ。」",
		   NULL, " In other words, we don't care if it's the weekend.\"", Line_ModeSpecific);
	if (AdvMode) { ClearMessage(); } else { OutputLineAll(NULL, "\n", Line_ContinueAfterTyping); }


//「おー＠　圭ちゃんも我が部のことがわかってきたねぇ＠　で、どう？　来れそう？￥
	PlaySE(4, "s19/03/990300373", 128, 64);
	if (AdvMode) { OutputLine("<color=#5ec69a>魅音</color>", NULL, "<color=#5ec69a>Mion</color>", NULL, Line_ContinueAfterTyping); }
	OutputLine(NULL, "「おー！",
		   NULL, "\"Oooh!", Line_ContinueAfterTyping);
	OutputLine(NULL, "　圭ちゃんも我が部のことがわかってきたねぇ！",
		   NULL, " It looks like Kei-chan has come to understand our club!", Line_WaitForInput);
	PlaySE(4, "s19/03/990300374", 128, 64);
	OutputLine(NULL, "　で、どう？　来れそう？」",
		   NULL, " So, how about it? Can you come?\"", Line_Normal);
	ClearMessage();

//　何の予定もない日曜日だった＠
	if (AdvMode) { OutputLineAll("", NULL, Line_ContinueAfterTyping); }
	OutputLine(NULL, "　何の予定もない日曜日だった。",
		   NULL, "I had absolutely nothing planned that day.", Line_ModeSpecific);
	if (AdvMode) { ClearMessage(); } else { OutputLineAll(NULL, "\n\n", Line_ContinueAfterTyping); }


//　魅音部長の部活の誘いを蹴って、他にどんな魅力的な過ごし方があるって言うんだよ￥
	if (AdvMode) { OutputLineAll("", NULL, Line_ContinueAfterTyping); }
	OutputLine(NULL, "　魅音部長の部活の誘いを蹴って、他にどんな魅力的な過ごし方があるって言うんだよ。",
		   NULL, "If I were to refuse Club President Mion's invitation, what other fun ways to pass the time would I have?", Line_Normal);
	ClearMessage();

//「...別に予定なんかねーし＠嫌だって言ったら不戦敗扱いでどんな罰ゲームを科せられるやら！＠
	PlaySE(4, "s19/01/hr_kei08630", 128, 64);
	if (AdvMode) { OutputLine("<color=#956f6e>圭一</color>", NULL, "<color=#956f6e>Keiichi</color>", NULL, Line_ContinueAfterTyping); }
	OutputLine(NULL, "「…別に予定なんかねーし。",
		   NULL, "\"...It's not like I planned on doing anything.", Line_WaitForInput);
	PlaySE(4, "s19/01/hr_kei08640", 128, 64);
	OutputLine(NULL, "嫌だって言ったら不戦敗扱いでどんな罰ゲームを科せられるやら！」",
		   NULL, " And if I said no, you'd probably just declare me the loser by default and force a penalty game on me anyways!\"", Line_ModeSpecific);
	if (AdvMode) { ClearMessage(); } else { OutputLineAll(NULL, "\n", Line_ContinueAfterTyping); }


//「そこまで分かってるなら断れないよね～＠　もしＯＫなら、いつもの待ち合わせ場所に１時集合＠　町へ行くから自転車で来てね。￥
	PlaySE(4, "s19/03/990300375", 128, 64);
	if (AdvMode) { OutputLine("<color=#5ec69a>魅音</color>", NULL, "<color=#5ec69a>Mion</color>", NULL, Line_ContinueAfterTyping); }
	OutputLine(NULL, "「そこまで分かってるなら断れないよね〜！",
		   NULL, "\"If you understand that much, then you can't refuse, right~?", Line_WaitForInput);
	PlaySE(4, "s19/03/990300376", 128, 64);
	OutputLine(NULL, "　もしＯＫなら、いつもの待ち合わせ場所に１時集合！",
		   NULL, " If you're okay with it, then meet at the usual place at one o'clock!", Line_WaitForInput);
	PlaySE(4, "s19/03/990300377", 128, 64);
	OutputLine(NULL, "　町へ行くから自転車で来てね。」",
		   NULL, " We're going into town, so bring your bike, okay?\"", Line_Normal);
	ClearMessage();
	DisableWindow();
	DrawSceneWithMask( "black", "down", 0, 0, 1300 );

//　町で部活か＠
	if (AdvMode) { OutputLineAll("", NULL, Line_ContinueAfterTyping); }
	OutputLine(NULL, "　町で部活か？",
		   NULL, "Club activities in town?", Line_ModeSpecific);
	if (AdvMode) { ClearMessage(); } else { OutputLineAll(NULL, "\n", Line_ContinueAfterTyping); }


//　...まぁどこでだって部活は出来るもんな＠
	if (AdvMode) { OutputLineAll("", NULL, Line_ContinueAfterTyping); }
	OutputLine(NULL, "　…まぁどこでだって部活は出来るもんな。",
		   NULL, "...Well, we could do them anywhere.", Line_ModeSpecific);
	if (AdvMode) { ClearMessage(); } else { OutputLineAll(NULL, "\n", Line_ContinueAfterTyping); }


//　それに、ロケーションが変わったからと言って、熾烈でないわけがない￥
	if (AdvMode) { OutputLineAll("", NULL, Line_ContinueAfterTyping); }
	OutputLine(NULL, "　それに、ロケーションが変わったからと言って、熾烈でないわけがない！",
		   NULL, "Besides, since it was a new venue, there was no way this wasn't going to be intense!", Line_Normal);
	ClearMessage();

//「私、一昨日の惜敗、かなり根に持ってるからね～！＠　今日ははっきり言って、負けないよー？！＠
	PlaySE(4, "s19/03/990300378", 128, 64);
	if (AdvMode) { OutputLine("<color=#5ec69a>魅音</color>", NULL, "<color=#5ec69a>Mion</color>", NULL, Line_ContinueAfterTyping); }
	OutputLine(NULL, "「私、一昨日の惜敗、かなり根に持ってるからね〜！！",
		   NULL, "\"I'm holding a pretty big grudge from that narrow loss a couple days ago!!", Line_WaitForInput);
	PlaySE(4, "s19/03/990300379", 128, 64);
	OutputLine(NULL, "　今日ははっきり言って、負けないよー？！」",
		   NULL, " I'll say it right now, I'm not going to lose!\"", Line_ModeSpecific);
	if (AdvMode) { ClearMessage(); } else { OutputLineAll(NULL, "\n\n", Line_ContinueAfterTyping); }

//　一昨日の金曜の部活......＠あの超硬派なポーカー対決だな￥
	if (AdvMode) { OutputLineAll("", NULL, Line_ContinueAfterTyping); }
	OutputLine(NULL, "　一昨日の金曜の部活……。",
		   NULL, "A couple of days ago was Friday's club activities...", Line_WaitForInput);
	OutputLine(NULL, "あの超硬派なポーカー対決だな！",
		   NULL, " That uncompromising poker match!", Line_Normal);
	ClearMessage();
	DisableWindow();
	DrawScene( "bg_108", 1000 );

//　死闘だった＠
	if (AdvMode) { OutputLineAll("", NULL, Line_ContinueAfterTyping); }
	OutputLine(NULL, "　死闘だった。",
		   NULL, "It was a fight to the death.", Line_ModeSpecific);
	if (AdvMode) { ClearMessage(); } else { OutputLineAll(NULL, "\n", Line_ContinueAfterTyping); }


//　誰も引かなかった＠
	if (AdvMode) { OutputLineAll("", NULL, Line_ContinueAfterTyping); }
	OutputLine(NULL, "　誰も引かなかった。",
		   NULL, "Nobody held back.", Line_ModeSpecific);
	if (AdvMode) { ClearMessage(); } else { OutputLineAll(NULL, "\n", Line_ContinueAfterTyping); }


//　精算するまで、誰がトップで誰がビリかすらわからなかった＠
	if (AdvMode) { OutputLineAll("", NULL, Line_ContinueAfterTyping); }
	OutputLine(NULL, "　精算するまで、誰がトップで誰がビリかすらわからなかった。",
		   NULL, "Nobody could tell who was in the lead or who was last until all the points were tallied.", Line_ModeSpecific);
	if (AdvMode) { ClearMessage(); } else { OutputLineAll(NULL, "\n\n", Line_ContinueAfterTyping); }

//　結局、わずか１枚のコイン差で俺が優勝＠
	if (AdvMode) { OutputLineAll("", NULL, Line_ContinueAfterTyping); }
	OutputLine(NULL, "　結局、わずか１枚のコイン差で俺が優勝！",
		   NULL, "In the end, I won by only 1 chip.", Line_ModeSpecific);
	if (AdvMode) { ClearMessage(); } else { OutputLineAll(NULL, "\n", Line_ContinueAfterTyping); }


//　魅音は２着だった￥
	if (AdvMode) { OutputLineAll("", NULL, Line_ContinueAfterTyping); }
	OutputLine(NULL, "　魅音は２着だった。",
		   NULL, "Mion came in second.", Line_Normal);
	ClearMessage();
	DisableWindow();
	DrawBustshot( 2, "me_se_th_a1", 0, 0, 0, FALSE, 0, 0, 0, 0, 0, 0, 0, 10, 400, TRUE );

//　くっそー！＠　あの時、余裕ぶって降りたあの１枚があればぁあぁあ！！＠
	if (AdvMode) { OutputLineAll("", NULL, Line_ContinueAfterTyping); }
	OutputLine(NULL, "　くっそー！！",
		   NULL, "\"Dammit!!", Line_WaitForInput);
	OutputLine(NULL, "　あの時、余裕ぶって降りたあの１枚があればぁあぁあ！！！",
		   NULL, " To think, if I hadn't squandered that one chip!!!\"", Line_ModeSpecific);
	if (AdvMode) { ClearMessage(); } else { OutputLineAll(NULL, "\n\n", Line_ContinueAfterTyping); }


//　魅音はそう嘆いて、競り負けたことをこの上なく悔しがってたっけ￥
	if (AdvMode) { OutputLineAll("", NULL, Line_ContinueAfterTyping); }
	OutputLine(NULL, "　魅音はそう嘆いて、競り負けたことをこの上なく悔しがってたっけ。",
		   NULL, "Mion lamented thus, perhaps moreso that than the fact she lost the match.", Line_Normal);
	ClearMessage();

//　魅音は負けない＠
	if (AdvMode) { OutputLineAll("", NULL, Line_ContinueAfterTyping); }
	OutputLine(NULL, "　魅音は負けない。",
		   NULL, "Mion doesn't lose.", Line_ModeSpecific);
	if (AdvMode) { ClearMessage(); } else { OutputLineAll(NULL, "\n", Line_ContinueAfterTyping); }


//　だから魅音が嘆くのは「優勝」を逃した時だけだ＠
	if (AdvMode) { OutputLineAll("", NULL, Line_ContinueAfterTyping); }
	OutputLine(NULL, "　だから魅音が嘆くのは「優勝」を逃した時だけだ。",
		   NULL, "That's why Mion only whined when she let the champion's throne slip through her fingers.", Line_ModeSpecific);
	if (AdvMode) { ClearMessage(); } else { OutputLineAll(NULL, "\n\n", Line_ContinueAfterTyping); }


//　だからこそ惜敗を誰よりも悔しがるのだ＠
	if (AdvMode) { OutputLineAll("", NULL, Line_ContinueAfterTyping); }
	OutputLine(NULL, "　だからこそ惜敗を誰よりも悔しがるのだ。",
		   NULL, "That's why she was more frustrated than anybody over a close loss.", Line_ModeSpecific);
	if (AdvMode) { ClearMessage(); } else { OutputLineAll(NULL, "\n", Line_ContinueAfterTyping); }


//　......で、今日はそのリターンマッチのつもりってわけかよ？￥
	if (AdvMode) { OutputLineAll("", NULL, Line_ContinueAfterTyping); }
	OutputLine(NULL, "　……で、今日はそのリターンマッチのつもりってわけかよ？！",
		   NULL, "...So, did she mean for today to be a grudge match?!", Line_Normal);
	ClearMessage();

	DisableWindow();
	DrawScene( "black", 1000 );
	DrawScene( "bg_170", 400 );

//「上等だッ！＠　一昨日同様、一気に畳んで罰ゲームさせてやるぜー＠　せいぜい自分がやらされても辛くない内容にしとくんだなぁッ！！＠
	PlaySE(4, "s19/01/hr_kei08650", 128, 64);
	if (AdvMode) { OutputLine("<color=#956f6e>圭一</color>", NULL, "<color=#956f6e>Keiichi</color>", NULL, Line_ContinueAfterTyping); }
	OutputLine(NULL, "「上等だッ！！",
		   NULL, "\"Bring it on!!", Line_WaitForInput);
	PlaySE(4, "s19/01/hr_kei08660", 128, 64);
	OutputLine(NULL, "　一昨日同様、一気に畳んで罰ゲームさせてやるぜー！",
		   NULL, " Just like last time, I'll shut you down and make you play that penalty game!", Line_WaitForInput);
	PlaySE(4, "s19/01/hr_kei08670", 128, 64);
	OutputLine(NULL, "　せいぜい自分がやらされても辛くない内容にしとくんだなぁッ！！」",
		   NULL, " Make sure you play in a way that you won't regret it when you lose!!\"", Line_ModeSpecific);
	if (AdvMode) { ClearMessage(); } else { OutputLineAll(NULL, "\n", Line_ContinueAfterTyping); }


//「くっくっく＠　そう来なくっちゃ＠　潰し甲斐がないもんねぇ！！！￥
	PlaySE(4, "s19/03/990300380", 128, 64);
	if (AdvMode) { OutputLine("<color=#5ec69a>魅音</color>", NULL, "<color=#5ec69a>Mion</color>", NULL, Line_ContinueAfterTyping); }
	OutputLine(NULL, "「くっくっく！",
		   NULL, "\"Hehehe!", Line_WaitForInput);
	PlaySE(4, "s19/03/990300381", 128, 64);
	OutputLine(NULL, "　そう来なくっちゃ！",
		   NULL, " Wouldn't have it any other way!", Line_WaitForInput);
	PlaySE(4, "s19/03/990300382", 128, 64);
	OutputLine(NULL, "　潰し甲斐がないもんねぇ！！！」",
		   NULL, " It'll make it all the more better when I crush you!!!\"", Line_Normal);
	ClearMessage();

//　その後、互いに売り言葉に買い言葉を交し合い、適当なところで受話器を置いた￥
	if (AdvMode) { OutputLineAll("", NULL, Line_ContinueAfterTyping); }
	OutputLine(NULL, "　その後、互いに売り言葉に買い言葉を交し合い、適当なところで受話器を置いた。",
		   NULL, "After that, we exchanged jeers for a bit before hanging up the phone.", Line_Normal);
	ClearMessage();
	DisableWindow();
	DrawSceneWithMask( "black", "up", 0, 0, 300 );

//　自転車のカギを取りにバタバタと階段を駆け上がると、布団を抱えて降りてくるお袋と鉢合わせになった￥
	if (AdvMode) { OutputLineAll("", NULL, Line_ContinueAfterTyping); }
	OutputLine(NULL, "　自転車のカギを取りにバタバタと階段を駆け上がると、布団を抱えて降りてくるお袋と鉢合わせになった。",
		   NULL, "As I headed back upstairs hastily to get the key to my bike, I bumped into my mother as she was carrying a futon down.", Line_Normal);
	ClearMessage();

//「あら圭一、上機嫌みたいね。お出掛け？＠
	PlaySE(4, "s19/00/992700021", 128, 64);
	if (AdvMode) { OutputLine("<color=#f5e6d3>圭一の母</color>", NULL, "<color=#f5e6d3>Keiichi's mom</color>", NULL, Line_ContinueAfterTyping); }
	OutputLine(NULL, "「あら圭一、上機嫌みたいね。お出掛け？」",
		   NULL, "\"Oh, Keiichi, you seem like you're in a good mood. Heading out?\"", Line_ModeSpecific);
	if (AdvMode) { ClearMessage(); } else { OutputLineAll(NULL, "\n", Line_ContinueAfterTyping); }


//「そんなとこー＠　俺、みんなと町に遊びに行ってくるから。＠
	PlaySE(4, "s19/01/hr_kei08680", 128, 64);
	if (AdvMode) { OutputLine("<color=#956f6e>圭一</color>", NULL, "<color=#956f6e>Keiichi</color>", NULL, Line_ContinueAfterTyping); }
	OutputLine(NULL, "「そんなとこー！",
		   NULL, "\"Something like that!", Line_WaitForInput);
	PlaySE(4, "s19/01/hr_kei08690", 128, 64);
	OutputLine(NULL, "　俺、みんなと町に遊びに行ってくるから。」",
		   NULL, " I'm going into town to play with everybody.\"", Line_ModeSpecific);
	if (AdvMode) { ClearMessage(); } else { OutputLineAll(NULL, "\n", Line_ContinueAfterTyping); }


//「いってらっしゃい＠車に気をつけるのよ～＠　夕飯までには帰ってくるのよ～！＠
	PlaySE(4, "s19/00/992700022", 128, 64);
	if (AdvMode) { OutputLine("<color=#f5e6d3>圭一の母</color>", NULL, "<color=#f5e6d3>Keiichi's mom</color>", NULL, Line_ContinueAfterTyping); }
	OutputLine(NULL, "「いってらっしゃい。",
		   NULL, "\"Take care.", Line_WaitForInput);
	PlaySE(4, "s19/00/992700023", 128, 64);
	OutputLine(NULL, "車に気をつけるのよ〜！",
		   NULL, " Watch out for traffic~!", Line_WaitForInput);
	PlaySE(4, "s19/00/992700024", 128, 64);
	OutputLine(NULL, "　夕飯までには帰ってくるのよ〜！」",
		   NULL, " Be back before dinner~!\"", Line_ModeSpecific);
	if (AdvMode) { ClearMessage(); } else { OutputLineAll(NULL, "\n", Line_ContinueAfterTyping); }


//「へいへい！　ちゃんと帰ってくるってー！￥
	PlaySE(4, "s19/01/hr_kei08700", 128, 64);
	if (AdvMode) { OutputLine("<color=#956f6e>圭一</color>", NULL, "<color=#956f6e>Keiichi</color>", NULL, Line_ContinueAfterTyping); }
	OutputLine(NULL, "「へいへい！　ちゃんと帰ってくるってー！」",
		   NULL, "\"Yeah, yeah! I'll be back by then!\"", Line_Normal);
	ClearMessage();
	DisableWindow();
	DrawScene( "white", 400 );
	PlayBGM( 1, "msys01", 128, 0 );
	DrawSceneWithMask( "bg_117", "left", 0, 0, 300 );

//　ガレージに止めてある自転車のチェーンを外し、ちょっと硬めのペダルの踏み応えを楽しむ￥
	if (AdvMode) { OutputLineAll("", NULL, Line_ContinueAfterTyping); }
	OutputLine(NULL, "　ガレージに止めてある自転車のチェーンを外し、ちょっと硬めのペダルの踏み応えを楽しむ。",
		   NULL, "After unlocking the chain from my bike in the garage, I reveled a bit in the resistance the slightly stiff pedal gave as I pushed on it.", Line_Normal);
	ClearMessage();

//　よし、出発＠
	if (AdvMode) { OutputLineAll("", NULL, Line_ContinueAfterTyping); }
	OutputLine(NULL, "　よし、出発！",
		   NULL, "Alright, let's go!", Line_ModeSpecific);
	if (AdvMode) { ClearMessage(); } else { OutputLineAll(NULL, "\n", Line_ContinueAfterTyping); }


//　爽やかな朝の空気を切り裂きながら、自転車が滑り出して行った￥
	if (AdvMode) { OutputLineAll("", NULL, Line_ContinueAfterTyping); }
	OutputLine(NULL, "　爽やかな朝の空気を切り裂きながら、自転車が滑り出して行った。",
		   NULL, "I set off on my bike, cutting through the refreshing morning air.", Line_Normal);
	ClearMessage();


//■合流。町へ。
	DisableWindow();
	DrawScene( "white", 1000 );
	DrawSceneWithMask( "bg_066", "left", 0, 0, 300 );

	DrawBustshot( 3, "re_si_wa_a1", 160, 0, 0, FALSE, 0, 0, 0, 0, 0, 0, 0, 20, 200, FALSE );
	DrawBustshot( 1, "me_si_de_a1", -160, 0, 0, FALSE, 0, 0, 0, 0, 0, 0, 0, 0, 200, TRUE );

//「圭一く～ん＠　遅いよ遅いよ！＠
	PlaySE(4, "s19/02/990200375", 128, 64);
	if (AdvMode) { OutputLine("<color=#f0953d>レナ</color>", NULL, "<color=#f0953d>Rena</color>", NULL, Line_ContinueAfterTyping); }
	OutputLine(NULL, "「圭一く〜ん！",
		   NULL, "\"Keiichi-ku~n!", Line_WaitForInput);
	PlaySE(4, "s19/02/990200376", 128, 64);
	OutputLine(NULL, "　遅いよ遅いよ！」",
		   NULL, " You're late, you're late!\"", Line_ModeSpecific);
	if (AdvMode) { ClearMessage(); } else { OutputLineAll(NULL, "\n", Line_ContinueAfterTyping); }


//「おう待たせたな＠　あれ、沙都子と梨花ちゃんは？＠
	PlaySE(4, "s19/01/hr_kei08710", 128, 64);
	if (AdvMode) { OutputLine("<color=#956f6e>圭一</color>", NULL, "<color=#956f6e>Keiichi</color>", NULL, Line_ContinueAfterTyping); }
	OutputLine(NULL, "「おう待たせたな！",
		   NULL, "\"Ah, sorry to keep you waiting!", Line_WaitForInput);
	PlaySE(4, "s19/01/hr_kei08720", 128, 64);
	OutputLine(NULL, "　あれ、沙都子と梨花ちゃんは？」",
		   NULL, " Huh? Where are Satoko and Rika-chan?\"", Line_ModeSpecific);
	if (AdvMode) { ClearMessage(); } else { OutputLineAll(NULL, "\n", Line_ContinueAfterTyping); }


	DisableWindow();
	DrawBustshot( 1, "me_si_wa_a2", -160, 0, 0, FALSE, 0, 0, 0, 0, 0, 0, 0, 0, 200, TRUE );

//「あの二人はここで待ち合わせるより、直接、町で合流した方が早いよ。＠
	PlaySE(4, "s19/03/990300383", 128, 64);
	if (AdvMode) { OutputLine("<color=#5ec69a>魅音</color>", NULL, "<color=#5ec69a>Mion</color>", NULL, Line_ContinueAfterTyping); }
	OutputLine(NULL, "「あの二人はここで待ち合わせるより、直接、町で合流した方が早いよ。」",
		   NULL, "\"Rather than meeting up with them here, it's a lot quicker to just meet up in town.\"", Line_ModeSpecific);
	if (AdvMode) { ClearMessage(); } else { OutputLineAll(NULL, "\n", Line_ContinueAfterTyping); }


//　あ、そっか＠確か、沙都子と梨花ちゃんの家って学校の反対側なんだよな￥
	if (AdvMode) { OutputLineAll("", NULL, Line_ContinueAfterTyping); }
	OutputLine(NULL, "　あ、そっか。",
		   NULL, "Oh, I see.", Line_WaitForInput);
	OutputLine(NULL, "確か、沙都子と梨花ちゃんの家って学校の反対側なんだよな。",
		   NULL, " If I remember correctly, Satoko and Rika-chan's houses were on the other side past the school.", Line_Normal);
	ClearMessage();

//「そうそう。町で部活って、どうゆうことだよ＠まさかみんなで覆面をして、日が暮れるまでにいくつ銀行が襲えるか、ってゆうのじゃねーだろうなぁ！＠
	PlaySE(4, "s19/01/hr_kei08730", 128, 64);
	if (AdvMode) { OutputLine("<color=#956f6e>圭一</color>", NULL, "<color=#956f6e>Keiichi</color>", NULL, Line_ContinueAfterTyping); }
	OutputLine(NULL, "「そうそう。町で部活って、どうゆうことだよ。",
		   NULL, "\"Oh yeah. What's up with doing club activities in town?", Line_WaitForInput);
	PlaySE(4, "s19/01/hr_kei08740", 128, 64);
	OutputLine(NULL, "まさかみんなで覆面をして、日が暮れるまでにいくつ銀行が襲えるか、ってゆうのじゃねーだろうなぁ！」",
		   NULL, " It can't be that everybody's going to put on masks and rob banks all day, is it?\"", Line_ModeSpecific);
	if (AdvMode) { ClearMessage(); } else { OutputLineAll(NULL, "\n", Line_ContinueAfterTyping); }


//「別にそれでもいいけど＠　それでも私は負けないけどねぇ～！￥
	PlaySE(4, "s19/03/990300384", 128, 64);
	if (AdvMode) { OutputLine("<color=#5ec69a>魅音</color>", NULL, "<color=#5ec69a>Mion</color>", NULL, Line_ContinueAfterTyping); }
	OutputLine(NULL, "「別にそれでもいいけど？",
		   NULL, "\"I wouldn't mind doing that.", Line_WaitForInput);
	PlaySE(4, "s19/03/990300385", 128, 64);
	OutputLine(NULL, "　それでも私は負けないけどねぇ〜！」",
		   NULL, " Even then, I wouldn't lose to you~!\"", Line_Normal);
	ClearMessage();
	DisableWindow();
	DrawBustshot( 3, "re_si_ha_a1", 160, 0, 0, FALSE, 0, 0, 0, 0, 0, 0, 0, 20, 200, TRUE );

//「魅ぃちゃんってね、なぜか現金輸送車の順路とか時間とかをいつもレナに教えてくれるんだよ＠...何でだろね。何でだろね！＠
	PlaySE(4, "s19/02/990200377", 128, 64);
	if (AdvMode) { OutputLine("<color=#f0953d>レナ</color>", NULL, "<color=#f0953d>Rena</color>", NULL, Line_ContinueAfterTyping); }
	OutputLine(NULL, "「魅ぃちゃんってね、なぜか現金輸送車の順路とか時間とかをいつもレナに教えてくれるんだよ。",
		   NULL, "\"You see, Mii-chan always tells me the routes and schedules of the armored bank cars.", Line_WaitForInput);
	PlaySE(4, "s19/02/990200378", 128, 64);
	OutputLine(NULL, "…何でだろね。何でだろね！」",
		   NULL, " ...I wonder why? I wonder why!\"", Line_ModeSpecific);
	if (AdvMode) { ClearMessage(); } else { OutputLineAll(NULL, "\n\n", Line_ContinueAfterTyping); }

//　え？＠
	if (AdvMode) { OutputLineAll("", NULL, Line_ContinueAfterTyping); }
	OutputLine(NULL, "　え？！",
		   NULL, "What?!", Line_ModeSpecific);
	if (AdvMode) { ClearMessage(); } else { OutputLineAll(NULL, "\n", Line_ContinueAfterTyping); }


//　俺はかなりのマジ顔で魅音に振り返る＠.........確かに魅音ならありえる￥
	if (AdvMode) { OutputLineAll("", NULL, Line_ContinueAfterTyping); }
	OutputLine(NULL, "　俺はかなりのマジ顔で魅音に振り返る。",
		   NULL, "I spun around with a serious look on my face and looked at Mion.", Line_WaitForInput);
	OutputLine(NULL, "………確かに魅音ならありえる。",
		   NULL, " ...Well, it certainly seemed possible that Mion was capable of doing that.", Line_Normal);
	ClearMessage();

//「......マジかよ魅音。＠
	PlaySE(4, "s19/01/hr_kei08750", 128, 64);
	if (AdvMode) { OutputLine("<color=#956f6e>圭一</color>", NULL, "<color=#956f6e>Keiichi</color>", NULL, Line_ContinueAfterTyping); }
	OutputLine(NULL, "「……マジかよ魅音。」",
		   NULL, "\"...Seriously Mion?\"", Line_ModeSpecific);
	if (AdvMode) { ClearMessage(); } else { OutputLineAll(NULL, "\n", Line_ContinueAfterTyping); }


	DisableWindow();
	DrawBustshot( 1, "me_si_bi_a2", -160, 0, 0, FALSE, 0, 0, 0, 0, 0, 0, 0, 0, 200, TRUE );

//「レ、.........レナぁああぁあッ！＠　あんた、なに言ってんのぉおぉお！！！！＠
	PlaySE(4, "s19/03/990300386", 128, 64);
	if (AdvMode) { OutputLine("<color=#5ec69a>魅音</color>", NULL, "<color=#5ec69a>Mion</color>", NULL, Line_ContinueAfterTyping); }
	OutputLine(NULL, "「レ、………レナぁああぁあッ！！",
		   NULL, "\"Re... RenaaaAAaaa!!", Line_WaitForInput);
	PlaySE(4, "s19/03/990300387", 128, 64);
	OutputLine(NULL, "　あんた、なに言ってんのぉおぉお！！！！」",
		   NULL, " What are you sayiiiiiinng!!!!\"", Line_ModeSpecific);
	if (AdvMode) { ClearMessage(); } else { OutputLineAll(NULL, "\n", Line_ContinueAfterTyping); }


	DisableWindow();
	DrawBustshot( 3, "re_si_wa_b1", 160, 0, 0, FALSE, 0, 0, 0, 0, 0, 0, 0, 20, 200, TRUE );

//「あっははははは＠　魅ぃちゃんごめんね！　魅ぃちゃんごめんね！　あはははは！￥
	PlaySE(4, "s19/02/990200379", 128, 64);
	if (AdvMode) { OutputLine("<color=#f0953d>レナ</color>", NULL, "<color=#f0953d>Rena</color>", NULL, Line_ContinueAfterTyping); }
	OutputLine(NULL, "「あっははははは！",
		   NULL, "\"Ahahahahaha!", Line_WaitForInput);
	PlaySE(4, "s19/02/990200380", 128, 64);
	OutputLine(NULL, "　魅ぃちゃんごめんね！　魅ぃちゃんごめんね！　あはははは！」",
		   NULL, " Sorry, Mii-chan! Sorry! Ahahahaha!\"", Line_Normal);
	ClearMessage();

//　じゃれ合う二人＠
	if (AdvMode) { OutputLineAll("", NULL, Line_ContinueAfterTyping); }
	OutputLine(NULL, "　じゃれ合う二人。",
		   NULL, "The two of them joked around.", Line_ModeSpecific);
	if (AdvMode) { ClearMessage(); } else { OutputLineAll(NULL, "\n\n", Line_ContinueAfterTyping); }


//　...今日みたいなよく晴れた日には、こんな透き通る笑い声がきっと一番よく似合う￥
	if (AdvMode) { OutputLineAll("", NULL, Line_ContinueAfterTyping); }
	OutputLine(NULL, "　…今日みたいなよく晴れた日には、こんな透き通る笑い声がきっと一番よく似合う。",
		   NULL, "...That bright laughter was the the best match for a beautiful day like today.", Line_Normal);
	ClearMessage();

//「おい二人とも＠　沙都子と梨花ちゃんが先に待ってるんだろ＠　じゃれてないで、早く行こうぜ！＠
	PlaySE(4, "s19/01/hr_kei08760", 128, 64);
	if (AdvMode) { OutputLine("<color=#956f6e>圭一</color>", NULL, "<color=#956f6e>Keiichi</color>", NULL, Line_ContinueAfterTyping); }
	OutputLine(NULL, "「おい二人とも！",
		   NULL, "\"Hey, you two!", Line_WaitForInput);
	PlaySE(4, "s19/01/hr_kei08770", 128, 64);
	OutputLine(NULL, "　沙都子と梨花ちゃんが先に待ってるんだろ？",
		   NULL, " Satoko and Rika-chan are waiting for us, aren't they?", Line_WaitForInput);
	PlaySE(4, "s19/01/hr_kei08780", 128, 64);
	OutputLine(NULL, "　じゃれてないで、早く行こうぜ！」",
		   NULL, " Let's stop fooling around and get going!\"", Line_ModeSpecific);
	if (AdvMode) { ClearMessage(); } else { OutputLineAll(NULL, "\n\n", Line_ContinueAfterTyping); }


//　くるくると、まるで蝶が舞い踊るようにじゃれ合う二人を、本当はこのまま見続けていたかった＠
	if (AdvMode) { OutputLineAll("", NULL, Line_ContinueAfterTyping); }
	OutputLine(NULL, "　くるくると、まるで蝶が舞い踊るようにじゃれ合う二人を、本当はこのまま見続けていたかった。",
		   NULL, "Around and around, fooling about like two fluttering butterflies... I earnestly wished I could just keep watching them like this.", Line_ModeSpecific);
	if (AdvMode) { ClearMessage(); } else { OutputLineAll(NULL, "\n", Line_ContinueAfterTyping); }


//　でもきっと、５人の方がもっと楽しいに決まってる￥
	if (AdvMode) { OutputLineAll("", NULL, Line_ContinueAfterTyping); }
	OutputLine(NULL, "　でもきっと、５人の方がもっと楽しいに決まってる！",
		   NULL, "But, the five of us together would be absolutely more fun!", Line_Normal);
	ClearMessage();
	DisableWindow();
	DrawBustshot( 1, "me_si_wa_a2", -160, 0, 0, FALSE, 0, 0, 0, 0, 0, 0, 0, 0, 200, TRUE );

//「そうだね！　じゃあ行こうか！＠
	PlaySE(4, "s19/03/990300388", 128, 64);
	if (AdvMode) { OutputLine("<color=#5ec69a>魅音</color>", NULL, "<color=#5ec69a>Mion</color>", NULL, Line_ContinueAfterTyping); }
	OutputLine(NULL, "「そうだね！　じゃあ行こうか！」",
		   NULL, "\"That's right! Well then, let's go!\"", Line_ModeSpecific);
	if (AdvMode) { ClearMessage(); } else { OutputLineAll(NULL, "\n", Line_ContinueAfterTyping); }


//「目標は１０億強奪＠　山分けしたら、みんなで高飛びだぜー！！！＠
	PlaySE(4, "s19/01/hr_kei08790", 128, 64);
	if (AdvMode) { OutputLine("<color=#956f6e>圭一</color>", NULL, "<color=#956f6e>Keiichi</color>", NULL, Line_ContinueAfterTyping); }
	OutputLine(NULL, "「目標は１０億強奪！",
		   NULL, "\"The goal is to plunder one billion!", Line_WaitForInput);
	PlaySE(4, "s19/01/hr_kei08800", 128, 64);
	OutputLine(NULL, "　山分けしたら、みんなで高飛びだぜー！！！」",
		   NULL, " Once we split the loot, everybody scram!!!\"", Line_ModeSpecific);
	if (AdvMode) { ClearMessage(); } else { OutputLineAll(NULL, "\n\n", Line_ContinueAfterTyping); }


//「「おおーーーーッ！！」￥
	PlaySE(4, "s19/02/990200381", 128, 64);
	PlaySE(5, "s19/03/990300389", 128, 64);
	if (AdvMode) { OutputLine("<color=#f0953d>レナ</color>＆<color=#5ec69a>魅音</color>", NULL, "<color=#f0953d>Rena</color> & <color=#5ec69a>Mion</color>", NULL, Line_ContinueAfterTyping); }
	OutputLine(NULL, "「「おおーーーーッ！！」」",
		   NULL, "\"\"Yeaaaaah!!\"\"", Line_Normal);
	ClearMessage();
	DisableWindow();
	DrawScene( "black", 1000 );
	DrawSceneWithMask( "bg_041", "left", 0, 0, 300 );

//　３人の自転車が、町へのなだらかな坂道を滑り降りていった￥
	if (AdvMode) { OutputLineAll("", NULL, Line_ContinueAfterTyping); }
	OutputLine(NULL, "　３人の自転車が、町へのなだらかな坂道を滑り降りていった。",
		   NULL, "The three of us on our bikes headed over the gently sloping hill towards town.", Line_Normal);
	ClearMessage();
	DisableWindow();
	DrawSceneWithMask( "white", "left", 0, 0, 300 );
	DrawSceneWithMask( "bg_126", "left", 0, 0, 300 );

//　一気に加速して急な坂道を登りきる￥
	if (AdvMode) { OutputLineAll("", NULL, Line_ContinueAfterTyping); }
	OutputLine(NULL, "　一気に加速して急な坂道を登りきる。",
		   NULL, "Accelerating hard, we crested the hill.", Line_Normal);
	ClearMessage();
	DisableWindow();
	DrawSceneWithMask( "white", "c", 0, 0, 1300 );
	DrawScene( "bg_123", 1000 );

//　視界が開ければそこは興宮の駅前だ￥
	if (AdvMode) { OutputLineAll("", NULL, Line_ContinueAfterTyping); }
	OutputLine(NULL, "　視界が開ければそこは興宮の駅前だ。",
		   NULL, "The view expanded as Okinomiya Station came into sight.", Line_Normal);
	ClearMessage();

//　駅前にはたまに来ることもある＠
	if (AdvMode) { OutputLineAll("", NULL, Line_ContinueAfterTyping); }
	OutputLine(NULL, "　駅前にはたまに来ることもある。",
		   NULL, "I occasionally come to the station here.", Line_ModeSpecific);
	if (AdvMode) { ClearMessage(); } else { OutputLineAll(NULL, "\n", Line_ContinueAfterTyping); }


//　だが、はるばるここまで来る労力を考えると、ついついおっくうになってしまうのだ＠
	if (AdvMode) { OutputLineAll("", NULL, Line_ContinueAfterTyping); }
	OutputLine(NULL, "　だが、はるばるここまで来る労力を考えると、ついついおっくうになってしまうのだ。",
		   NULL, "Considering the amount of effort it takes to get here though, it was quite a hassle.", Line_ModeSpecific);
	if (AdvMode) { ClearMessage(); } else { OutputLineAll(NULL, "\n", Line_ContinueAfterTyping); }


//　だから駅前、いや、興宮の町のことはほとんど知らないと言ってよかった＠
	if (AdvMode) { OutputLineAll("", NULL, Line_ContinueAfterTyping); }
	OutputLine(NULL, "　だから駅前、いや、興宮の町のことはほとんど知らないと言ってよかった。",
		   NULL, "That's why I didn't know much about the area around the station, or Okinomiya itself for that matter.", Line_ModeSpecific);
	if (AdvMode) { ClearMessage(); } else { OutputLineAll(NULL, "\n\n", Line_ContinueAfterTyping); }


//　今日向かう道も、もちろん俺の知らないものだ￥
	if (AdvMode) { OutputLineAll("", NULL, Line_ContinueAfterTyping); }
	OutputLine(NULL, "　今日向かう道も、もちろん俺の知らないものだ。",
		   NULL, "The street we were headed down today was of course unfamiliar to me as well.", Line_Normal);
	ClearMessage();
	DisableWindow();
	DrawSceneWithMask( "bg_125", "left", 0, 0, 300 );

//　踏み切りを渡り、駅の南側へと抜けて行く￥
	if (AdvMode) { OutputLineAll("", NULL, Line_ContinueAfterTyping); }
	OutputLine(NULL, "　踏み切りを渡り、駅の南側へと抜けて行く。",
		   NULL, "Going through the railway crossing, we headed past the south end of the station.", Line_Normal);
	ClearMessage();

//「...こっち側は来るの初めてだなぁ。＠
	PlaySE(4, "s19/01/hr_kei08810", 128, 64);
	if (AdvMode) { OutputLine("<color=#956f6e>圭一</color>", NULL, "<color=#956f6e>Keiichi</color>", NULL, Line_ContinueAfterTyping); }
	OutputLine(NULL, "「…こっち側は来るの初めてだなぁ。」",
		   NULL, "\"...This is the first time I've been this way.\"", Line_ModeSpecific);
	if (AdvMode) { ClearMessage(); } else { OutputLineAll(NULL, "\n", Line_ContinueAfterTyping); }


	DisableWindow();
	DrawBustshotWithFiltering( 1, "re_si_de_a1", "left", 1, -160, 0, FALSE, 0, 0, 0, 0, 0, 0, 300, TRUE );

//「こっちにはね、ゲームセンターとかおもちゃ屋さんとかがいろいろあるの＠魅ぃちゃんが詳しいよ！＠
	PlaySE(4, "s19/02/990200382", 128, 64);
	if (AdvMode) { OutputLine("<color=#f0953d>レナ</color>", NULL, "<color=#f0953d>Rena</color>", NULL, Line_ContinueAfterTyping); }
	OutputLine(NULL, "「こっちにはね、ゲームセンターとかおもちゃ屋さんとかがいろいろあるの。",
		   NULL, "\"Around here, there's lots of things like arcades and toy stores.", Line_WaitForInput);
	PlaySE(4, "s19/02/990200383", 128, 64);
	OutputLine(NULL, "魅ぃちゃんが詳しいよ！」",
		   NULL, " Mii-chan knows a lot about it!\"", Line_ModeSpecific);
	if (AdvMode) { ClearMessage(); } else { OutputLineAll(NULL, "\n", Line_ContinueAfterTyping); }


//「ゲーセンもあるのか＠俺、前は結構通ってたからなぁ＠　ゲーマーの血がうずくぜぇ！＠
	PlaySE(4, "s19/01/hr_kei08820", 128, 64);
	if (AdvMode) { OutputLine("<color=#956f6e>圭一</color>", NULL, "<color=#956f6e>Keiichi</color>", NULL, Line_ContinueAfterTyping); }
	OutputLine(NULL, "「ゲーセンもあるのか。",
		   NULL, "\"So there's an arcade.", Line_WaitForInput);
	PlaySE(4, "s19/01/hr_kei08830", 128, 64);
	OutputLine(NULL, "俺、前は結構通ってたからなぁ！",
		   NULL, " I used to go to one pretty often!", Line_WaitForInput);
	PlaySE(4, "s19/01/hr_kei08840", 128, 64);
	OutputLine(NULL, "　ゲーマーの血がうずくぜぇ！」",
		   NULL, " My gamer's blood roils within me!\"", Line_ModeSpecific);
	if (AdvMode) { ClearMessage(); } else { OutputLineAll(NULL, "\n", Line_ContinueAfterTyping); }

	DisableWindow();
	DrawBustshotWithFiltering( 3, "me_si_de_a1", "right", 1, 160, 0, FALSE, 0, 0, 0, 0, 0, 20, 300, TRUE );

//「ゲーセン通いなんて、圭ちゃん不良だねぇ～＠　今度来た時に案内してあげるよ＠結構台数をそろえた、いい店があるから。￥
	PlaySE(4, "s19/03/990300390", 128, 64);
	if (AdvMode) { OutputLine("<color=#5ec69a>魅音</color>", NULL, "<color=#5ec69a>Mion</color>", NULL, Line_ContinueAfterTyping); }
	OutputLine(NULL, "「ゲーセン通いなんて、圭ちゃん不良だねぇ〜！",
		   NULL, "\"Always going to an arcade? Kei-chan, you're quite the delinquent~!", Line_WaitForInput);
	PlaySE(4, "s19/03/990300391", 128, 64);
	OutputLine(NULL, "　今度来た時に案内してあげるよ。",
		   NULL, " Next time we're here, I'll show you where it is.", Line_WaitForInput);
	PlaySE(4, "s19/03/990300392", 128, 64);
	OutputLine(NULL, "結構台数をそろえた、いい店があるから。」",
		   NULL, " It's a good one—there's quite a few machines.\"", Line_Normal);
	ClearMessage();

//　興宮の町は、どうやら魅音の庭らしいな＠
	if (AdvMode) { OutputLineAll("", NULL, Line_ContinueAfterTyping); }
	OutputLine(NULL, "　興宮の町は、どうやら魅音の庭らしいな。",
		   NULL, "It seemed like the town of Okinomiya was Mion's stomping grounds.", Line_ModeSpecific);
	if (AdvMode) { ClearMessage(); } else { OutputLineAll(NULL, "\n", Line_ContinueAfterTyping); }


//　聞けばいろいろなことを教えてくれるかもしれない￥
	if (AdvMode) { OutputLineAll("", NULL, Line_ContinueAfterTyping); }
	OutputLine(NULL, "　聞けばいろいろなことを教えてくれるかもしれない。",
		   NULL, "If I asked her, she could tell me a lot of things about it.", Line_Normal);
	ClearMessage();
	DisableWindow();
	DrawSceneWithMask( "bg_153", "left", 0, 0, 300 );

//　やがて、前方に自転車がやたらと停めてあるお店が見えてきた￥
	if (AdvMode) { OutputLineAll("", NULL, Line_ContinueAfterTyping); }
	OutputLine(NULL, "　やがて、前方に自転車がやたらと停めてあるお店が見えてきた。",
		   NULL, "Eventually, we came across a store with quite a few bikes parked in front of it.", Line_Normal);
	ClearMessage();

//　ゲームセンターか＠　いや...もっと小さい店だ＠
	if (AdvMode) { OutputLineAll("", NULL, Line_ContinueAfterTyping); }
	OutputLine(NULL, "　ゲームセンターか？",
		   NULL, "Was this the arcade?", Line_WaitForInput);
	OutputLine(NULL, "　いや…もっと小さい店だ。",
		   NULL, " No... it was a smaller shop.", Line_ModeSpecific);
	if (AdvMode) { ClearMessage(); } else { OutputLineAll(NULL, "\n", Line_ContinueAfterTyping); }


//　ディスプレイを見る限り、普通のおもちゃ屋さんに見える＠
	if (AdvMode) { OutputLineAll("", NULL, Line_ContinueAfterTyping); }
	OutputLine(NULL, "　ディスプレイを見る限り、普通のおもちゃ屋さんに見える。",
		   NULL, "Looking at the window display, it seemed like your everyday toy shop.", Line_ModeSpecific);
	if (AdvMode) { ClearMessage(); } else { OutputLineAll(NULL, "\n\n", Line_ContinueAfterTyping); }


//　...だが、子供がこんな１０人近くも出入りしているなんて...繁盛し過ぎだ￥
	if (AdvMode) { OutputLineAll("", NULL, Line_ContinueAfterTyping); }
	OutputLine(NULL, "　…だが、子供がこんな１０人近くも出入りしているなんて…繁盛し過ぎだ！",
		   NULL, "...But, for almost ten kids to be filing in and out of the store... they were doing almost too well for themselves!", Line_Normal);
	ClearMessage();

//「ひょっとして...あの店で今日、何かイベントでもあるのか？＠
	PlaySE(4, "s19/01/hr_kei08850", 128, 64);
	if (AdvMode) { OutputLine("<color=#956f6e>圭一</color>", NULL, "<color=#956f6e>Keiichi</color>", NULL, Line_ContinueAfterTyping); }
	OutputLine(NULL, "「ひょっとして…あの店で今日、何かイベントでもあるのか？」",
		   NULL, "\"Could it be... that store is having some sort of event today?\"", Line_ModeSpecific);
	if (AdvMode) { ClearMessage(); } else { OutputLineAll(NULL, "\n", Line_ContinueAfterTyping); }

	DisableWindow();

	DrawBustshotWithFiltering( 1, "me_si_to_a1", "left", 1, -160, 0, FALSE, 0, 0, 0, 0, 0, 0, 300, TRUE );

//「その通り＠　優勝賞金は５万円ッ！！！＠
	PlaySE(4, "s19/03/990300393", 128, 64);
	if (AdvMode) { OutputLine("<color=#5ec69a>魅音</color>", NULL, "<color=#5ec69a>Mion</color>", NULL, Line_ContinueAfterTyping); }
	OutputLine(NULL, "「その通り！",
		   NULL, "\"Exactly!", Line_WaitForInput);
	PlaySE(4, "s19/03/990300394", 128, 64);
	OutputLine(NULL, "　優勝賞金は５万円ッ！！！」",
		   NULL, " Top prize is 50,000 yen!!!\"", Line_ModeSpecific);
	if (AdvMode) { ClearMessage(); } else { OutputLineAll(NULL, "\n", Line_ContinueAfterTyping); }


//「ご、５万円ッ？！？＠　何だよそれ！＠　圭一王国の５年分のＧＮＰに匹敵するぞッ！！！＠
	PlaySE(4, "s19/01/hr_kei08860", 128, 64);
	if (AdvMode) { OutputLine("<color=#956f6e>圭一</color>", NULL, "<color=#956f6e>Keiichi</color>", NULL, Line_ContinueAfterTyping); }
	OutputLine(NULL, "「ご、５万円ッ？！？！",
		   NULL, "\"Fi-Fifty thousand!?!?", Line_WaitForInput);
	PlaySE(4, "s19/01/hr_kei08870", 128, 64);
	OutputLine(NULL, "　何だよそれ！！",
		   NULL, " What the heck is that!!", Line_WaitForInput);
	PlaySE(4, "s19/01/hr_kei08880", 128, 64);
	OutputLine(NULL, "　圭一王国の５年分のＧＮＰに匹敵するぞッ！！！」",
		   NULL, " That's the GNP of the People's Republic of Keiichi 5 times over!!!\"", Line_ModeSpecific);
	if (AdvMode) { ClearMessage(); } else { OutputLineAll(NULL, "\n\n", Line_ContinueAfterTyping); }


//　店頭でじゃれていた２人の可愛い人影がこっちに気付き手を振る￥
	if (AdvMode) { OutputLineAll("", NULL, Line_ContinueAfterTyping); }
	OutputLine(NULL, "　店頭でじゃれていた２人の可愛い人影がこっちに気付き手を振る。",
		   NULL, "Two cute figures messing about the front of the store noticed us and waved their hands.", Line_Normal);
	ClearMessage();
	DisableWindow();
	FadeBustshot( 1, FALSE, 0, 0, 0, 0, 400, TRUE );
	DrawBustshot( 3, "sa_si_wa_a1", 160, 0, 0, FALSE, 0, 0, 0, 0, 0, 0, 0, 20, 400, FALSE );
	DrawBustshot( 1, "ri_si_ni_a1", -160, 0, 0, FALSE, 0, 0, 0, 0, 0, 0, 0, 0, 400, TRUE );

//「皆さま方～！＠　お待ちしてましてよ～！！＠
	PlaySE(4, "s19/04/990400165", 128, 64);
	if (AdvMode) { OutputLine("<color=#fcdb77>沙都子</color>", NULL, "<color=#fcdb77>Satoko</color>", NULL, Line_ContinueAfterTyping); }
	OutputLine(NULL, "「皆さま方〜！！",
		   NULL, "\"Hello, everybody~!!", Line_WaitForInput);
	PlaySE(4, "s19/04/990400166", 128, 64);
	OutputLine(NULL, "　お待ちしてましてよ〜！！」",
		   NULL, " We've been waiting for you~!!\"", Line_ModeSpecific);
	if (AdvMode) { ClearMessage(); } else { OutputLineAll(NULL, "\n", Line_ContinueAfterTyping); }


//「......おはようございますなのです。￥
	PlaySE(4, "s19/05/990500085", 128, 64);
	if (AdvMode) { OutputLine("<color=#6972c1>梨花</color>", NULL, "<color=#6972c1>Rika</color>", NULL, Line_ContinueAfterTyping); }
	OutputLine(NULL, "「……おはようございますなのです。」",
		   NULL, "\"...Good morning.\"", Line_Normal);
	ClearMessage();

//「おーぅ＠　おはよう梨花ちゃん＠　沙都子、警察が来る前にケリを着けるぞ＠　目標は１０億強奪だ！！＠
	PlaySE(4, "s19/01/hr_kei08890", 128, 64);
	if (AdvMode) { OutputLine("<color=#956f6e>圭一</color>", NULL, "<color=#956f6e>Keiichi</color>", NULL, Line_ContinueAfterTyping); }
	OutputLine(NULL, "「おーぅ！",
		   NULL, "\"Hey!", Line_WaitForInput);
	PlaySE(4, "s19/01/hr_kei08900", 128, 64);
	OutputLine(NULL, "　おはよう梨花ちゃん！",
		   NULL, " Morning, Rika-chan!", Line_WaitForInput);
	PlaySE(4, "s19/01/hr_kei08910", 128, 64);
	OutputLine(NULL, "　沙都子、警察が来る前にケリを着けるぞ！",
		   NULL, " Satoko, we'll settle this before the cops get here!", Line_WaitForInput);
	PlaySE(4, "s19/01/hr_kei08920", 128, 64);
	OutputLine(NULL, "　目標は１０億強奪だ！！」",
		   NULL, " The goal is to plunder 1 billion!!\"", Line_ModeSpecific);
	if (AdvMode) { ClearMessage(); } else { OutputLineAll(NULL, "\n", Line_ContinueAfterTyping); }


	DisableWindow();
	DrawBustshot( 3, "sa_si_bi_a1", 160, 0, 0, FALSE, 0, 0, 0, 0, 0, 0, 0, 20, 200, TRUE );

//「は？？......圭一さんの話がわかりませんわ？＠
	PlaySE(4, "s19/04/990400167", 128, 64);
	if (AdvMode) { OutputLine("<color=#fcdb77>沙都子</color>", NULL, "<color=#fcdb77>Satoko</color>", NULL, Line_ContinueAfterTyping); }
	OutputLine(NULL, "「は？？……圭一さんの話がわかりませんわ？」",
		   NULL, "\"Huh?? ...Keiichi-san, I have no idea what you're talking about.\"", Line_ModeSpecific);
	if (AdvMode) { ClearMessage(); } else { OutputLineAll(NULL, "\n", Line_ContinueAfterTyping); }


	DisableWindow();
	FadeBustshotWithFiltering( 3, "left", 1, FALSE, 0, 0, 300, TRUE );
	DrawBustshotWithFiltering( 3, "re_si_wa_a1", "right", 1, 160, 0, FALSE, 0, 0, 0, 0, 0, 20, 300, TRUE );

//「遅くなったかな？　梨花ちゃんたちは今来たの？＠
	PlaySE(4, "s19/02/990200384", 128, 64);
	if (AdvMode) { OutputLine("<color=#f0953d>レナ</color>", NULL, "<color=#f0953d>Rena</color>", NULL, Line_ContinueAfterTyping); }
	OutputLine(NULL, "「遅くなったかな？　梨花ちゃんたちは今来たの？」",
		   NULL, "\"Are we late? Did we keep you two waiting?\"", Line_ModeSpecific);
	if (AdvMode) { ClearMessage(); } else { OutputLineAll(NULL, "\n", Line_ContinueAfterTyping); }


	DisableWindow();
	DrawBustshot( 1, "ri_si_de_a1", -160, 0, 0, FALSE, 0, 0, 0, 0, 0, 0, 0, 0, 200, TRUE );

//「......今日は早く終わったので、だいぶ待ってましたですよ。￥
	PlaySE(4, "s19/05/990500086", 128, 64);
	if (AdvMode) { OutputLine("<color=#6972c1>梨花</color>", NULL, "<color=#6972c1>Rika</color>", NULL, Line_ContinueAfterTyping); }
	OutputLine(NULL, "「……今日は早く終わったので、だいぶ待ってましたですよ。」",
		   NULL, "\"...We finished early today, so we've been waiting a while.\"", Line_Normal);
	ClearMessage();
	DisableWindow();
	FadeBustshotWithFiltering( 3, "left", 1, FALSE, 0, 0, 300, TRUE );
	DrawBustshotWithFiltering( 3, "me_si_wa_a1", "right", 1, 160, 0, FALSE, 0, 0, 0, 0, 0, 20, 300, TRUE );

//「そりゃ悪いことをしたわー＠こっちは圭ちゃんがなかなか来なくてさぁ！＠
	PlaySE(4, "s19/03/990300395", 128, 64);
	if (AdvMode) { OutputLine("<color=#5ec69a>魅音</color>", NULL, "<color=#5ec69a>Mion</color>", NULL, Line_ContinueAfterTyping); }
	OutputLine(NULL, "「そりゃ悪いことをしたわー。",
		   NULL, "\"I'm sorry about that.", Line_WaitForInput);
	PlaySE(4, "s19/03/990300396", 128, 64);
	OutputLine(NULL, "こっちは圭ちゃんがなかなか来なくてさぁ！」",
		   NULL, " Kei-chan here was taking his sweet time!\"", Line_ModeSpecific);
	if (AdvMode) { ClearMessage(); } else { OutputLineAll(NULL, "\n", Line_ContinueAfterTyping); }


	DisableWindow();
	DrawBustshot( 1, "ri_si_wa_a1", -160, 0, 0, FALSE, 0, 0, 0, 0, 0, 0, 0, 0, 200, TRUE );

//「......圭一では仕方ありませんですよ。＠
	PlaySE(4, "s19/05/990500087", 128, 64);
	if (AdvMode) { OutputLine("<color=#6972c1>梨花</color>", NULL, "<color=#6972c1>Rika</color>", NULL, Line_ContinueAfterTyping); }
	OutputLine(NULL, "「……圭一では仕方ありませんですよ。」",
		   NULL, "\"...Well if it was Keiichi's fault, it couldn't be helped.\"", Line_ModeSpecific);
	if (AdvMode) { ClearMessage(); } else { OutputLineAll(NULL, "\n", Line_ContinueAfterTyping); }


//　そういって魅音の頭を背伸びしてなでなでする梨花ちゃんだが...、ちょい待て＠...俺が悪役になりゃ丸く収まるのかよ？￥
	if (AdvMode) { OutputLineAll("", NULL, Line_ContinueAfterTyping); }
	OutputLine(NULL, "　そういって魅音の頭を背伸びしてなでなでする梨花ちゃんだが…、ちょい待て。",
		   NULL, "Saying that, Rika-chan stretched up and began patting Mion's head. Hey, wait a minute...", Line_WaitForInput);
	OutputLine(NULL, "…俺が悪役になりゃ丸く収まるのかよ？！",
		   NULL, " ...Are you solving everything by making me the bad guy?!", Line_Normal);
	ClearMessage();
	DisableWindow();
	DrawSceneWithMask( "bg_153", "m1", 0, 0, 300 );
	DrawBustshot( 2, "sa_si_aw_a1", 0, 0, 0, FALSE, 0, 0, 0, 0, 0, 0, 0, 10, 400, TRUE );

//「もちろん＠　圭一さんでなくては務まらない大役でしてよ＠　をーっほっほ！＠
	PlaySE(4, "s19/04/990400168", 128, 64);
	if (AdvMode) { OutputLine("<color=#fcdb77>沙都子</color>", NULL, "<color=#fcdb77>Satoko</color>", NULL, Line_ContinueAfterTyping); }
	OutputLine(NULL, "「もちろん！",
		   NULL, "\"Of course!", Line_WaitForInput);
	PlaySE(4, "s19/04/990400169", 128, 64);
	OutputLine(NULL, "　圭一さんでなくては務まらない大役でしてよ？",
		   NULL, " Who else but Keiichi-san could fill this important role?", Line_WaitForInput);
	PlaySE(4, "s19/04/990400170", 128, 64);
	OutputLine(NULL, "　をーっほっほ！」",
		   NULL, " Ooohoho!\"", Line_ModeSpecific);
	if (AdvMode) { ClearMessage(); } else { OutputLineAll(NULL, "\n", Line_ContinueAfterTyping); }


//「じ、実に嫌な大役だな＠こんなので丸く収まると思ったら大間違いだぞー！＠
	PlaySE(4, "s19/01/hr_kei08930", 128, 64);
	if (AdvMode) { OutputLine("<color=#956f6e>圭一</color>", NULL, "<color=#956f6e>Keiichi</color>", NULL, Line_ContinueAfterTyping); }
	OutputLine(NULL, "「じ、実に嫌な大役だな。",
		   NULL, "\"I don't like being cast like that.", Line_WaitForInput);
	PlaySE(4, "s19/01/hr_kei08940", 128, 64);
	OutputLine(NULL, "こんなので丸く収まると思ったら大間違いだぞー！」",
		   NULL, " If you think that this'll solve everything, you're sorely mistaken!\"", Line_ModeSpecific);
	if (AdvMode) { ClearMessage(); } else { OutputLineAll(NULL, "\n\n", Line_ContinueAfterTyping); }

//　...適当にムカついたので沙都子の頭をポカポカ叩いておく￥
	if (AdvMode) { OutputLineAll("", NULL, Line_ContinueAfterTyping); }
	OutputLine(NULL, "　…適当にムカついたので沙都子の頭をポカポカ叩いておく。",
		   NULL, "...I was feeling slightly irritated, so I began to repeatedly smack Satoko on the head.", Line_Normal);
	ClearMessage();

//　ポカポカポカポカポカポカポカポカ...！！￥
	if (AdvMode) { OutputLineAll("", NULL, Line_ContinueAfterTyping); }
	OutputLine(NULL, "　ポカポカポカポカポカポカポカポカ…！！！",
		   NULL, "*smack smack smack smack smack smack...!!!*", Line_Normal);
	ClearMessage();
	DisableWindow();
	DrawBustshot( 2, "sa_si_na_a1", 0, 0, 0, FALSE, 0, 0, 0, 0, 0, 0, 0, 10, 200, TRUE );

//「圭々がいじめたぁあぁあ！！＠　わぁああぁああぁあああぁあんッ！！！＠
	PlaySE(4, "s19/04/990400171", 128, 64);
	if (AdvMode) { OutputLine("<color=#fcdb77>沙都子</color>", NULL, "<color=#fcdb77>Satoko</color>", NULL, Line_ContinueAfterTyping); }
	OutputLine(NULL, "「圭一さんがぶったぁあぁあ！！！",
		   NULL, "\"Keiichi-san hit meeeeeEEeee!!!", Line_WaitForInput);
	PlaySE(4, "s19/04/990400172", 128, 64);
	OutputLine(NULL, "　わぁああぁああぁあああぁあんッ！！！」",
		   NULL, " WaaaaaaAAaaaAAAaaa!!!\"", Line_ModeSpecific);
	if (AdvMode) { ClearMessage(); } else { OutputLineAll(NULL, "\n", Line_ContinueAfterTyping); }


	DisableWindow();
	DrawBustshotWithFiltering( 1, "ri_si_ni_a1", "left", 1, -160, 0, FALSE, 0, 0, 0, 0, 0, 0, 300, TRUE );

//「......圭一にいじめられてかわいそかわいそですよ。＠
	PlaySE(4, "s19/05/990500088", 128, 64);
	if (AdvMode) { OutputLine("<color=#6972c1>梨花</color>", NULL, "<color=#6972c1>Rika</color>", NULL, Line_ContinueAfterTyping); }
	OutputLine(NULL, "「……圭一にいじめられてかわいそかわいそですよ。」",
		   NULL, "\"...It's such a shame that Keiichi's bullying you.\"", Line_ModeSpecific);
	if (AdvMode) { ClearMessage(); } else { OutputLineAll(NULL, "\n", Line_ContinueAfterTyping); }


	DisableWindow();
	DrawBustshotWithFiltering( 3, "re_si_ka_b1", "right", 1, 160, 0, FALSE, 0, 0, 0, 0, 0, 20, 300, TRUE );

//「沙都子ちゃん泣いてる泣いてる！＠　お持ち帰り～～！！＠　悪い人はレナお姉ちゃんがやっつけてあげるからね！￥
	PlaySE(4, "s19/02/990200385", 128, 64);
	if (AdvMode) { OutputLine("<color=#f0953d>レナ</color>", NULL, "<color=#f0953d>Rena</color>", NULL, Line_ContinueAfterTyping); }
	OutputLine(NULL, "「沙都子ちゃん泣いてる泣いてる！！",
		   NULL, "\"Satoko's crying! She's crying!!", Line_WaitForInput);
	PlaySE(4, "s19/02/990200386", 128, 64);
	OutputLine(NULL, "　お持ち帰り〜〜！！！",
		   NULL, " I'm taking her hoooome~~!!!", Line_WaitForInput);
	PlaySE(4, "s19/02/990200387", 128, 64);
	OutputLine(NULL, "　悪い人はレナお姉ちゃんがやっつけてあげるからね！」",
		   NULL, " Your big sis here will take care of the bad guy, okay?\"", Line_Normal);
	ClearMessage();
	DisableWindow();
	PlaySE( 3, "wa_008", 128, 64 );
	DrawScene( "white", 50 );
	PlaySE( 3, "wa_005", 128, 64 );
	DrawBustshot( 5, "furiker_a", 0, 0, 0, FALSE, 0, 0, 0, 0, 0, 0, 0, 10, 50, TRUE );
	ShakeScreen( 1, 50, 20, 4, 0, );
//	FadeBustshot( 5, FALSE, 0, 0, 0, 0, 100, TRUE );

//　スパーーーーーーーンッ！！！￥
	if (AdvMode) { OutputLineAll("", NULL, Line_ContinueAfterTyping); }
	OutputLine(NULL, "　スパーーーーーーーンッ！！！！",
		   NULL, "WHAAAAAAAAAAM!!!!", Line_Normal);
	ClearMessage();
	DisableWindow();
	DrawScene( "bg_153", 400 );

//　レナは沙都子の泣き顔（どうせウソ泣きだ...）に狂喜してほお擦りし、梨花ちゃんは大の字に倒れた俺の顔面をなでなでしている＠
	if (AdvMode) { OutputLineAll("", NULL, Line_ContinueAfterTyping); }
	OutputLine(NULL, "　レナは沙都子の泣き顔（どうせウソ泣きだ…）に狂喜してほお擦りし、梨花ちゃんは大の字に倒れた俺の顔面をなでなでしている。",
		   NULL, "Rena ecstatically wiped the tears (which were probably fake...) from Satoko's face, while Rika-chan gently patted mine as I lay sprawled on the ground.", Line_ModeSpecific);
	if (AdvMode) { ClearMessage(); } else { OutputLineAll(NULL, "\n\n", Line_ContinueAfterTyping); }


//　......そうだ、これでいいのだ￥
	if (AdvMode) { OutputLineAll("", NULL, Line_ContinueAfterTyping); }
	OutputLine(NULL, "　……そうだ、これでいいのだ。",
		   NULL, "...Yes, this is fine.", Line_Normal);
	ClearMessage();

//「う、...うむ＠...やっぱりこれが正しい、丸い収め方だよな...。＠
	PlaySE(4, "s19/01/hr_kei08950", 128, 64);
	if (AdvMode) { OutputLine("<color=#956f6e>圭一</color>", NULL, "<color=#956f6e>Keiichi</color>", NULL, Line_ContinueAfterTyping); }
	OutputLine(NULL, "「う、…うむ。",
		   NULL, "\"Hmmm, yup.", Line_WaitForInput);
	PlaySE(4, "s19/01/hr_kei08960", 128, 64);
	OutputLine(NULL, "…やっぱりこれが正しい、丸い収め方だよな…。」",
		   NULL, " ...This is the way things are supposed to be solved...\"", Line_ModeSpecific);
	if (AdvMode) { ClearMessage(); } else { OutputLineAll(NULL, "\n", Line_ContinueAfterTyping); }


	DisableWindow();
	DrawBustshotWithFiltering( 3, "me_si_th_a2", "right", 1, 160, 0, FALSE, 0, 0, 0, 0, 0, 20, 300, TRUE );

//「...前歯が欠ける前に新しいオチを探した方がいいと思うけどねー。＠
	PlaySE(4, "s19/03/990300397", 128, 64);
	if (AdvMode) { OutputLine("<color=#5ec69a>魅音</color>", NULL, "<color=#5ec69a>Mion</color>", NULL, Line_ContinueAfterTyping); }
	OutputLine(NULL, "「…前歯が欠ける前に新しいオチを探した方がいいと思うけどねー。」",
		   NULL, "\"...Although, I think we should find a new punchline before you start losing teeth.\"", Line_ModeSpecific);
	if (AdvMode) { ClearMessage(); } else { OutputLineAll(NULL, "\n", Line_ContinueAfterTyping); }


//　さて、よっこらしょっと＠
	if (AdvMode) { OutputLineAll("", NULL, Line_ContinueAfterTyping); }
	OutputLine(NULL, "　さて、よっこらしょっと。",
		   NULL, "Well then, upsy-daisy.", Line_ModeSpecific);
	if (AdvMode) { ClearMessage(); } else { OutputLineAll(NULL, "\n", Line_ContinueAfterTyping); }


//　とりあえず、出会い頭の挨拶はＯＫだな￥
	if (AdvMode) { OutputLineAll("", NULL, Line_ContinueAfterTyping); }
	OutputLine(NULL, "　とりあえず、出会い頭の挨拶はＯＫだな！",
		   NULL, "In any case, the greeting for today went well!", Line_Normal);
	ClearMessage();
	DisableWindow();
	DrawScene( "black", 1000 );
	DrawSceneWithMask( "bg_155", "left", 0, 0, 1300 );

//　おもちゃ屋の中には、比較的、俺に年の近い男子が１０人くらいたむろしていた＠
	if (AdvMode) { OutputLineAll("", NULL, Line_ContinueAfterTyping); }
	OutputLine(NULL, "　おもちゃ屋の中には、比較的、俺に年の近い男子が１０人くらいたむろしていた。",
		   NULL, "Inside the toy shop, there were about 10 boys around the same age as me.", Line_ModeSpecific);
	if (AdvMode) { ClearMessage(); } else { OutputLineAll(NULL, "\n", Line_ContinueAfterTyping); }


//　みんな魅音の知り合いらしく、魅音が来たことを知るとぞろぞろと出迎え、憎まれ口で挨拶する￥
	if (AdvMode) { OutputLineAll("", NULL, Line_ContinueAfterTyping); }
	OutputLine(NULL, "　みんな魅音の知り合いらしく、魅音が来たことを知るとぞろぞろと出迎え、憎まれ口で挨拶する。",
		   NULL, "Apparently they all knew Mion, and finding out that she had arrived, they greeted her with jeers a few at a time.", Line_Normal);
	ClearMessage();
	DisableWindow();
	DrawBustshotWithFiltering( 1, "re_si_de_a1", "left", 1, -160, 0, FALSE, 0, 0, 0, 0, 0, 0, 300, TRUE );

//「魅ぃちゃんはこのおもちゃ屋さんの常連なの＠だから友達もすっごく多いの！＠
	PlaySE(4, "s19/02/990200388", 128, 64);
	if (AdvMode) { OutputLine("<color=#f0953d>レナ</color>", NULL, "<color=#f0953d>Rena</color>", NULL, Line_ContinueAfterTyping); }
	OutputLine(NULL, "「魅ぃちゃんはこのおもちゃ屋さんの常連なの。",
		   NULL, "\"Mii-chan is a regular at this toy shop.", Line_WaitForInput);
	PlaySE(4, "s19/02/990200389", 128, 64);
	OutputLine(NULL, "だから友達もすっごく多いの！」",
		   NULL, " So she has a lot of friends!\"", Line_ModeSpecific);
	if (AdvMode) { ClearMessage(); } else { OutputLineAll(NULL, "\n", Line_ContinueAfterTyping); }


//「おもちゃ屋の常連って...何なんだ？＠
	PlaySE(4, "s19/01/hr_kei08970", 128, 64);
	if (AdvMode) { OutputLine("<color=#956f6e>圭一</color>", NULL, "<color=#956f6e>Keiichi</color>", NULL, Line_ContinueAfterTyping); }
	OutputLine(NULL, "「おもちゃ屋の常連って…何なんだ？」",
		   NULL, "\"A regular at a toy shop... what's up with that?\"", Line_ModeSpecific);
	if (AdvMode) { ClearMessage(); } else { OutputLineAll(NULL, "\n", Line_ContinueAfterTyping); }


	DisableWindow();
	DrawBustshotWithFiltering( 3, "sa_si_wa_a1", "right", 1, 160, 0, FALSE, 0, 0, 0, 0, 0, 20, 300, TRUE );

//「ほら圭一さん、奥を御覧なさいませー！￥
	PlaySE(4, "s19/04/990400173", 128, 64);
	if (AdvMode) { OutputLine("<color=#fcdb77>沙都子</color>", NULL, "<color=#fcdb77>Satoko</color>", NULL, Line_ContinueAfterTyping); }
	OutputLine(NULL, "「ほら圭一さん、奥を御覧なさいませー！」",
		   NULL, "\"Hey, Keiichi-san, take a look back here!\"", Line_Normal);
	ClearMessage();
	DisableWindow();
	DrawSceneWithMask( "bg_156", "left", 0, 0, 300 );

//　沙都子に促され、店の奥を見ると...まるでお誕生会の会場か何かのように、テーブルクロスをかけられた机やイスが並べられていた＠
	if (AdvMode) { OutputLineAll("", NULL, Line_ContinueAfterTyping); }
	OutputLine(NULL, "　沙都子に促され、店の奥を見ると…まるでお誕生会の会場か何かのように、テーブルクロスをかけられた机やイスが並べられていた。",
		   NULL, "Following Satoko's prompting I took a look... there were chairs lined up at tables, almost like some sort of birthday party.", Line_ModeSpecific);
	if (AdvMode) { ClearMessage(); } else { OutputLineAll(NULL, "\n\n", Line_ContinueAfterTyping); }


//　......ピンと来る￥
	if (AdvMode) { OutputLineAll("", NULL, Line_ContinueAfterTyping); }
	OutputLine(NULL, "　……ピンと来る。",
		   NULL, "...I realized it immediately.", Line_Normal);
	ClearMessage();

//「ま、まさか...これって...部活の会場なのかッ？！＠
	PlaySE(4, "s19/01/hr_kei08980", 128, 64);
	if (AdvMode) { OutputLine("<color=#956f6e>圭一</color>", NULL, "<color=#956f6e>Keiichi</color>", NULL, Line_ContinueAfterTyping); }
	OutputLine(NULL, "「ま、まさか…これって…部活の会場なのかッ？！」",
		   NULL, "\"I-It couldn't be... this is the venue for today's club activities!?\"", Line_ModeSpecific);
	if (AdvMode) { ClearMessage(); } else { OutputLineAll(NULL, "\n", Line_ContinueAfterTyping); }


	DisableWindow();
	DrawBustshotWithFiltering( 3, "me_si_wi_a2", "right", 1, 160, 0, FALSE, 0, 0, 0, 0, 0, 20, 300, TRUE );

//「驚いたかい圭ちゃん＠私、この店のおじさんと仲良しでね＠　たまに客寄せイベントってことでゲーム大会を開かせてもらってるんだよ。＠
	PlaySE(4, "s19/03/990300398", 128, 64);
	if (AdvMode) { OutputLine("<color=#5ec69a>魅音</color>", NULL, "<color=#5ec69a>Mion</color>", NULL, Line_ContinueAfterTyping); }
	OutputLine(NULL, "「驚いたかい圭ちゃん。",
		   NULL, "\"Surprised, Kei-chan?", Line_WaitForInput);
	PlaySE(4, "s19/03/990300399", 128, 64);
	OutputLine(NULL, "私、この店のおじさんと仲良しでね！",
		   NULL, " I'm good friends with the owner here!", Line_WaitForInput);
	PlaySE(4, "s19/03/990300400", 128, 64);
	OutputLine(NULL, "　たまに客寄せイベントってことでゲーム大会を開かせてもらってるんだよ。」",
		   NULL, " He sometimes lets me hold game tournaments to expand his customer base.\"", Line_ModeSpecific);
	if (AdvMode) { ClearMessage(); } else { OutputLineAll(NULL, "\n\n", Line_ContinueAfterTyping); }


//　客寄せイベント...、なるほどね＠...ってことは、この店内をにぎわせている男どもは...参加者ってことか？￥
	if (AdvMode) { OutputLineAll("", NULL, Line_ContinueAfterTyping); }
	OutputLine(NULL, "　客寄せイベント…、なるほどね。",
		   NULL, "Expand his customer base... I see.", Line_WaitForInput);
	OutputLine(NULL, "…ってことは、この店内をにぎわせている男どもは…参加者ってことか？！",
		   NULL, " ...Meaning, all the boys livening up the place... were participants!?", Line_Normal);
	ClearMessage();
	DisableWindow();
	DrawBustshotWithFiltering( 1, "re_si_wa_b1", "left", 1, -160, 0, FALSE, 0, 0, 0, 0, 0, 0, 300, TRUE );

//「そうなの＠いつもは５人だけど、今日はもっともっと大勢での部活なんだよ！＠
	PlaySE(4, "s19/02/990200390", 128, 64);
	if (AdvMode) { OutputLine("<color=#f0953d>レナ</color>", NULL, "<color=#f0953d>Rena</color>", NULL, Line_ContinueAfterTyping); }
	OutputLine(NULL, "「そうなの。",
		   NULL, "\"That's right.", Line_WaitForInput);
	PlaySE(4, "s19/02/990200391", 128, 64);
	OutputLine(NULL, "いつもは５人だけど、今日はもっともっと大勢での部活なんだよ！」",
		   NULL, " Normally it's just us five, but today we're gonna play with lots and lots of people!\"", Line_ModeSpecific);
	if (AdvMode) { ClearMessage(); } else { OutputLineAll(NULL, "\n", Line_ContinueAfterTyping); }


//　レナは大勢と一緒に遊べることを無邪気に喜ぶが、俺の顔はみるみる険しさを増していく￥
	if (AdvMode) { OutputLineAll("", NULL, Line_ContinueAfterTyping); }
	OutputLine(NULL, "　レナは大勢と一緒に遊べることを無邪気に喜ぶが、俺の顔はみるみる険しさを増していく。",
		   NULL, "Rena was innocently happy about being able to play with so many people, but my expression grew noticeably stern.", Line_Normal);
	ClearMessage();
	DisableWindow();
	DrawSceneWithMask( "bg_155", "left", 0, 0, 300 );
	DrawBustshot( 2, "sa_si_ak_a1", 0, 0, 0, FALSE, 0, 0, 0, 0, 0, 0, 0, 10, 400, TRUE );

//「......圭一さんの考えてること、手に取るようにわかりましてよ。＠
	PlaySE(4, "s19/04/990400174", 128, 64);
	if (AdvMode) { OutputLine("<color=#fcdb77>沙都子</color>", NULL, "<color=#fcdb77>Satoko</color>", NULL, Line_ContinueAfterTyping); }
	OutputLine(NULL, "「……圭一さんの考えてること、手に取るようにわかりましてよ。」",
		   NULL, "\"...Keiichi-san, I know exactly what you're thinking.\"", Line_ModeSpecific);
	if (AdvMode) { ClearMessage(); } else { OutputLineAll(NULL, "\n", Line_ContinueAfterTyping); }


//「ほー＠じゃあ試しに言ってみようか＠言うぞ？　せーの、＠
	PlaySE(4, "s19/01/hr_kei08990", 128, 64);
	if (AdvMode) { OutputLine("<color=#956f6e>圭一</color>", NULL, "<color=#956f6e>Keiichi</color>", NULL, Line_ContinueAfterTyping); }
	OutputLine(NULL, "「ほー。",
		   NULL, "\"Oh?", Line_WaitForInput);
	PlaySE(4, "s19/01/hr_kei09000", 128, 64);
	OutputLine(NULL, "じゃあ試しに言ってみようか。",
		   NULL, " Well then why don't you try saying it?", Line_WaitForInput);
	PlaySE(4, "s19/01/hr_kei09010", 128, 64);
	OutputLine(NULL, "言うぞ？　せーの、」",
		   NULL, " Together, okay? One, two...\"", Line_ModeSpecific);

	DisableWindow();
	DrawBustshot( 2, "sa_si_wa_a1", 0, 0, 0, FALSE, 0, 0, 0, 0, 0, 0, 0, 10, 200, TRUE );

	if (AdvMode) { ClearMessage(); } else { OutputLineAll(NULL, "\n\n", Line_ContinueAfterTyping); }

//　こいつらは敵だッ！＠　綺麗に沙都子とハモる￥
	if (AdvMode) { OutputLineAll("", NULL, Line_ContinueAfterTyping); }
	OutputLine(NULL, "　こいつらは敵だッ！！",
		   NULL, "\"These are all enemies!!\"", Line_WaitForInput);
	OutputLine(NULL, "　綺麗に沙都子とハモる。",
		   NULL, " Satoko's voice and mine blended together in harmony.", Line_Normal);
	ClearMessage();
	DisableWindow();
	DrawSceneWithMask( "bg_155", "right", 0, 0, 300 );

//　参加者たちを見渡す＠
	if (AdvMode) { OutputLineAll("", NULL, Line_ContinueAfterTyping); }
	OutputLine(NULL, "　参加者たちを見渡す。",
		   NULL, "We looked over at the participants.", Line_ModeSpecific);
	if (AdvMode) { ClearMessage(); } else { OutputLineAll(NULL, "\n", Line_ContinueAfterTyping); }


//　......何しろ優勝賞金は５万円＠　その瞳には炎が灯っている￥
	if (AdvMode) { OutputLineAll("", NULL, Line_ContinueAfterTyping); }
	OutputLine(NULL, "　……何しろ優勝賞金は５万円！",
		   NULL, "...After all, the top prize was 50,000 yen!", Line_WaitForInput);
	OutputLine(NULL, "　その瞳には炎が灯っている。",
		   NULL, " My eyes lit up like a flame.", Line_Normal);
	ClearMessage();
	DisableWindow();
	DrawBustshotWithFiltering( 1, "me_si_de_a1", "left", 1, -160, 0, FALSE, 0, 0, 0, 0, 0, 0, 300, TRUE );

//「ね、圭ちゃん＠今日は楽しめそうでしょ。＠
	PlaySE(4, "s19/03/990300401", 128, 64);
	if (AdvMode) { OutputLine("<color=#5ec69a>魅音</color>", NULL, "<color=#5ec69a>Mion</color>", NULL, Line_ContinueAfterTyping); }
	OutputLine(NULL, "「ね、圭ちゃん。",
		   NULL, "\"Hey, Kei-chan.", Line_WaitForInput);
	PlaySE(4, "s19/03/990300402", 128, 64);
	OutputLine(NULL, "今日は楽しめそうでしょ。」",
		   NULL, " It looks like today will be fun.\"", Line_ModeSpecific);
	if (AdvMode) { ClearMessage(); } else { OutputLineAll(NULL, "\n", Line_ContinueAfterTyping); }


//「...まぁな＠ライバルが何人増えようが、狙うものに変わりはないさ！！＠
	PlaySE(4, "s19/01/hr_kei09020", 128, 64);
	if (AdvMode) { OutputLine("<color=#956f6e>圭一</color>", NULL, "<color=#956f6e>Keiichi</color>", NULL, Line_ContinueAfterTyping); }
	OutputLine(NULL, "「…まぁな。",
		   NULL, "\"...Well.", Line_WaitForInput);
	PlaySE(4, "s19/01/hr_kei09030", 128, 64);
	OutputLine(NULL, "ライバルが何人増えようが、狙うものに変わりはないさ！！」",
		   NULL, " No matter how many more rivals I have, the goal is still the same!!\"", Line_ModeSpecific);
	if (AdvMode) { ClearMessage(); } else { OutputLineAll(NULL, "\n", Line_ContinueAfterTyping); }


	DisableWindow();
	DrawBustshot( 1, "me_si_aw_a1", -160, 0, 0, FALSE, 0, 0, 0, 0, 0, 0, 0, 0, 200, TRUE );

//「ライバル＠　......はぁー、圭ちゃん＠......鯨が水を飲むとき、今飲んだ水の中に何匹白子が混じってたか、いちいち数えてると思う～？＠
	PlaySE(4, "s19/03/990300403", 128, 64);
	if (AdvMode) { OutputLine("<color=#5ec69a>魅音</color>", NULL, "<color=#5ec69a>Mion</color>", NULL, Line_ContinueAfterTyping); }
	OutputLine(NULL, "「ライバル？",
		   NULL, "\"Rivals?", Line_WaitForInput);
	PlaySE(4, "s19/03/990300404", 128, 64);
	OutputLine(NULL, "　……はぁー、圭ちゃん。",
		   NULL, " ...*sigh*, Kei-chan.", Line_WaitForInput);
	PlaySE(4, "s19/03/990300405", 128, 64);
	OutputLine(NULL, "……鯨が水を飲むとき、今飲んだ水の中に何匹白子が混じってたか、いちいち数えてると思う〜？」",
		   NULL, " ...Do you think a whale keeps track of all the krill it eats~?\"", Line_ModeSpecific);
	if (AdvMode) { ClearMessage(); } else { OutputLineAll(NULL, "\n", Line_ContinueAfterTyping); }


//　嫌らしい声でそう言い、部活でしか見せないようなこの上なく攻撃的な目つきで笑う＠
	if (AdvMode) { OutputLineAll("", NULL, Line_ContinueAfterTyping); }
	OutputLine(NULL, "　嫌らしい声でそう言い、部活でしか見せないようなこの上なく攻撃的な目つきで笑う。",
		   NULL, "She said that in an unpleasant voice, laughing with the aggressive glint in her eyes reserved solely for club activities.", Line_ModeSpecific);
	if (AdvMode) { ClearMessage(); } else { OutputLineAll(NULL, "\n\n", Line_ContinueAfterTyping); }


//　...魅音め...＠
	if (AdvMode) { OutputLineAll("", NULL, Line_ContinueAfterTyping); }
	OutputLine(NULL, "　…魅音め…。",
		   NULL, "...Dammit, Mion...", Line_ModeSpecific);
	if (AdvMode) { ClearMessage(); } else { OutputLineAll(NULL, "\n", Line_ContinueAfterTyping); }


//　......こいつ、今日はこれ以上ないくらい本気だなッ！￥
	if (AdvMode) { OutputLineAll("", NULL, Line_ContinueAfterTyping); }
	OutputLine(NULL, "　……こいつ、今日はこれ以上ないくらい本気だなッ！！",
		   NULL, "...She's as serious as she can get today!!", Line_Normal);
	ClearMessage();

//「本気なのは私だけじゃないよ＠......ほら、梨花ちゃんを見てごらんよ。＠
	PlaySE(4, "s19/03/990300406", 128, 64);
	if (AdvMode) { OutputLine("<color=#5ec69a>魅音</color>", NULL, "<color=#5ec69a>Mion</color>", NULL, Line_ContinueAfterTyping); }
	OutputLine(NULL, "「本気なのは私だけじゃないよ。",
		   NULL, "\"I'm not the only one who's serious.", Line_WaitForInput);
	PlaySE(4, "s19/03/990300407", 128, 64);
	OutputLine(NULL, "……ほら、梨花ちゃんを見てごらんよ。」",
		   NULL, " ...Take a look at Rika-chan.\"", Line_ModeSpecific);
	if (AdvMode) { ClearMessage(); } else { OutputLineAll(NULL, "\n", Line_ContinueAfterTyping); }


//　魅音が向こうを指差す＠
	if (AdvMode) { OutputLineAll("", NULL, Line_ContinueAfterTyping); }
	OutputLine(NULL, "　魅音が向こうを指差す。",
		   NULL, "Mion pointed.", Line_ModeSpecific);
	if (AdvMode) { ClearMessage(); } else { OutputLineAll(NULL, "\n", Line_ContinueAfterTyping); }


//　その指の先へ目線を向けると......￥
	if (AdvMode) { OutputLineAll("", NULL, Line_ContinueAfterTyping); }
	OutputLine(NULL, "　その指の先へ目線を向けると……。",
		   NULL, "Looking at where her finger directed me...", Line_Normal);
	ClearMessage();
	DisableWindow();
	DrawSceneWithMask( "bg_156", "left", 0, 0, 300 );

//「......何だありゃ。＠
	PlaySE(4, "s19/01/hr_kei09040", 128, 64);
	if (AdvMode) { OutputLine("<color=#956f6e>圭一</color>", NULL, "<color=#956f6e>Keiichi</color>", NULL, Line_ContinueAfterTyping); }
	OutputLine(NULL, "「……何だありゃ。」",
		   NULL, "\"...What the heck is that?\"", Line_ModeSpecific);

	PlayBGM( 1, "msysRi", 128, 0 );
	DrawBustshot( 2, "ri_si_ni_a1", 0, 0, 0, FALSE, 0, 0, 0, 0, 0, 0, 0, 10, 400, TRUE );

	if (AdvMode) { ClearMessage(); } else { OutputLineAll(NULL, "\n\n", Line_ContinueAfterTyping); }

//　梨花ちゃんが、「その手の属性」の連中相手に過剰なくらい愛嬌を振りまき、早くも敵を群単位で骨抜きにしているのだ...￥
	if (AdvMode) { OutputLineAll("", NULL, Line_ContinueAfterTyping); }
	OutputLine(NULL, "　梨花ちゃんが、「その手の属性」の連中相手に過剰なくらい愛嬌を振りまき、早くも敵を群単位で骨抜きにしているのだ…！",
		   NULL, "Rika-chan was using 'those kinds of traits' to soften up the group with an almost excessive pleasantness...!", Line_Normal);
	ClearMessage();

//「......ボクもがんばるのですよ＠/
	PlaySE(4, "s19/05/990500089", 128, 64);
	if (AdvMode) { OutputLine("<color=#6972c1>梨花</color>", NULL, "<color=#6972c1>Rika</color>", NULL, Line_ContinueAfterTyping); }
	OutputLine(NULL, "「……ボクもがんばるのですよ。",
		   NULL, "\"...I'm also going to do my best.", Line_WaitForInput);


	DrawBustshot( 2, "ri_si_wa_a1", 0, 0, 0, FALSE, 0, 0, 0, 0, 0, 0, 0, 10, 200, TRUE );

//ファイト、おーなのです♪＠
	PlaySE(4, "s19/05/990500090", 128, 64);
	OutputLine(NULL, "ファイト、おーなのです♪」",
		   NULL, " Go for it, yaaay♪\"", Line_ModeSpecific);
	if (AdvMode) { ClearMessage(); } else { OutputLineAll(NULL, "\n", Line_ContinueAfterTyping); }



//「「「ファイト、お～～～♪」」＠
	PlaySE(4, "s19/00/gallary001", 128, 64);
	if (AdvMode) { OutputLine("<color=#f5e6d3>ギャラリー</color>", NULL, "<color=#f5e6d3>Gallery</color>", NULL, Line_ContinueAfterTyping); }
	OutputLine(NULL, "「「「ファイト、お〜〜〜♪」」」",
		   NULL, "\"\"\"Go for it, yaaaaay♪\"\"\"", Line_ModeSpecific);
	if (AdvMode) { ClearMessage(); } else { OutputLineAll(NULL, "\n\n", Line_ContinueAfterTyping); }


//　すっかり、ぐでんぐでんに骨抜きにされたギャラリーたちが、梨花ちゃんに合わせて気勢をあげている＠
	if (AdvMode) { OutputLineAll("", NULL, Line_ContinueAfterTyping); }
	OutputLine(NULL, "　すっかり、ぐでんぐでんに骨抜きにされたギャラリーたちが、梨花ちゃんに合わせて気勢をあげている。",
		   NULL, "Completely emasculated, the group joined Rika-chan in a cheer.", Line_ModeSpecific);
	if (AdvMode) { ClearMessage(); } else { OutputLineAll(NULL, "\n", Line_ContinueAfterTyping); }


//　店内が徐々に「梨花ちゃんの世界」に侵食されている...ッ！＠
	if (AdvMode) { OutputLineAll("", NULL, Line_ContinueAfterTyping); }
	OutputLine(NULL, "　店内が徐々に「梨花ちゃんの世界」に侵食されている…ッ！！",
		   NULL, "The inside of the store had been consumed by 'The World of Rika-chan'!!", Line_ModeSpecific);
	if (AdvMode) { ClearMessage(); } else { OutputLineAll(NULL, "\n\n", Line_ContinueAfterTyping); }

//　...くそ、......早くも「殺る気」満々じゃねえか￥
	if (AdvMode) { OutputLineAll("", NULL, Line_ContinueAfterTyping); }
	OutputLine(NULL, "　…くそ、……早くも「殺る気」満々じゃねえか！",
		   NULL, "...Damn. ...She's already chomping at the bit!", Line_Normal);
	ClearMessage();
	DisableWindow();
	PlayBGM( 1, "msys04", 128, 0 );
	DrawSceneWithMask( "bg_155", "left", 0, 0, 300 );
	DrawBustshotWithFiltering( 3, "re_si_ka_b1", "right", 1, 160, 0, FALSE, 0, 0, 0, 0, 0, 20, 300, TRUE );

//「きょ、今日は楽しくなりそうだね＠　頑張るよ～＠　はぅ～～～～！！＠
	PlaySE(4, "s19/02/990200392", 128, 64);
	if (AdvMode) { OutputLine("<color=#f0953d>レナ</color>", NULL, "<color=#f0953d>Rena</color>", NULL, Line_ContinueAfterTyping); }
	OutputLine(NULL, "「きょ、今日は楽しくなりそうだね！",
		   NULL, "\"I-It seems like today's going to be fun!", Line_WaitForInput);
	PlaySE(4, "s19/02/990200393", 128, 64);
	OutputLine(NULL, "　頑張るよ〜！",
		   NULL, " I'm going to do my best~!", Line_WaitForInput);
	PlaySE(4, "s19/02/990200394", 128, 64);
	OutputLine(NULL, "　はぅ〜〜〜〜！！」",
		   NULL, " Hau~~~~!!\"", Line_ModeSpecific);
	if (AdvMode) { ClearMessage(); } else { OutputLineAll(NULL, "\n\n", Line_ContinueAfterTyping); }


//　レナも、いつになく大勢の面々にテンションをアップさせているようだった＠
	if (AdvMode) { OutputLineAll("", NULL, Line_ContinueAfterTyping); }
	OutputLine(NULL, "　レナも、いつになく大勢の面々にテンションをアップさせているようだった。",
		   NULL, "It seemed that Rena was also unusually fired up by the large crowd.", Line_ModeSpecific);
	if (AdvMode) { ClearMessage(); } else { OutputLineAll(NULL, "\n", Line_ContinueAfterTyping); }


//　ぴょんぴょん跳ねたり、はしゃいだりと、すっかりかぁいいモードに出来上がっている＠
	if (AdvMode) { OutputLineAll("", NULL, Line_ContinueAfterTyping); }
	OutputLine(NULL, "　ぴょんぴょん跳ねたり、はしゃいだりと、すっかりかぁいいモードに出来上がっている。",
		   NULL, "Hopping about and running around, she had entered entirely into Kyute Mode.", Line_ModeSpecific);
	if (AdvMode) { ClearMessage(); } else { OutputLineAll(NULL, "\n\n", Line_ContinueAfterTyping); }

//　......レナの場合、テンションゲージを振り切ってからが本番だからな＠
	if (AdvMode) { OutputLineAll("", NULL, Line_ContinueAfterTyping); }
	OutputLine(NULL, "　……レナの場合、テンションゲージを振り切ってからが本番だからな！",
		   NULL, "..In Rena's case, the real fun starts when her Tension Gauge fills up!", Line_ModeSpecific);
	if (AdvMode) { ClearMessage(); } else { OutputLineAll(NULL, "\n", Line_ContinueAfterTyping); }


//　見かけの能天気さとは正反対に、今がもっとも恐ろしい戦闘態勢と言えるだろう...￥
	if (AdvMode) { OutputLineAll("", NULL, Line_ContinueAfterTyping); }
	OutputLine(NULL, "　見かけの能天気さとは正反対に、今がもっとも恐ろしい戦闘態勢と言えるだろう…。",
		   NULL, "Her happy-go-lucky attitude belied the fact that this was the state in which she was the most threatening...", Line_Normal);
	ClearMessage();
	DisableWindow();
	FadeBustshotWithFiltering( 3, "left", 1, FALSE, 0, 0, 300, TRUE );
	DrawBustshotWithFiltering( 1, "me_si_wa_a1", "left", 1, -160, 0, FALSE, 0, 0, 0, 0, 0, 0, 300, TRUE );

//　魅音は、顔見知りの常連たちとたわいないお喋りに華を咲かせ、いつもの自分をアピールしていた＠
	if (AdvMode) { OutputLineAll("", NULL, Line_ContinueAfterTyping); }
	OutputLine(NULL, "　魅音は、顔見知りの常連たちとたわいないお喋りに華を咲かせ、いつもの自分をアピールしていた。",
		   NULL, "Mion was making small-talk with some of the regular customers she was acquainted with. It was like business as usual with her.", Line_ModeSpecific);
	if (AdvMode) { ClearMessage(); } else { OutputLineAll(NULL, "\n", Line_ContinueAfterTyping); }


	DisableWindow();
	DrawFilm( 2, 153, 153, 255, 255, 0, 1000, TRUE );
//print 2

//　無論、これがいつもの魅音に見えるようでは我が部の部員たる資格はない＠
	if (AdvMode) { OutputLineAll("", NULL, Line_ContinueAfterTyping); }
	OutputLine(NULL, "　無論、これがいつもの魅音に見えるようでは我が部の部員たる資格はない。",
		   NULL, "Of course, if anybody thought that Mion looked ordinary, they were not qualified to be in our club.", Line_ModeSpecific);
	if (AdvMode) { ClearMessage(); } else { OutputLineAll(NULL, "\n", Line_ContinueAfterTyping); }


//　魅音の足元の影から...まるで冷気が吹き上げるかのように...殺気が滲み出してるのだ￥
	if (AdvMode) { OutputLineAll("", NULL, Line_ContinueAfterTyping); }
	OutputLine(NULL, "　魅音の足元の影から…まるで冷気が吹き上げるかのように…殺気が滲み出してるのだ！",
		   NULL, "The shadow beneath her feet was exuding killer instinct, rising up like a chill wind!", Line_Normal);
	ClearMessage();
	DisableWindow();
	FadeFilm( 300, TRUE );
	DrawSceneWithMask( "bg_155", "right", 0, 0, 300 );

//「......魅音め、......恥も外聞も捨てるくらいに......本気だな。＠
	PlaySE(4, "s19/01/hr_kei09050", 128, 64);
	if (AdvMode) { OutputLine("<color=#956f6e>圭一</color>", NULL, "<color=#956f6e>Keiichi</color>", NULL, Line_ContinueAfterTyping); }
	OutputLine(NULL, "「……魅音め、……恥も外聞も捨てるくらいに……本気だな。」",
		   NULL, "\"...Damn it, Mion... throwing away her honor and humanity like that... she's serious.\"", Line_ModeSpecific);
	if (AdvMode) { ClearMessage(); } else { OutputLineAll(NULL, "\n", Line_ContinueAfterTyping); }

	DisableWindow();
	DrawBustshot( 2, "sa_si_aw_a1", 0, 0, 0, FALSE, 0, 0, 0, 0, 0, 0, 0, 10, 400, TRUE );

//「圭一さん、知らないんですの...＠　...賞金の５万円、魅音さんの自腹でしてよ。＠
	PlaySE(4, "s19/04/990400175", 128, 64);
	if (AdvMode) { OutputLine("<color=#fcdb77>沙都子</color>", NULL, "<color=#fcdb77>Satoko</color>", NULL, Line_ContinueAfterTyping); }
	OutputLine(NULL, "「圭一さん、知らないんですの…？",
		   NULL, "\"Keiichi-san, didn't you know...?", Line_WaitForInput);
	PlaySE(4, "s19/04/990400176", 128, 64);
	OutputLine(NULL, "　…賞金の５万円、魅音さんの自腹でしてよ。」",
		   NULL, " ...The 50,000 yen prize is from Mion-san's own pockets.\"", Line_ModeSpecific);
	if (AdvMode) { ClearMessage(); } else { OutputLineAll(NULL, "\n", Line_ContinueAfterTyping); }


//　なッ、何ぃいいぃいいいぃッ？！？＠
	if (AdvMode) { OutputLineAll("", NULL, Line_ContinueAfterTyping); }
	OutputLine(NULL, "　なッ、何ぃいいぃいいいぃッ？！？！",
		   NULL, "Wh-Whaaaaaaaaat!?!?!?", Line_ModeSpecific);
	if (AdvMode) { ClearMessage(); } else { OutputLineAll(NULL, "\n", Line_ContinueAfterTyping); }


//　５万円を...自腹だってっぇえぇええぇ？＠
	if (AdvMode) { OutputLineAll("", NULL, Line_ContinueAfterTyping); }
	OutputLine(NULL, "　５万円を…自腹だってっぇえぇええぇ？！",
		   NULL, "She was putting out the 50,000 yen... all by herseeeelf?!", Line_ModeSpecific);
	if (AdvMode) { ClearMessage(); } else { OutputLineAll(NULL, "\n\n", Line_ContinueAfterTyping); }


//　その途端、魅音の周囲を歪ませるどす黒い瘴気が見えるようになる...ッ！￥
	if (AdvMode) { OutputLineAll("", NULL, Line_ContinueAfterTyping); }
	OutputLine(NULL, "　その途端、魅音の周囲を歪ませるどす黒い瘴気が見えるようになる…ッ！！",
		   NULL, "At that moment, a dark miasma that warped Mion's surroundings began to appear!!", Line_Normal);
	ClearMessage();
	DisableWindow();
	FadeOutBGM( 1, 1000, TRUE );
	FadeOutBGM( 2, 1000, TRUE );
	DrawSceneWithMask( "bg_155", "left", 0, 0, 300 );
	DrawBustshot( 2, "me_si_wa_a2", 0, 0, 0, FALSE, 0, 0, 0, 0, 0, 0, 0, 10, 400, TRUE );

//「......ん＠　何、圭ちゃん＠私の顔に、/
	PlaySE(4, "s19/03/990300408", 128, 64);
	if (AdvMode) { OutputLine("<color=#5ec69a>魅音</color>", NULL, "<color=#5ec69a>Mion</color>", NULL, Line_ContinueAfterTyping); }
	OutputLine(NULL, "「……ん？",
		   NULL, "\"...Hm?", Line_WaitForInput);
	PlaySE(4, "s19/03/990300409", 128, 64);
	OutputLine(NULL, "　何、圭ちゃん。",
		   NULL, " What is it, Kei-chan?", Line_WaitForInput);
	PlaySE(4, "s19/03/990300410", 128, 64);
	OutputLine(NULL, "私の顔に、",
		   NULL, " Is there...", Line_ContinueAfterTyping);

	PlaySE( 3, "wa_027", 128, 64 );

//!s400...ナニカ憑イテル...？!w800!sd　くっくっく！！＠
//!s400

	SetSpeedOfMessage( TRUE, 0, );
	OutputLine(NULL, "…ナニカ憑イテル…？",
		   NULL, " something on my face...?", Line_ContinueAfterTyping);

	SetValidityOfInput( FALSE );
	Wait( 800 );
	SetValidityOfInput( TRUE );
//!sd
	SetSpeedOfMessage( FALSE, 0, );


	OutputLine(NULL, "　くっくっく！！」",
		   NULL, " Hehehe!!\"", Line_ModeSpecific);
	if (AdvMode) { ClearMessage(); } else { OutputLineAll(NULL, "\n\n", Line_ContinueAfterTyping); }


//　ぞくり！！......背中を戦慄が這い上がる￥
	if (AdvMode) { OutputLineAll("", NULL, Line_ContinueAfterTyping); }
	OutputLine(NULL, "　ぞくり！！……背中を戦慄が這い上がる。",
		   NULL, "Eep!! ...A shiver crept up my spine.", Line_Normal);
	ClearMessage();

//　......魅音のヤツ......自らを死地に追い込むことで...奥底に潜む鬼を...引き出しやがったな...ッ！！＠
	if (AdvMode) { OutputLineAll("", NULL, Line_ContinueAfterTyping); }
	OutputLine(NULL, "　……魅音のヤツ……自らを死地に追い込むことで…奥底に潜む鬼を…引き出しやがったな…ッ！！！",
		   NULL, "...That Mion... cornering herself like that... she was pulling out the demon lurking within her!!!", Line_ModeSpecific);
	if (AdvMode) { ClearMessage(); } else { OutputLineAll(NULL, "\n", Line_ContinueAfterTyping); }


//　じょ、上等だぜ...＠　くそ......膝がカタカタと笑ってるよ...￥
	if (AdvMode) { OutputLineAll("", NULL, Line_ContinueAfterTyping); }
	OutputLine(NULL, "　じょ、上等だぜ…！",
		   NULL, "F-Fine with me..!", Line_WaitForInput);
	OutputLine(NULL, "　くそ……膝がカタカタと笑ってるよ…！",
		   NULL, " Damn it... my knees are shaking like crazy...!", Line_Normal);
	ClearMessage();
	DisableWindow();
	DrawScene( "black", 1000 );
	DrawScene( "bg_155", 1000 );
	PlayBGM( 1, "msysMi", 128, 0 );

//　気付けば、店内にはいつの間にかさらに人が増えていた＠
	if (AdvMode) { OutputLineAll("", NULL, Line_ContinueAfterTyping); }
	OutputLine(NULL, "　気付けば、店内にはいつの間にかさらに人が増えていた。",
		   NULL, "Before I realized it, the store had filled up with even more people.", Line_ModeSpecific);
	if (AdvMode) { ClearMessage(); } else { OutputLineAll(NULL, "\n", Line_ContinueAfterTyping); }


//　だが、こいつらの眼差しに敵意はない＠
	if (AdvMode) { OutputLineAll("", NULL, Line_ContinueAfterTyping); }
	OutputLine(NULL, "　だが、こいつらの眼差しに敵意はない。",
		   NULL, "However, the looks in their eyes weren't confrontational.", Line_ModeSpecific);
	if (AdvMode) { ClearMessage(); } else { OutputLineAll(NULL, "\n", Line_ContinueAfterTyping); }


//　あるのは期待と好奇心＠
	if (AdvMode) { OutputLineAll("", NULL, Line_ContinueAfterTyping); }
	OutputLine(NULL, "　あるのは期待と好奇心。",
		   NULL, "They were looks of expectation and curiosity.", Line_ModeSpecific);
	if (AdvMode) { ClearMessage(); } else { OutputLineAll(NULL, "\n", Line_ContinueAfterTyping); }


//　ここでどんな勝負が行なわれ、そして誰が勝利するのかを求めるギャラリーの目だ￥
	if (AdvMode) { OutputLineAll("", NULL, Line_ContinueAfterTyping); }
	OutputLine(NULL, "　ここでどんな勝負が行なわれ、そして誰が勝利するのかを求めるギャラリーの目だ。",
		   NULL, "They were the eyes of onlookers who were wondering what kind of match was going to occur, and who was going to win.", Line_Normal);
	ClearMessage();

//「へへ...、最高の舞台じゃねえか＠面白くなってきやがったぜ...。＠
	PlaySE(4, "s19/01/hr_kei09060", 128, 64);
	if (AdvMode) { OutputLine("<color=#956f6e>圭一</color>", NULL, "<color=#956f6e>Keiichi</color>", NULL, Line_ContinueAfterTyping); }
	OutputLine(NULL, "「へへ…、最高の舞台じゃねえか。",
		   NULL, "\"Hehe... you couldn't ask for a better stage than this.", Line_WaitForInput);
	PlaySE(4, "s19/01/hr_kei09070", 128, 64);
	OutputLine(NULL, "面白くなってきやがったぜ…。」",
		   NULL, " This is getting interesting...\"", Line_ModeSpecific);
	if (AdvMode) { ClearMessage(); } else { OutputLineAll(NULL, "\n", Line_ContinueAfterTyping); }

	DisableWindow();
	DrawBustshot( 2, "re_si_ka_b1", 0, 0, 0, FALSE, 0, 0, 0, 0, 0, 0, 0, 10, 400, TRUE );

//「けけ、圭一くん＠　がががが頑張ろうね＠　頑張ろうね！＠　はぅ～！！！＠
	PlaySE(4, "s19/02/990200395", 128, 64);
	if (AdvMode) { OutputLine("<color=#f0953d>レナ</color>", NULL, "<color=#f0953d>Rena</color>", NULL, Line_ContinueAfterTyping); }
	OutputLine(NULL, "「けけ、圭一くん！",
		   NULL, "\"K-K-Keiichi-kun!", Line_WaitForInput);
	PlaySE(4, "s19/02/990200396", 128, 64);
	OutputLine(NULL, "　がががが頑張ろうね！",
		   NULL, " L-L-L-Let's do our best, okay?", Line_WaitForInput);
	PlaySE(4, "s19/02/990200397", 128, 64);
	OutputLine(NULL, "　頑張ろうね！！",
		   NULL, " Do our best!!", Line_WaitForInput);
	PlaySE(4, "s19/02/990200398", 128, 64);
	OutputLine(NULL, "　はぅ〜！！！」",
		   NULL, " Hau~!!!\"", Line_ModeSpecific);
	if (AdvMode) { ClearMessage(); } else { OutputLineAll(NULL, "\n", Line_ContinueAfterTyping); }


//　レナはすでにチャージを完了している＠
	if (AdvMode) { OutputLineAll("", NULL, Line_ContinueAfterTyping); }
	OutputLine(NULL, "　レナはすでにチャージを完了している。",
		   NULL, "Rena was already fully charged.", Line_ModeSpecific);
	if (AdvMode) { ClearMessage(); } else { OutputLineAll(NULL, "\n\n", Line_ContinueAfterTyping); }


//　かぁいいモードのレナの前には、地上のあらゆる常識、法則は通用しない＠
	if (AdvMode) { OutputLineAll("", NULL, Line_ContinueAfterTyping); }
	OutputLine(NULL, "　かぁいいモードのレナの前には、地上のあらゆる常識、法則は通用しない！",
		   NULL, "Mortal laws and common sense held no power before the might of Rena in her Kyute Mode!", Line_ModeSpecific);
	if (AdvMode) { ClearMessage(); } else { OutputLineAll(NULL, "\n", Line_ContinueAfterTyping); }


//　できれば戦いたくない相手だ￥
	if (AdvMode) { OutputLineAll("", NULL, Line_ContinueAfterTyping); }
	OutputLine(NULL, "　できれば戦いたくない相手だ。",
		   NULL, "I definitely didn't want to fight her, if possible.", Line_Normal);
	ClearMessage();
	DisableWindow();
	DrawSceneWithMask( "bg_156", "left", 0, 0, 300 );
	DrawBustshotWithFiltering( 1, "ri_si_ni_a1", "left", 1, -160, 0, FALSE, 0, 0, 0, 0, 0, 0, 300, TRUE );

//「梨花ちゃんガンバレー！＠　僕たちも応援してるよ～～！！！＠
	PlaySE(4, "s19/00/yaji99001", 128, 64);
	PlaySE(5, "s19/00/yaji99001_1", 128, 64);
	PlaySE(6, "s19/00/yaji99001_2", 128, 64);
	if (AdvMode) { OutputLine("<color=#f5e6d3>ギャラリー</color>", NULL, "<color=#f5e6d3>Gallery</color>", NULL, Line_ContinueAfterTyping); }
	OutputLine(NULL, "「梨花ちゃんガンバレー！！",
		   NULL, "\"Rika-chan, do your best!!", Line_WaitForInput);
	PlaySE(4, "s19/00/yaji99002", 128, 64);
	PlaySE(5, "s19/00/yaji99002_1", 128, 64);
	PlaySE(6, "s19/00/yaji99002_2", 128, 64);
	OutputLine(NULL, "　僕たちも応援してるよ〜〜！！！」",
		   NULL, " We're all cheering you on~~!!!\"", Line_ModeSpecific);
	if (AdvMode) { ClearMessage(); } else { OutputLineAll(NULL, "\n", Line_ContinueAfterTyping); }


//「......はい＠頑張りますですよ～♪＠
	PlaySE(4, "s19/05/990500091", 128, 64);
	if (AdvMode) { OutputLine("<color=#6972c1>梨花</color>", NULL, "<color=#6972c1>Rika</color>", NULL, Line_ContinueAfterTyping); }
	OutputLine(NULL, "「……はい。",
		   NULL, "\"......Okay.", Line_WaitForInput);
	PlaySE(4, "s19/05/990500092", 128, 64);
	OutputLine(NULL, "頑張りますですよ〜♪」",
		   NULL, " I'll do my best~♪.\"", Line_ModeSpecific);
	if (AdvMode) { ClearMessage(); } else { OutputLineAll(NULL, "\n", Line_ContinueAfterTyping); }


//　いくら何でも過剰すぎるくらいの愛敬を振り巻き、梨花ちゃんはすでにギャラリーの大半を味方に付けている＠
	if (AdvMode) { OutputLineAll("", NULL, Line_ContinueAfterTyping); }
	OutputLine(NULL, "　いくら何でも過剰すぎるくらいの愛敬を振り巻き、梨花ちゃんはすでにギャラリーの大半を味方に付けている。",
		   NULL, "Rika-chan, who was exuding way too much charm no matter how you looked at it, had already won over most of the onlookers to her side.", Line_ModeSpecific);
	if (AdvMode) { ClearMessage(); } else { OutputLineAll(NULL, "\n\n", Line_ContinueAfterTyping); }


//　さり気なくかわすのが信条の梨花ちゃんが...ここまであからさまに仕掛けてくるなんて、明らかに異常ッ！＠
	if (AdvMode) { OutputLineAll("", NULL, Line_ContinueAfterTyping); }
	OutputLine(NULL, "　さり気なくかわすのが信条の梨花ちゃんが…ここまであからさまに仕掛けてくるなんて、明らかに異常ッ！！",
		   NULL, "Nonchalantly avoiding things had always been Rika-chan's creed, but... for her to be blatantly laying out her machinations like this, something was definitely strange!!", Line_ModeSpecific);
	if (AdvMode) { ClearMessage(); } else { OutputLineAll(NULL, "\n", Line_ContinueAfterTyping); }


//　......レナ同様、とても戦いたくない相手だ￥
	if (AdvMode) { OutputLineAll("", NULL, Line_ContinueAfterTyping); }
	OutputLine(NULL, "　……レナ同様、とても戦いたくない相手だ。",
		   NULL, "...Like Rena, she was somebody who I didn't want to fight if I could help it.", Line_Normal);
	ClearMessage();
	DisableWindow();
	DrawSceneWithMask( "bg_155", "right", 0, 0, 300 );
	DrawBustshotWithFiltering( 3, "sa_si_aw_a1", "right", 1, 160, 0, FALSE, 0, 0, 0, 0, 0, 20, 300, TRUE );

//「もちろん、一番戦いたくないのは魅音さんですけどね。＠
	PlaySE(4, "s19/04/990400177", 128, 64);
	if (AdvMode) { OutputLine("<color=#fcdb77>沙都子</color>", NULL, "<color=#fcdb77>Satoko</color>", NULL, Line_ContinueAfterTyping); }
	OutputLine(NULL, "「もちろん、一番戦いたくないのは魅音さんですけどね。」",
		   NULL, "\"Of course, the one you don't want to fight the most is Mion-san.\"", Line_ModeSpecific);
	if (AdvMode) { ClearMessage(); } else { OutputLineAll(NULL, "\n", Line_ContinueAfterTyping); }


//「......何度か部活でヤツと死線をくぐったが＠...今日ほどヤバイと思う日はないぜ。＠
	PlaySE(4, "s19/01/hr_kei09080", 128, 64);
	if (AdvMode) { OutputLine("<color=#956f6e>圭一</color>", NULL, "<color=#956f6e>Keiichi</color>", NULL, Line_ContinueAfterTyping); }
	OutputLine(NULL, "「……何度か部活でヤツと死線をくぐったが。",
		   NULL, "\"...I've been lucky to even leave alive more than a few times at the end of club activities, but...", Line_WaitForInput);
	PlaySE(4, "s19/01/hr_kei09090", 128, 64);
	OutputLine(NULL, "…今日ほどヤバイと思う日はないぜ。」",
		   NULL, " I don't think there was a day that even came close to being this dangerous.\"", Line_ModeSpecific);
	if (AdvMode) { ClearMessage(); } else { OutputLineAll(NULL, "\n", Line_ContinueAfterTyping); }


//「魅音さん、...おとといのポーカーで負けたの、相当、根に持っているみたいでしてよ？＠
	PlaySE(4, "s19/04/990400178", 128, 64);
	if (AdvMode) { OutputLine("<color=#fcdb77>沙都子</color>", NULL, "<color=#fcdb77>Satoko</color>", NULL, Line_ContinueAfterTyping); }
	OutputLine(NULL, "「魅音さん、…おとといのポーカーで負けたの、相当、根に持っているみたいでしてよ？」",
		   NULL, "\"Mion-san seems to have developed quite the grudge after losing that poker match a few days back, you know?\"", Line_ModeSpecific);
	if (AdvMode) { ClearMessage(); } else { OutputLineAll(NULL, "\n", Line_ContinueAfterTyping); }


//「らしいな＠...つまり今日は、魅音の復讐のための特設舞台ってわけだ...！￥
	PlaySE(4, "s19/01/hr_kei09100", 128, 64);
	if (AdvMode) { OutputLine("<color=#956f6e>圭一</color>", NULL, "<color=#956f6e>Keiichi</color>", NULL, Line_ContinueAfterTyping); }
	OutputLine(NULL, "「らしいな。",
		   NULL, "\"It seems that way.", Line_WaitForInput);
	PlaySE(4, "s19/01/hr_kei09110", 128, 64);
	OutputLine(NULL, "…つまり今日は、魅音の復讐のための特設舞台ってわけだ…！」",
		   NULL, " ...In other words, today is just an elaborate stage for her revenge!\"", Line_Normal);
	ClearMessage();
	DisableWindow();
	DrawSceneWithMask( "bg_156", "right", 0, 0, 300 );
	DrawBustshotWithFiltering( 1, "me_si_fu_a1", "left", 1, -160, 0, FALSE, 0, 0, 0, 0, 0, 0, 300, TRUE );

//　まるでテレパシーでも伝わるかのように、魅音がこちらに振り返る＠
	if (AdvMode) { OutputLineAll("", NULL, Line_ContinueAfterTyping); }
	OutputLine(NULL, "　まるでテレパシーでも伝わるかのように、魅音がこちらに振り返る。",
		   NULL, "Almost as though she were psychic, Mion turned towards us.", Line_ModeSpecific);
	if (AdvMode) { ClearMessage(); } else { OutputLineAll(NULL, "\n", Line_ContinueAfterTyping); }


//『あんたら、今頃気付いたの...？！』、そう目が無言で語る...＠
	if (AdvMode) { OutputLineAll("", NULL, Line_ContinueAfterTyping); }
	OutputLine(NULL, "『あんたら、今頃気付いたの…？！』、そう目が無言で語る…。",
		   NULL, "Her eyes silently conveyed the message: \"You guys just figured that out now?!\"", Line_ModeSpecific);
	if (AdvMode) { ClearMessage(); } else { OutputLineAll(NULL, "\n\n", Line_ContinueAfterTyping); }


//　魅音だけでなく、レナも梨花ちゃんも、かつてない程のテンションアップ＠
	if (AdvMode) { OutputLineAll("", NULL, Line_ContinueAfterTyping); }
	OutputLine(NULL, "　魅音だけでなく、レナも梨花ちゃんも、かつてない程のテンションアップ。",
		   NULL, "It wasn't just Mion; both Rena and Rika-chan were more pumped up than they'd ever been.", Line_ModeSpecific);
	if (AdvMode) { ClearMessage(); } else { OutputLineAll(NULL, "\n", Line_ContinueAfterTyping); }


//　...あぁ＠...今日は出る＠...間違いなく死者が！￥
	if (AdvMode) { OutputLineAll("", NULL, Line_ContinueAfterTyping); }
	OutputLine(NULL, "　…あぁ。",
		   NULL, "...Yeah.", Line_WaitForInput);
	OutputLine(NULL, "…今日は出る。",
		   NULL, " ...One's gonna pop up today.", Line_WaitForInput);
	OutputLine(NULL, "…間違いなく死者が！！",
		   NULL, " ...Without a doubt, there'll be casualties!!", Line_Normal);
	ClearMessage();
	DisableWindow();
	DrawSceneWithMask( "bg_155", "left", 0, 0, 300 );
	DrawBustshotWithFiltering( 3, "sa_si_ak_a1", "right", 1, 160, 0, FALSE, 0, 0, 0, 0, 0, 20, 300, TRUE );

//「私と圭一さんが何となく置いてきぼりですわねぇ＠/
	PlaySE(4, "s19/04/990400179", 128, 64);
	if (AdvMode) { OutputLine("<color=#fcdb77>沙都子</color>", NULL, "<color=#fcdb77>Satoko</color>", NULL, Line_ContinueAfterTyping); }
	OutputLine(NULL, "「私と圭一さんが何となく置いてきぼりですわねぇ。",
		   NULL, "\"It seems that somehow Keiichi-san and I are the only ones left.", Line_ModeSpecific);
	if (AdvMode) { ClearMessage(); } else { OutputLineAll(NULL, "\n", Line_ContinueAfterTyping); }

	DisableWindow();
	DrawBustshot( 3, "sa_si_wa_a1", 160, 0, 0, FALSE, 0, 0, 0, 0, 0, 0, 0, 20, 200, TRUE );

//...いかがでございましょう＠　何でしたらスマートに、緒戦をお手合わせ願えませんかしら？＠
	PlaySE(4, "s19/04/990400180", 128, 64);
	if (AdvMode) { OutputLine("<color=#fcdb77>沙都子</color>", NULL, "<color=#fcdb77>Satoko</color>", NULL, Line_ContinueAfterTyping); }
	OutputLine(NULL, "…いかがでございましょう？",
		   NULL, "...What do you think?", Line_WaitForInput);
	PlaySE(4, "s19/04/990400181", 128, 64);
	OutputLine(NULL, "　何でしたらスマートに、緒戦をお手合わせ願えませんかしら？」",
		   NULL, " Should we not have our match during the opening round?\"", Line_ModeSpecific);
	if (AdvMode) { ClearMessage(); } else { OutputLineAll(NULL, "\n", Line_ContinueAfterTyping); }


//「そーしよっか＠俺もエンジンがかかるまで慣らしをし、＠
	PlaySE(4, "s19/01/hr_kei09120", 128, 64);
	if (AdvMode) { OutputLine("<color=#956f6e>圭一</color>", NULL, "<color=#956f6e>Keiichi</color>", NULL, Line_ContinueAfterTyping); }
	OutputLine(NULL, "「そーしよっか。",
		   NULL, "\"Might as well.", Line_WaitForInput);
	PlaySE(4, "s19/01/hr_kei09130", 128, 64);
	OutputLine(NULL, "俺もエンジンがかかるまで慣らしをし、」",
		   NULL, " I need to warm up before I can really kick it into gear—\"", Line_ModeSpecific);
	if (AdvMode) { ClearMessage(); } else { OutputLineAll(NULL, "\n\n", Line_ContinueAfterTyping); }


	FadeOutBGM( 1, 1000, TRUE );
	FadeOutBGM( 2, 1000, TRUE );
	PlaySE( 3, "wa_027", 128, 64 );

//　雷が走ったかのように脊髄が跳ね、...氷柱をねじ込んだかのように、背筋が凍りつく￥
	if (AdvMode) { OutputLineAll("", NULL, Line_ContinueAfterTyping); }
	OutputLine(NULL, "　雷が走ったかのように脊髄が跳ね、…氷柱をねじ込んだかのように、背筋が凍りつく。",
		   NULL, "My spinal column shuddered like it had been struck by a bolt of lightning, and like a pillar of ice was being jammed into it, began to freeze.", Line_Normal);
	ClearMessage();
	DisableWindow();
	DrawFilm( 2, 153, 153, 255, 255, 0, 1000, TRUE );
//print 2

//　沙都子の後ろに、ゴゴゴゴゴ・・という書き文字のような緊迫感が背負われていたからだ＠
	if (AdvMode) { OutputLineAll("", NULL, Line_ContinueAfterTyping); }
	OutputLine(NULL, "　沙都子の後ろに、ゴゴゴゴゴ・・という書き文字のような緊迫感が背負われていたからだ。",
		   NULL, "I could almost see the flames backlighting Satoko with their intensity.", Line_ModeSpecific);
	if (AdvMode) { ClearMessage(); } else { OutputLineAll(NULL, "\n\n", Line_ContinueAfterTyping); }


//　それに......沙都子の、まるでいつものように見える笑顔が...!w1000例えるならプラスチックで作ったお面のように無機質だったのだ...￥
	if (AdvMode) { OutputLineAll("", NULL, Line_ContinueAfterTyping); }
	OutputLine(NULL, "　それに……沙都子の、まるでいつものように見える笑顔が…",
		   NULL, "Even then... while Satoko was displaying a normal smile...", Line_ContinueAfterTyping);

	SetValidityOfInput( FALSE );
	Wait( 1000 );
	SetValidityOfInput( TRUE );

	OutputLine(NULL, "例えるならプラスチックで作ったお面のように無機質だったのだ…！",
		   NULL, " It was cold and inhuman, almost as if it were a plastic mask!", Line_Normal);
	ClearMessage();
	DisableWindow();
	FadeFilm( 200, TRUE );
//print 80
	PlayBGM( 1, "msysMi", 128, 0 );

//「...へ＠　そんなに俺を緒戦で消したいかよ＠殺気が隠せてないぜ。＠
	PlaySE(4, "s19/01/hr_kei09140", 128, 64);
	if (AdvMode) { OutputLine("<color=#956f6e>圭一</color>", NULL, "<color=#956f6e>Keiichi</color>", NULL, Line_ContinueAfterTyping); }
	OutputLine(NULL, "「…へ！",
		   NULL, "\"...Heh!", Line_WaitForInput);
	PlaySE(4, "s19/01/hr_kei09150", 128, 64);
	OutputLine(NULL, "　そんなに俺を緒戦で消したいかよ。",
		   NULL, " You must really want to eliminate me in the opening round.", Line_WaitForInput);
	PlaySE(4, "s19/01/hr_kei09160", 128, 64);
	OutputLine(NULL, "殺気が隠せてないぜ。」",
		   NULL, " You can't hide that murderous intent.\"", Line_ModeSpecific);
	if (AdvMode) { ClearMessage(); } else { OutputLineAll(NULL, "\n", Line_ContinueAfterTyping); }


	DisableWindow();
	DrawBustshot( 3, "sa_si_aw_a1", 160, 0, 0, FALSE, 0, 0, 0, 0, 0, 0, 0, 20, 200, TRUE );

//「あら残念ですわね...＠圭一さんにしてはなかなか慎重でしてよ＠　ほっほっほ！￥
	PlaySE(4, "s19/04/990400182", 128, 64);
	if (AdvMode) { OutputLine("<color=#fcdb77>沙都子</color>", NULL, "<color=#fcdb77>Satoko</color>", NULL, Line_ContinueAfterTyping); }
	OutputLine(NULL, "「あら残念ですわね…。",
		   NULL, "\"Oh, that's too bad...", Line_WaitForInput);
	PlaySE(4, "s19/04/990400183", 128, 64);
	OutputLine(NULL, "圭一さんにしてはなかなか慎重でしてよ？",
		   NULL, " You're being uncharacteristically cautious today, Keiichi-san.", Line_WaitForInput);
	PlaySE(4, "s19/04/990400184", 128, 64);
	OutputLine(NULL, "　ほっほっほ！」",
		   NULL, " Hohoho!\"", Line_Normal);
	ClearMessage();

//　間違いなくワナだった＠
	if (AdvMode) { OutputLineAll("", NULL, Line_ContinueAfterTyping); }
	OutputLine(NULL, "　間違いなくワナだった。",
		   NULL, "Without a doubt, it was a trap.", Line_ModeSpecific);
	if (AdvMode) { ClearMessage(); } else { OutputLineAll(NULL, "\n\n", Line_ContinueAfterTyping); }


//　...どんな仕掛けかわからないが、沙都子と緒戦を戦っていたら、『魅音と戦うよりも絶対確実に』負けさせられたッ！！￥
	if (AdvMode) { OutputLineAll("", NULL, Line_ContinueAfterTyping); }
	OutputLine(NULL, "　…どんな仕掛けかわからないが、沙都子と緒戦を戦っていたら、『魅音と戦うよりも絶対確実に』負けさせられたッ！！！",
		   NULL, "...I don't know what she had up her sleeve, but if I fought with Satoko during the opening round, my loss would be more certain than if I went against Mion!!!", Line_Normal);
	ClearMessage();
	DisableWindow();
	DrawScene( "black", 400 );
	DrawScene( "bg_156", 1000 );
	PlayBGM( 1, "msys02", 128, 0 );

//　店内を包む漆黒の瘴気...＠
	if (AdvMode) { OutputLineAll("", NULL, Line_ContinueAfterTyping); }
	OutputLine(NULL, "　店内を包む漆黒の瘴気…。",
		   NULL, "A pitch-black miasma permeated the inside of the store...", Line_ModeSpecific);
	if (AdvMode) { ClearMessage(); } else { OutputLineAll(NULL, "\n", Line_ContinueAfterTyping); }


//　どいつもこいつも...そんなに優勝賞金５万円が欲しいかよッ！￥
	if (AdvMode) { OutputLineAll("", NULL, Line_ContinueAfterTyping); }
	OutputLine(NULL, "　どいつもこいつも…そんなに優勝賞金５万円が欲しいかよッ！！",
		   NULL, "Did they all want to win that 50,000 yen prize that much?!", Line_Normal);
	ClearMessage();

//　いや、違うな＠
	if (AdvMode) { OutputLineAll("", NULL, Line_ContinueAfterTyping); }
	OutputLine(NULL, "　いや、違うな。",
		   NULL, "No, that's not right.", Line_ModeSpecific);
	if (AdvMode) { ClearMessage(); } else { OutputLineAll(NULL, "\n", Line_ContinueAfterTyping); }


//　...賞金が欲しい程度の闘志で戦おうとしているのは一般参加者共だけだ＠
	if (AdvMode) { OutputLineAll("", NULL, Line_ContinueAfterTyping); }
	OutputLine(NULL, "　…賞金が欲しい程度の闘志で戦おうとしているのは一般参加者共だけだ。",
		   NULL, "...The only ones competing for the prize money were the casual participants.", Line_ModeSpecific);
	if (AdvMode) { ClearMessage(); } else { OutputLineAll(NULL, "\n\n", Line_ContinueAfterTyping); }


//　俺は間違ってた＠
	if (AdvMode) { OutputLineAll("", NULL, Line_ContinueAfterTyping); }
	OutputLine(NULL, "　俺は間違ってた。",
		   NULL, "I was different.", Line_ModeSpecific);
	if (AdvMode) { ClearMessage(); } else { OutputLineAll(NULL, "\n", Line_ContinueAfterTyping); }


//　今日をただの日曜日のお遊びと勘違いしていた￥
	if (AdvMode) { OutputLineAll("", NULL, Line_ContinueAfterTyping); }
	OutputLine(NULL, "　今日をただの日曜日のお遊びと勘違いしていた。",
		   NULL, "I had mistaken this as just a way to fool around on a normal Sunday.", Line_Normal);
	ClearMessage();

//　今日がいつで、ここがどこで、相手が誰かなんて関係ない＠
	if (AdvMode) { OutputLineAll("", NULL, Line_ContinueAfterTyping); }
	OutputLine(NULL, "　今日がいつで、ここがどこで、相手が誰かなんて関係ない。",
		   NULL, "It didn't matter when it was, or where it was, or who our opponents were.", Line_ModeSpecific);
	if (AdvMode) { ClearMessage(); } else { OutputLineAll(NULL, "\n", Line_ContinueAfterTyping); }


//　.........我が部は、俺たちは最高頂点しか求めないッ！！！＠
	if (AdvMode) { OutputLineAll("", NULL, Line_ContinueAfterTyping); }
	OutputLine(NULL, "　………我が部は、俺たちは最高頂点しか求めないッ！！！！",
		   NULL, "...In our club, the goal is always the very top of the mountain!!!", Line_ModeSpecific);
	if (AdvMode) { ClearMessage(); } else { OutputLineAll(NULL, "\n\n", Line_ContinueAfterTyping); }


//　俺の内側に...どんな強風でも消えない、そしてどんな鉄でもドロドロに溶かす、超高熱の種火が灯りだす...ッ！！＠
	if (AdvMode) { OutputLineAll("", NULL, Line_ContinueAfterTyping); }
	OutputLine(NULL, "　俺の内側に…どんな強風でも消えない、そしてどんな鉄でもドロドロに溶かす、超高熱の種火が灯りだす…ッ！！！",
		   NULL, "An intense flame that no strong winds could extinguish, hot enough to melt any steel, began to burn inside me...", Line_ModeSpecific);
	if (AdvMode) { ClearMessage(); } else { OutputLineAll(NULL, "\n", Line_ContinueAfterTyping); }


//　かつてない...最高に熱い部活バトルの火蓋が......切って落とされるのだッ！￥
	if (AdvMode) { OutputLineAll("", NULL, Line_ContinueAfterTyping); }
	OutputLine(NULL, "　かつてない…最高に熱い部活バトルの火蓋が……切って落とされるのだッ！！",
		   NULL, "The fuse had been lit on this unprecedentedly intense club battle!!", Line_Normal);
	ClearMessage();

//　その時、お店のおじさんが、魅音ちゃん、そろそろ時間だよーとのんびりした様子で告げた￥
	if (AdvMode) { OutputLineAll("", NULL, Line_ContinueAfterTyping); }
	OutputLine(NULL, "　その時、お店のおじさんが、魅音ちゃん、そろそろ時間だよーとのんびりした様子で告げた。",
		   NULL, "It was then that the owner of the store told Mion in a lackadaisical voice that it was about time to begin.", Line_Normal);
	ClearMessage();
	DisableWindow();
	DrawBustshot( 2, "me_si_wi_a2", 0, 0, 0, FALSE, 0, 0, 0, 0, 0, 0, 0, 10, 400, TRUE );

//「みんないいかな～？＠　傾注傾注～！！＠
	PlaySE(4, "s19/03/990300411", 128, 64);
	if (AdvMode) { OutputLine("<color=#5ec69a>魅音</color>", NULL, "<color=#5ec69a>Mion</color>", NULL, Line_ContinueAfterTyping); }
	OutputLine(NULL, "「みんないいかな〜？！",
		   NULL, "\"Is everybody ready~?!", Line_WaitForInput);
	PlaySE(4, "s19/03/990300412", 128, 64);
	OutputLine(NULL, "　傾聴傾聴～！！」",
		   NULL, " Listen close now~!!\"", Line_ModeSpecific);
	if (AdvMode) { ClearMessage(); } else { OutputLineAll(NULL, "\n", Line_ContinueAfterTyping); }


//　魅音がおもちゃ屋のおじさんに代わって開会の挨拶し、今日のゲーム大会のルールを説明し始める￥
	if (AdvMode) { OutputLineAll("", NULL, Line_ContinueAfterTyping); }
	OutputLine(NULL, "　魅音がおもちゃ屋のおじさんに代わって開会の挨拶し、今日のゲーム大会のルールを説明し始める。",
		   NULL, "Mion began with the formalities, standing in for the owner, and explained the rules of today's tournament.", Line_Normal);
	ClearMessage();
	DisableWindow();
	FadeBustshotWithFiltering( 2, "m1", 1, FALSE, 0, 0, 300, TRUE );

//　争うのは優勝のみ＠
	if (AdvMode) { OutputLineAll("", NULL, Line_ContinueAfterTyping); }
	OutputLine(NULL, "　争うのは優勝のみ！",
		   NULL, "You're only playing to win!", Line_ModeSpecific);
	if (AdvMode) { ClearMessage(); } else { OutputLineAll(NULL, "\n", Line_ContinueAfterTyping); }


//　２位や３位はない＠...これは部活と同じだ＠
	if (AdvMode) { OutputLineAll("", NULL, Line_ContinueAfterTyping); }
	OutputLine(NULL, "　２位や３位はない。",
		   NULL, "There is no second or third place.", Line_WaitForInput);
	OutputLine(NULL, "…これは部活と同じだ。",
		   NULL, " ...That's the same rule as our club.", Line_ModeSpecific);
	if (AdvMode) { ClearMessage(); } else { OutputLineAll(NULL, "\n\n", Line_ContinueAfterTyping); }


//　参加者は１５人＠これをくじ引きで５卓に分け、それぞれの卓から１人の勝者を出す＠
	if (AdvMode) { OutputLineAll("", NULL, Line_ContinueAfterTyping); }
	OutputLine(NULL, "　参加者は１５人。",
		   NULL, "There were 15 people participating.", Line_WaitForInput);
	OutputLine(NULL, "これをくじ引きで５卓に分け、それぞれの卓から１人の勝者を出す。",
		   NULL, " We were to split up into 5 groups via a draw, and each group would have one winner.", Line_ModeSpecific);
	if (AdvMode) { ClearMessage(); } else { OutputLineAll(NULL, "\n", Line_ContinueAfterTyping); }


//　５卓それぞれの勝者はトーナメント式で決勝へ向けてコマを進めていく￥
	if (AdvMode) { OutputLineAll("", NULL, Line_ContinueAfterTyping); }
	OutputLine(NULL, "　５卓それぞれの勝者はトーナメント式で決勝へ向けてコマを進めていく。",
		   NULL, "Each winner in the first stage would advance to the next in order to compete in the final.", Line_Normal);
	ClearMessage();
	DisableWindow();
	DrawBustshotWithFiltering( 1, "me_si_de_a1", "left", 1, -160, 0, FALSE, 0, 0, 0, 0, 0, 0, 300, TRUE );

//「さて。各卓の競技方法なんだけど＠これは各卓で好きに決めていいよ＠このお店にあるゲームなら何を使ってもＯＫ！＠
	PlaySE(4, "s19/03/990300413", 128, 64);
	if (AdvMode) { OutputLine("<color=#5ec69a>魅音</color>", NULL, "<color=#5ec69a>Mion</color>", NULL, Line_ContinueAfterTyping); }
	OutputLine(NULL, "「さて。各卓の競技方法なんだけど。",
		   NULL, "\"Now, as for how each group will compete:", Line_WaitForInput);
	PlaySE(4, "s19/03/990300414", 128, 64);
	OutputLine(NULL, "これは各卓で好きに決めていいよ。",
		   NULL, " each table can decide to play whatever they want.", Line_WaitForInput);
	PlaySE(4, "s19/03/990300415", 128, 64);
	OutputLine(NULL, "このお店にあるゲームなら何を使ってもＯＫ！」",
		   NULL, " As long as the game is here in the shop, anything goes!\"", Line_ModeSpecific);
	if (AdvMode) { ClearMessage(); } else { OutputLineAll(NULL, "\n", Line_ContinueAfterTyping); }


//　部活戦闘モードに入った俺は、ゲームルールのわずかなほつれも見逃さない￥
	if (AdvMode) { OutputLineAll("", NULL, Line_ContinueAfterTyping); }
	OutputLine(NULL, "　部活戦闘モードに入った俺は、ゲームルールのわずかなほつれも見逃さない。",
		   NULL, "Already in Club Mode Defcon 1, I didn't let the small gap in the rules go unnoticed.", Line_Normal);
	ClearMessage();

//「魅音、質問いいか＠　みんな自分の得意ゲームを主張して決まらないんじゃねーのか？＠
	PlaySE(4, "s19/01/hr_kei09170", 128, 64);
	if (AdvMode) { OutputLine("<color=#956f6e>圭一</color>", NULL, "<color=#956f6e>Keiichi</color>", NULL, Line_ContinueAfterTyping); }
	OutputLine(NULL, "「魅音、質問いいか？",
		   NULL, "\"Mion, can I ask a question?", Line_WaitForInput);
	PlaySE(4, "s19/01/hr_kei09180", 128, 64);
	OutputLine(NULL, "　みんな自分の得意ゲームを主張して決まらないんじゃねーのか？」",
		   NULL, " Won't everybody push to play a game they're good at, and not be able to agree on which one?\"", Line_ModeSpecific);
	if (AdvMode) { ClearMessage(); } else { OutputLineAll(NULL, "\n", Line_ContinueAfterTyping); }


	DisableWindow();
	DrawBustshotWithFiltering( 3, "re_si_ha_a1", "right", 1, 160, 0, FALSE, 0, 0, 0, 0, 0, 20, 300, TRUE );

//「......はぅ＠そうだね＠決まらないと始められないね。＠
	PlaySE(4, "s19/02/990200399", 128, 64);
	if (AdvMode) { OutputLine("<color=#f0953d>レナ</color>", NULL, "<color=#f0953d>Rena</color>", NULL, Line_ContinueAfterTyping); }
	OutputLine(NULL, "「……はぅ。",
		   NULL, "\"...Hau.", Line_WaitForInput);
	PlaySE(4, "s19/02/990200400", 128, 64);
	OutputLine(NULL, "そうだね。",
		   NULL, " That's right.", Line_WaitForInput);
	PlaySE(4, "s19/02/990200401", 128, 64);
	OutputLine(NULL, "決まらないと始められないね。」",
		   NULL, " If we can't decide, we can't start.\"", Line_ModeSpecific);
	if (AdvMode) { ClearMessage(); } else { OutputLineAll(NULL, "\n", Line_ContinueAfterTyping); }


//　ギャラリーも頷く＠
	if (AdvMode) { OutputLineAll("", NULL, Line_ContinueAfterTyping); }
	OutputLine(NULL, "　ギャラリーも頷く。",
		   NULL, "The spectators also nodded along.", Line_ModeSpecific);
	if (AdvMode) { ClearMessage(); } else { OutputLineAll(NULL, "\n\n", Line_ContinueAfterTyping); }


//　当然だ＠相手の提案するゲームを了承するヤツなどいるものか￥
	if (AdvMode) { OutputLineAll("", NULL, Line_ContinueAfterTyping); }
	OutputLine(NULL, "　当然だ。",
		   NULL, "It was only natural.", Line_WaitForInput);
	OutputLine(NULL, "相手の提案するゲームを了承するヤツなどいるものか！",
		   NULL, " There wasn't anybody who would simply cede to their opponent's suggestion!", Line_Normal);
	ClearMessage();
	DisableWindow();
	DrawBustshot( 1, "me_si_wi_a2", -160, 0, 0, FALSE, 0, 0, 0, 0, 0, 0, 0, 0, 200, TRUE );

//「紳士的に決めてほしいけど、そーゆう時は店のマスターが決めるってのでいい？＠
	PlaySE(4, "s19/03/990300416", 128, 64);
	if (AdvMode) { OutputLine("<color=#5ec69a>魅音</color>", NULL, "<color=#5ec69a>Mion</color>", NULL, Line_ContinueAfterTyping); }
	OutputLine(NULL, "「紳士的に決めてほしいけど、そーゆう時は店のマスターが決めるってのでいい？」",
		   NULL, "\"I'd prefer if you were all good sports and manage to come to a decision on your own, but if it comes to a stalemate, should we have the store's owner decide for you?\"", Line_ModeSpecific);
	if (AdvMode) { ClearMessage(); } else { OutputLineAll(NULL, "\n", Line_ContinueAfterTyping); }


//　おもちゃ屋のイベントなんだからな＠店のマスターが審判を兼ねるのは当然か＠
	if (AdvMode) { OutputLineAll("", NULL, Line_ContinueAfterTyping); }
	OutputLine(NULL, "　おもちゃ屋のイベントなんだからな。",
		   NULL, "It was an event at a toy store, after all.", Line_WaitForInput);
	OutputLine(NULL, "店のマスターが審判を兼ねるのは当然か。",
		   NULL, " You'd expect the owner to referee.", Line_ModeSpecific);
	if (AdvMode) { ClearMessage(); } else { OutputLineAll(NULL, "\n\n", Line_ContinueAfterTyping); }

//　この後も簡単に説明が続き、負けた参加者は、負けたゲームを買わなければならないという、何ともお店にやさしい罰ゲームを追加して説明を終えた￥
	if (AdvMode) { OutputLineAll("", NULL, Line_ContinueAfterTyping); }
	OutputLine(NULL, "　この後も簡単に説明が続き、負けた参加者は、負けたゲームを買わなければならないという、何ともお店にやさしい罰ゲームを追加して説明を終えた。",
		   NULL, "After that, Mion's rundown continued. It ended with the rule that any losing participants would have to buy the game they lost at; a rather nice proposition for the store.", Line_Normal);
	ClearMessage();
	DisableWindow();
	DrawScene( "black", 1000 );
	DrawScene( "bg_156", 1000 );

//　まずは...くじ引きで５卓に別れる＠
	if (AdvMode) { OutputLineAll("", NULL, Line_ContinueAfterTyping); }
	OutputLine(NULL, "　まずは…くじ引きで５卓に別れる。",
		   NULL, "First... we used a draw to split into 5 groups.", Line_ModeSpecific);
	if (AdvMode) { ClearMessage(); } else { OutputLineAll(NULL, "\n", Line_ContinueAfterTyping); }


//　みんなで一列になり、店のマスターが用意したくじ引きを引いて行く￥
	if (AdvMode) { OutputLineAll("", NULL, Line_ContinueAfterTyping); }
	OutputLine(NULL, "　みんなで一列になり、店のマスターが用意したくじ引きを引いて行く。",
		   NULL, "Everybody lined up single file, and began to draw tickets that the shop owner had prepared.", Line_Normal);
	ClearMessage();

//　俺の番だな＠
	if (AdvMode) { OutputLineAll("", NULL, Line_ContinueAfterTyping); }
	OutputLine(NULL, "　俺の番だな。",
		   NULL, "It was my turn.", Line_ModeSpecific);
	if (AdvMode) { ClearMessage(); } else { OutputLineAll(NULL, "\n", Line_ContinueAfterTyping); }


//　よし、引くぞ＠......誰とぶつかろうと...ぶっ潰してやるぜッ！！＠
	if (AdvMode) { OutputLineAll("", NULL, Line_ContinueAfterTyping); }
	OutputLine(NULL, "　よし、引くぞ。",
		   NULL, "Alright, time to draw.", Line_WaitForInput);
	OutputLine(NULL, "……誰とぶつかろうと…ぶっ潰してやるぜッ！！！",
		   NULL, " ...No matter who I was up against... I'd crush 'em!!!", Line_ModeSpecific);
	if (AdvMode) { ClearMessage(); } else { OutputLineAll(NULL, "\n\n", Line_ContinueAfterTyping); }


//　その時、魅音が鋭い目つきで笑いながら言った￥
	if (AdvMode) { OutputLineAll("", NULL, Line_ContinueAfterTyping); }
	OutputLine(NULL, "　その時、魅音が鋭い目つきで笑いながら言った。",
		   NULL, "At that moment, Mion began to laugh with a hawkish gleam in her eye.", Line_Normal);
	ClearMessage();
	DisableWindow();
	DrawBustshot( 2, "me_si_aw_a1", 0, 0, 0, FALSE, 0, 0, 0, 0, 0, 0, 0, 10, 400, TRUE );

//「当然、わかってると思うけど...部活メンバーには一般参加者とは別に罰ゲームが付くからね。＠
	PlaySE(4, "s19/03/990300417", 128, 64);
	if (AdvMode) { OutputLine("<color=#5ec69a>魅音</color>", NULL, "<color=#5ec69a>Mion</color>", NULL, Line_ContinueAfterTyping); }
	OutputLine(NULL, "「当然、わかってると思うけど…部活メンバーには一般参加者とは別に罰ゲームが付くからね。」",
		   NULL, "\"Of course, I'm sure you already know... but club members will have a separate penalty game than the casual participants.\"", Line_ModeSpecific);
	if (AdvMode) { ClearMessage(); } else { OutputLineAll(NULL, "\n", Line_ContinueAfterTyping); }


//「...へ＠そんなことだろーと思ったぜ＠内容は何だ。＠
	PlaySE(4, "s19/01/hr_kei09190", 128, 64);
	if (AdvMode) { OutputLine("<color=#956f6e>圭一</color>", NULL, "<color=#956f6e>Keiichi</color>", NULL, Line_ContinueAfterTyping); }
	OutputLine(NULL, "「…へ。",
		   NULL, "\"...Heh.", Line_WaitForInput);
	PlaySE(4, "s19/01/hr_kei09200", 128, 64);
	OutputLine(NULL, "そんなことだろーと思ったぜ。",
		   NULL, " I thought as much.", Line_WaitForInput);
	PlaySE(4, "s19/01/hr_kei09210", 128, 64);
	OutputLine(NULL, "内容は何だ。」",
		   NULL, " What's the gist of it?\"", Line_ModeSpecific);
	if (AdvMode) { ClearMessage(); } else { OutputLineAll(NULL, "\n", Line_ContinueAfterTyping); }


//「勝者が敗者一人一人に１個命令。＠
	PlaySE(4, "s19/03/990300418", 128, 64);
	if (AdvMode) { OutputLine("<color=#5ec69a>魅音</color>", NULL, "<color=#5ec69a>Mion</color>", NULL, Line_ContinueAfterTyping); }
	OutputLine(NULL, "「勝者が敗者一人一人に１個命令。」",
		   NULL, "\"The winner gets to give the losers one order each.\"", Line_ModeSpecific);
	if (AdvMode) { ClearMessage(); } else { OutputLineAll(NULL, "\n\n", Line_ContinueAfterTyping); }


//　シンプルなイメージとは裏腹＠...あまりに内容の読めない、恐ろしい内容だ...￥
	if (AdvMode) { OutputLineAll("", NULL, Line_ContinueAfterTyping); }
	OutputLine(NULL, "　シンプルなイメージとは裏腹。",
		   NULL, "Contrary to how simple it sounded...", Line_WaitForInput);
	OutputLine(NULL, "…あまりに内容の読めない、恐ろしい内容だ…。",
		   NULL, " It was a terrifying eventuality, the subject of which no one could predict...", Line_Normal);
	ClearMessage();

//　魅音め...＠こいつ...本気で俺に猫耳ブルマに尻尾付きで、雛見沢を練り歩かすつもりじゃないだろうな...？＠
	if (AdvMode) { OutputLineAll("", NULL, Line_ContinueAfterTyping); }
	OutputLine(NULL, "　魅音め…。",
		   NULL, "Damn you, Mion...", Line_WaitForInput);
	OutputLine(NULL, "こいつ…本気で俺に猫耳ブルマに尻尾付きで、雛見沢を練り歩かすつもりじゃないだろうな…？！",
		   NULL, " Was she... really planning on parading me around Hinamizawa in cat ears and a banana hammock with a tail attached or something?!", Line_ModeSpecific);
	if (AdvMode) { ClearMessage(); } else { OutputLineAll(NULL, "\n\n", Line_ContinueAfterTyping); }


//　魅音の目は、...そんな甘いのじゃないよ...と無言で語る＠
	if (AdvMode) { OutputLineAll("", NULL, Line_ContinueAfterTyping); }
	OutputLine(NULL, "　魅音の目は、…そんな甘いのじゃないよ…と無言で語る。",
		   NULL, "The look on Mion's face told me... she wasn't going to let me off that easy.", Line_ModeSpecific);
	if (AdvMode) { ClearMessage(); } else { OutputLineAll(NULL, "\n", Line_ContinueAfterTyping); }


//　しかも...今回はビリだけが罰ゲームということではない￥
	if (AdvMode) { OutputLineAll("", NULL, Line_ContinueAfterTyping); }
	OutputLine(NULL, "　しかも…今回はビリだけが罰ゲームということではない。",
		   NULL, "On top of that... this time, it wasn't just the person who finished last who'd have to submit to the penalty game.", Line_Normal);
	ClearMessage();

//「敗者一人一人に命令、......つまり、ビリでなくても罰ゲームってことだな。＠
	PlaySE(4, "s19/01/hr_kei09220", 128, 64);
	if (AdvMode) { OutputLine("<color=#956f6e>圭一</color>", NULL, "<color=#956f6e>Keiichi</color>", NULL, Line_ContinueAfterTyping); }
	OutputLine(NULL, "「敗者一人一人に命令、……つまり、ビリでなくても罰ゲームってことだな。」",
		   NULL, "\"The losers get one order each... in other words, even if you don't finish last, you still have to do a penalty game.\"", Line_ModeSpecific);
	if (AdvMode) { ClearMessage(); } else { OutputLineAll(NULL, "\n", Line_ContinueAfterTyping); }


	DisableWindow();
	DrawBustshot( 2, "me_si_wi_a2", 0, 0, 0, FALSE, 0, 0, 0, 0, 0, 0, 0, 10, 200, TRUE );

//「そういうこと。＠
	PlaySE(4, "s19/03/990300419", 128, 64);
	if (AdvMode) { OutputLine("<color=#5ec69a>魅音</color>", NULL, "<color=#5ec69a>Mion</color>", NULL, Line_ContinueAfterTyping); }
	OutputLine(NULL, "「そういうこと。」",
		   NULL, "\"That'd be the case.\"", Line_ModeSpecific);
	if (AdvMode) { ClearMessage(); } else { OutputLineAll(NULL, "\n", Line_ContinueAfterTyping); }


//「勝者がない場合は＠　部活メンバーが全員、途中で脱落したらお流れか？￥
	PlaySE(4, "s19/01/hr_kei09230", 128, 64);
	if (AdvMode) { OutputLine("<color=#956f6e>圭一</color>", NULL, "<color=#956f6e>Keiichi</color>", NULL, Line_ContinueAfterTyping); }
	OutputLine(NULL, "「勝者がない場合は？",
		   NULL, "\"What about if there's no winner?", Line_WaitForInput);
	PlaySE(4, "s19/01/hr_kei09240", 128, 64);
	OutputLine(NULL, "　部活メンバーが全員、途中で脱落したらお流れか？」",
		   NULL, " Like, if all the club members drop out midway through?\"", Line_Normal);
	ClearMessage();
	DisableWindow();
	DrawBustshot( 2, "me_si_aw_a1", 0, 0, 0, FALSE, 0, 0, 0, 0, 0, 0, 0, 10, 200, TRUE );

//「...あっはっはっは！＠　圭ちゃん、脳みそは元気～？＠
	PlaySE(4, "s19/03/990300420", 128, 64);
	if (AdvMode) { OutputLine("<color=#5ec69a>魅音</color>", NULL, "<color=#5ec69a>Mion</color>", NULL, Line_ContinueAfterTyping); }
	OutputLine(NULL, "「…あっはっはっは！！",
		   NULL, "\"...Ahahahaha!!", Line_WaitForInput);
	PlaySE(4, "s19/03/990300421", 128, 64);
	OutputLine(NULL, "　圭ちゃん、脳みそは元気〜？」",
		   NULL, " Kei-chan, are you all right in the head~?\"", Line_ModeSpecific);
	if (AdvMode) { ClearMessage(); } else { OutputLineAll(NULL, "\n", Line_ContinueAfterTyping); }


//「な、何ぃいぃいい...ッ？＠
	PlaySE(4, "s19/01/hr_kei09250", 128, 64);
	if (AdvMode) { OutputLine("<color=#956f6e>圭一</color>", NULL, "<color=#956f6e>Keiichi</color>", NULL, Line_ContinueAfterTyping); }
	OutputLine(NULL, "「な、何ぃいぃいい…ッ？」",
		   NULL, "\"Wh-whaaaaAAt?!\"", Line_ModeSpecific);
	if (AdvMode) { ClearMessage(); } else { OutputLineAll(NULL, "\n\n", Line_ContinueAfterTyping); }


//　歯と敵意を剥き出しにした魅音の瞳が、百獣の王のそれに変わる...￥
	if (AdvMode) { OutputLineAll("", NULL, Line_ContinueAfterTyping); }
	OutputLine(NULL, "　歯と敵意を剥き出しにした魅音の瞳が、百獣の王のそれに変わる…！",
		   NULL, "The look in Mion's eye became that of a lion baring its fangs!", Line_Normal);
	ClearMessage();
	DisableWindow();
	DrawBustshot( 2, "me_si_fu_a1", 0, 0, 0, FALSE, 0, 0, 0, 0, 0, 0, 0, 10, 200, TRUE );

//「我が部の最精鋭が、どう間違ったらこんなヒヨコ共相手に負けるってーの＠　......圭ちゃん＠緒戦で消えて、私に恥かかさないでよ...？＠
	PlaySE(4, "s19/03/990300422", 128, 64);
	if (AdvMode) { OutputLine("<color=#5ec69a>魅音</color>", NULL, "<color=#5ec69a>Mion</color>", NULL, Line_ContinueAfterTyping); }
	OutputLine(NULL, "「我が部の最精鋭が、どう間違ったらこんなヒヨコ共相手に負けるってーの？",
		   NULL, "\"How, exactly, are the elite members of our club going to lose to some mewling newborns?", Line_WaitForInput);
	PlaySE(4, "s19/03/990300423", 128, 64);
	OutputLine(NULL, "　……圭ちゃん。",
		   NULL, " ...Kei-chan.", Line_WaitForInput);
	PlaySE(4, "s19/03/990300424", 128, 64);
	OutputLine(NULL, "緒戦で消えて、私に恥かかさないでよ…？」",
		   NULL, " Don't embarrass me by getting eliminated in the first round.\"", Line_ModeSpecific);
	if (AdvMode) { ClearMessage(); } else { OutputLineAll(NULL, "\n\n", Line_ContinueAfterTyping); }


//　だが俺は臆さない！＠　相手が燃え上がれば燃え上がるほど...俺は強くなるッ！￥
	if (AdvMode) { OutputLineAll("", NULL, Line_ContinueAfterTyping); }
	OutputLine(NULL, "　だが俺は臆さない！！",
		   NULL, "Even so, I didn't feel threatened!!", Line_WaitForInput);
	OutputLine(NULL, "　相手が燃え上がれば燃え上がるほど…俺は強くなるッ！！",
		   NULL, " The more into it my opponent was... the stronger I would become!!", Line_Normal);
	ClearMessage();

//「見てろ＠ただ魅音にいじめられてたわけじゃないって事、見せてやるぜッ！！！＠
	PlaySE(4, "s19/01/hr_kei09260", 128, 64);
	if (AdvMode) { OutputLine("<color=#956f6e>圭一</color>", NULL, "<color=#956f6e>Keiichi</color>", NULL, Line_ContinueAfterTyping); }
	OutputLine(NULL, "「見てろ。",
		   NULL, "\"You just wait and see.", Line_WaitForInput);
	PlaySE(4, "s19/01/hr_kei09270", 128, 64);
	OutputLine(NULL, "ただ魅音にいじめられてたわけじゃないって事、見せてやるぜッ！！！」",
		   NULL, " I won't just sit here and be bullied by you, Mion. I'll show you!!!\"", Line_ModeSpecific);
	if (AdvMode) { ClearMessage(); } else { OutputLineAll(NULL, "\n", Line_ContinueAfterTyping); }


	DisableWindow();
	DrawBustshot( 2, "me_si_wi_a1", 0, 0, 0, FALSE, 0, 0, 0, 0, 0, 0, 0, 10, 200, TRUE );

//「会おうね＠/
	PlaySE(4, "s19/03/990300425", 128, 64);
	if (AdvMode) { OutputLine("<color=#5ec69a>魅音</color>", NULL, "<color=#5ec69a>Mion</color>", NULL, Line_ContinueAfterTyping); }
	OutputLine(NULL, "「会おうね。",
		   NULL, "\"We shall meet...", Line_WaitForInput);

	PlaySE( 3, "wa_007", 128, 64 );

//......決勝でッ！！！！！！￥
	PlaySE(4, "s19/03/990300426", 128, 64);
	OutputLine(NULL, "……決勝でッ！！！！！！」",
		   NULL, " In the finals!!!!!!\"", Line_Normal);
	ClearMessage();
	DisableWindow();
	DrawScene( "black", 1000 );

//　くじの結果は...まるで陰謀めいたものだった＠
	if (AdvMode) { OutputLineAll("", NULL, Line_ContinueAfterTyping); }
	OutputLine(NULL, "　くじの結果は…まるで陰謀めいたものだった。",
		   NULL, "The results of the draw were... enough to make you cry conspiracy.", Line_ModeSpecific);
	if (AdvMode) { ClearMessage(); } else { OutputLineAll(NULL, "\n\n", Line_ContinueAfterTyping); }


//　部活メンバーは全員、きれいに５卓に別れたからだ￥
	if (AdvMode) { OutputLineAll("", NULL, Line_ContinueAfterTyping); }
	OutputLine(NULL, "　部活メンバーは全員、きれいに５卓に別れたからだ。",
		   NULL, "All the members of the club were nicely divvied up amongst the 5 tables.", Line_Normal);
	ClearMessage();

//　...あんなランダムなくじで一体どうやって...？＠
	if (AdvMode) { OutputLineAll("", NULL, Line_ContinueAfterTyping); }
	OutputLine(NULL, "　…あんなランダムなくじで一体どうやって…？！",
		   NULL, "...How did this happen when the draw was that random?!", Line_ModeSpecific);
	if (AdvMode) { ClearMessage(); } else { OutputLineAll(NULL, "\n", Line_ContinueAfterTyping); }


//　すでに魅音の術中にはまっているような不安感は拭えない＠
	if (AdvMode) { OutputLineAll("", NULL, Line_ContinueAfterTyping); }
	OutputLine(NULL, "　すでに魅音の術中にはまっているような不安感は拭えない。",
		   NULL, "The thought that I was already caught in Mion's puppet-strings made me feel uneasy.", Line_ModeSpecific);
	if (AdvMode) { ClearMessage(); } else { OutputLineAll(NULL, "\n\n", Line_ContinueAfterTyping); }


//　だがそれも上等だ＠
	if (AdvMode) { OutputLineAll("", NULL, Line_ContinueAfterTyping); }
	OutputLine(NULL, "　だがそれも上等だ。",
		   NULL, "That was fine, though.", Line_ModeSpecific);
	if (AdvMode) { ClearMessage(); } else { OutputLineAll(NULL, "\n", Line_ContinueAfterTyping); }


//　...小細工ごと、ぶっ潰してやるぜッ！￥
	if (AdvMode) { OutputLineAll("", NULL, Line_ContinueAfterTyping); }
	OutputLine(NULL, "　…小細工ごと、ぶっ潰してやるぜッ！！",
		   NULL, "...I'll crush all your petty tricks!!", Line_Normal);
	ClearMessage();
	DisableWindow();
	DrawScene( "bg_156", 1000 );

//　さて、俺の対戦相手はどこだ＠
	if (AdvMode) { OutputLineAll("", NULL, Line_ContinueAfterTyping); }
	OutputLine(NULL, "　さて、俺の対戦相手はどこだ。",
		   NULL, "Now, where were my opponents?", Line_ModeSpecific);
	if (AdvMode) { ClearMessage(); } else { OutputLineAll(NULL, "\n", Line_ContinueAfterTyping); }


//　自分のくじの番号に従い、それぞれの卓に移動する￥
	if (AdvMode) { OutputLineAll("", NULL, Line_ContinueAfterTyping); }
	OutputLine(NULL, "　自分のくじの番号に従い、それぞれの卓に移動する。",
		   NULL, "Everybody was headed to the table corresponding to the number on their ticket.", Line_Normal);
	ClearMessage();

//　俺の卓の対戦相手はこの２人組か＠年下みたいだな＠...............あれ￥
	if (AdvMode) { OutputLineAll("", NULL, Line_ContinueAfterTyping); }
	OutputLine(NULL, "　俺の卓の対戦相手はこの２人組か。",
		   NULL, "The competition at my table was... these two, huh.", Line_WaitForInput);
	OutputLine(NULL, "年下みたいだな。",
		   NULL, " They look younger than me.", Line_WaitForInput);
	OutputLine(NULL, "……………あれ？",
		   NULL, " ......Huh?", Line_Normal);
	ClearMessage();

	DisableWindow();
	DrawBustshot( 1, "tomita1_Def", -160, 0, 0, FALSE, 0, 0, 0, 0, 0, 0, 0, 0, 200, FALSE );
	DrawBustshot( 3, "oka1_Def", 160, 0, 0, FALSE, 0, 0, 0, 0, 0, 0, 0, 20, 200, TRUE );


//「あれ、...お前ら、学校のクラスメートだよなぁ？＠
	PlaySE(4, "s19/01/hr_kei09280", 128, 64);
	if (AdvMode) { OutputLine("<color=#956f6e>圭一</color>", NULL, "<color=#956f6e>Keiichi</color>", NULL, Line_ContinueAfterTyping); }
	OutputLine(NULL, "「あれ、…お前ら、学校のクラスメートだよなぁ？」",
		   NULL, "\"...Aren't you two classmates of mine?\"", Line_ModeSpecific);
	if (AdvMode) { ClearMessage(); } else { OutputLineAll(NULL, "\n", Line_ContinueAfterTyping); }


//「あ、どーも＠富田です＠彼は岡村です。＠
	PlaySE(4, "s19/24/992400001", 128, 64);
	if (AdvMode) { OutputLine("<color=#a17d6b>富田</color>", NULL, "<color=#a17d6b>Tomita</color>", NULL, Line_ContinueAfterTyping); }
	OutputLine(NULL, "「あ、どーも。",
		   NULL, "\"Oh, hi.", Line_WaitForInput);
	PlaySE(4, "s19/24/992400002", 128, 64);
	OutputLine(NULL, "富田です。",
		   NULL, " I'm Tomita.", Line_WaitForInput);
	PlaySE(4, "s19/24/992400003", 128, 64);
	OutputLine(NULL, "彼は岡村です。」",
		   NULL, " This is Okamura.\"", Line_ModeSpecific);
	if (AdvMode) { ClearMessage(); } else { OutputLineAll(NULL, "\n", Line_ContinueAfterTyping); }


//　どうも、と会釈する岡村くん＠
	if (AdvMode) { OutputLineAll("", NULL, Line_ContinueAfterTyping); }
	OutputLine(NULL, "　どうも、と会釈する岡村くん。",
		   NULL, "Okamura-kun greeted me by nodding his head.", Line_ModeSpecific);
	if (AdvMode) { ClearMessage(); } else { OutputLineAll(NULL, "\n", Line_ContinueAfterTyping); }


//　緒戦は学校の後輩とか＠
	if (AdvMode) { OutputLineAll("", NULL, Line_ContinueAfterTyping); }
	OutputLine(NULL, "　緒戦は学校の後輩とか。",
		   NULL, "So my opening round was to be against my juniors from school.", Line_ModeSpecific);
	if (AdvMode) { ClearMessage(); } else { OutputLineAll(NULL, "\n\n", Line_ContinueAfterTyping); }


//　...こう言っちゃ何だが、組み易い相手だったな＠ツイてる＠　容赦なく潰させてもらうぜッ！！！￥
	if (AdvMode) { OutputLineAll("", NULL, Line_ContinueAfterTyping); }
	OutputLine(NULL, "　…こう言っちゃ何だが、組み易い相手だったな。",
		   NULL, "...Just saying, but it seemed like a pretty easy match-up.", Line_WaitForInput);
	OutputLine(NULL, "ツイてる！",
		   NULL, " Lucky!", Line_WaitForInput);
	OutputLine(NULL, "　容赦なく潰させてもらうぜッ！！！！",
		   NULL, " Time to destroy them without mercy!!!!", Line_Normal);
	ClearMessage();

//「じゃーみんな！＠　それぞれに対戦ゲームを決めて、始めてちょうだい！＠
	PlaySE(4, "s19/03/990300427", 128, 64);
	if (AdvMode) { OutputLine("<color=#5ec69a>魅音</color>", NULL, "<color=#5ec69a>Mion</color>", NULL, Line_ContinueAfterTyping); }
	OutputLine(NULL, "「じゃーみんな！！",
		   NULL, "\"Alright then, everybody!!", Line_WaitForInput);
	PlaySE(4, "s19/03/990300428", 128, 64);
	OutputLine(NULL, "　それぞれに対戦ゲームを決めて、始めてちょうだい！」",
		   NULL, " Please decide on your games and start!\"", Line_ModeSpecific);
	if (AdvMode) { ClearMessage(); } else { OutputLineAll(NULL, "\n\n", Line_ContinueAfterTyping); }


//　魅音の開始宣言と同時に、一気に店内は賑やかになった＠
	if (AdvMode) { OutputLineAll("", NULL, Line_ContinueAfterTyping); }
	OutputLine(NULL, "　魅音の開始宣言と同時に、一気に店内は賑やかになった。",
		   NULL, "With Mion's declaration, the inside of the store suddenly became lively.", Line_ModeSpecific);
	if (AdvMode) { ClearMessage(); } else { OutputLineAll(NULL, "\n", Line_ContinueAfterTyping); }


//　みんなが口々に得意ゲームを叫びあい、ゲーム前からの優位を確保しようとする￥
	if (AdvMode) { OutputLineAll("", NULL, Line_ContinueAfterTyping); }
	OutputLine(NULL, "　みんなが口々に得意ゲームを叫びあい、ゲーム前からの優位を確保しようとする。",
		   NULL, "Everybody was yelling their favorite games at each other, trying to gain an advantage before they started.", Line_Normal);
	ClearMessage();

//　一見、無口そうな後輩二人も、開始の合図を聞くや否や、猛然と得意ゲームを提案しだした＠
//　もちろん蹴る＠
	if (AdvMode) { OutputLineAll("", NULL, Line_ContinueAfterTyping); }
	OutputLine(NULL, "　一見、無口そうな後輩二人も、開始の合図を聞くや否や、猛然と得意ゲームを提案しだした。",
		   NULL, "Even my two classmates, who seemed taciturn at first glance, began to fiercely insist on their own games as soon as the signal was given.", Line_WaitForInput);
	OutputLine(NULL, "　もちろん蹴る！",
		   NULL, " Of course I would kick those suggestions aside!", Line_ModeSpecific);
	if (AdvMode) { ClearMessage(); } else { OutputLineAll(NULL, "\n\n", Line_ContinueAfterTyping); }


	PlaySE( 3, "wa_010", 128, 64 );

//　相手の得意ゲームを選ぶ必要など一切ない￥
	if (AdvMode) { OutputLineAll("", NULL, Line_ContinueAfterTyping); }
	OutputLine(NULL, "　相手の得意ゲームを選ぶ必要など一切ない！",
		   NULL, "There was absolutely no reason to pick a game your opponent was good at!", Line_Normal);
	ClearMessage();

//「悪いな、どれも知らないゲームなんだ＠もっと知名度の高いヤツにしてくれ。＠
	PlaySE(4, "s19/01/hr_kei09290", 128, 64);
	if (AdvMode) { OutputLine("<color=#956f6e>圭一</color>", NULL, "<color=#956f6e>Keiichi</color>", NULL, Line_ContinueAfterTyping); }
	OutputLine(NULL, "「悪いな、どれも知らないゲームなんだ。",
		   NULL, "\"Sorry, they're all games I don't know.", Line_WaitForInput);
	PlaySE(4, "s19/01/hr_kei09300", 128, 64);
	OutputLine(NULL, "もっと知名度の高いヤツにしてくれ。」",
		   NULL, " Could you pick something a little more well-known?\"", Line_ModeSpecific);
	if (AdvMode) { ClearMessage(); } else { OutputLineAll(NULL, "\n\n", Line_ContinueAfterTyping); }


//　無論、彼らも俺の提案するゲームを了承したりはしない＠思わず苦笑する￥
	if (AdvMode) { OutputLineAll("", NULL, Line_ContinueAfterTyping); }
	OutputLine(NULL, "　無論、彼らも俺の提案するゲームを了承したりはしない。",
		   NULL, "Of course, they didn't agree to the games I suggested either.", Line_WaitForInput);
	OutputLine(NULL, "思わず苦笑する。",
		   NULL, " I could only smirk bitterly.", Line_Normal);
	ClearMessage();

//　当然だが、その後５分経っても、この卓のゲームは決まらない＠
	if (AdvMode) { OutputLineAll("", NULL, Line_ContinueAfterTyping); }
	OutputLine(NULL, "　当然だが、その後５分経っても、この卓のゲームは決まらない。",
		   NULL, "Naturally, after 5 minutes, this table still couldn't agree on a game.", Line_ModeSpecific);
	if (AdvMode) { ClearMessage(); } else { OutputLineAll(NULL, "\n", Line_ContinueAfterTyping); }


//　そこでルールに従い、店のマスターにお伺いを立てることにする￥
	if (AdvMode) { OutputLineAll("", NULL, Line_ContinueAfterTyping); }
	OutputLine(NULL, "　そこでルールに従い、店のマスターにお伺いを立てることにする。",
		   NULL, "Obeying the rules, we asked the store owner to decide on a game.", Line_Normal);
	ClearMessage();

//　マスターが埃を払いながら、奥からボードゲームを持ってきてくれた＠
	if (AdvMode) { OutputLineAll("", NULL, Line_ContinueAfterTyping); }
	OutputLine(NULL, "　マスターが埃を払いながら、奥からボードゲームを持ってきてくれた。",
		   NULL, "Clearing his throat, the shop owner brought over a board game from the back of the store.", Line_ModeSpecific);
	if (AdvMode) { ClearMessage(); } else { OutputLineAll(NULL, "\n\n", Line_ContinueAfterTyping); }


//　百万長者ゲーム＠
	if (AdvMode) { OutputLineAll("", NULL, Line_ContinueAfterTyping); }
	OutputLine(NULL, "　百億兆者ゲーム。",
		   NULL, "It was a game called 'Billionaire'.", Line_ModeSpecific);
	if (AdvMode) { ClearMessage(); } else { OutputLineAll(NULL, "\n", Line_ContinueAfterTyping); }


//　...ずいぶんと懐かしいのが出てきたな￥
	if (AdvMode) { OutputLineAll("", NULL, Line_ContinueAfterTyping); }
	OutputLine(NULL, "　…ずいぶんと懐かしいのが出てきたな。",
		   NULL, "...Quite the vintage we have here.", Line_Normal);
	ClearMessage();

//　そう言えば...負けたらこのゲーム、買わないといけないんだっけ＠
	if (AdvMode) { OutputLineAll("", NULL, Line_ContinueAfterTyping); }
	OutputLine(NULL, "　そう言えば…負けたらこのゲーム、買わないといけないんだっけ。",
		   NULL, "Come to think of it... if you lose, you have to buy this game.", Line_ModeSpecific);
	if (AdvMode) { ClearMessage(); } else { OutputLineAll(NULL, "\n", Line_ContinueAfterTyping); }


//　...マスターめ、このイベントに乗じて売れ残りを全てはき出すつもりだな￥
	if (AdvMode) { OutputLineAll("", NULL, Line_ContinueAfterTyping); }
	OutputLine(NULL, "　…マスターめ、このイベントに乗じて売れ残りを全てはき出すつもりだな？",
		   NULL, "...That damned shop owner, was he using this competition to get rid of all the games he couldn't sell?", Line_Normal);
	ClearMessage();

//「これなら俺も知ってるよ＠二人も知ってるよな＠ルーレットを回して、ゴールを目指す＠最後に精算して一番お金を持ってるヤツが勝ちだ。＠
	PlaySE(4, "s19/01/hr_kei09310", 128, 64);
	if (AdvMode) { OutputLine("<color=#956f6e>圭一</color>", NULL, "<color=#956f6e>Keiichi</color>", NULL, Line_ContinueAfterTyping); }
	OutputLine(NULL, "「これなら俺も知ってるよ。",
		   NULL, "\"I know this one.", Line_WaitForInput);
	PlaySE(4, "s19/01/hr_kei09320", 128, 64);
	OutputLine(NULL, "二人も知ってるよな。",
		   NULL, " You guys do too, right?", Line_WaitForInput);
	PlaySE(4, "s19/01/hr_kei09330", 128, 64);
	OutputLine(NULL, "ルーレットを回して、ゴールを目指す。",
		   NULL, " Spin the wheel, and head to the goal.", Line_WaitForInput);
	PlaySE(4, "s19/01/hr_kei09340", 128, 64);
	OutputLine(NULL, "最後に精算して一番お金を持ってるヤツが勝ちだ。」",
		   NULL, " Whoever has the most money after we liquidate our assets is the winner.\"", Line_ModeSpecific);
	if (AdvMode) { ClearMessage(); } else { OutputLineAll(NULL, "\n", Line_ContinueAfterTyping); }


//　２人は問題ないと頷きあい、いよいよゲームを開始することになった＠
	if (AdvMode) { OutputLineAll("", NULL, Line_ContinueAfterTyping); }
	OutputLine(NULL, "　２人は問題ないと頷きあい、いよいよゲームを開始することになった。",
		   NULL, "The two nodded in agreement, and finally the game was underway.", Line_ModeSpecific);
	if (AdvMode) { ClearMessage(); } else { OutputLineAll(NULL, "\n\n", Line_ContinueAfterTyping); }


//　この時、思えばすでに危機感はあった＠
	if (AdvMode) { OutputLineAll("", NULL, Line_ContinueAfterTyping); }
	OutputLine(NULL, "　この時、思えばすでに危機感はあった。",
		   NULL, "At that time, I already had a feeling of impending crisis.", Line_ModeSpecific);
	if (AdvMode) { ClearMessage(); } else { OutputLineAll(NULL, "\n", Line_ContinueAfterTyping); }


//　......その正体に気付くには、しばらくゲームを進めなければならなかった￥
	if (AdvMode) { OutputLineAll("", NULL, Line_ContinueAfterTyping); }
	OutputLine(NULL, "　……その正体に気付くには、しばらくゲームを進めなければならなかった。",
		   NULL, "...I wouldn't realize why until the game progressed a bit.", Line_Normal);
	ClearMessage();
	DisableWindow();
	DrawScene( "black", 1000 );
	PlayBGM( 1, "msys04", 128, 0 );
	DrawScene( "bg_156", 1000 );

//「１・２・３・４＠出産祝いをもらう＠全員から５０００＄もらう＠...悪いね！＠
	PlaySE(4, "s19/01/hr_kei09350", 128, 64);
	if (AdvMode) { OutputLine("<color=#956f6e>圭一</color>", NULL, "<color=#956f6e>Keiichi</color>", NULL, Line_ContinueAfterTyping); }
	OutputLine(NULL, "「１・２・３・４。",
		   NULL, "\"1, 2, 3, 4.", Line_WaitForInput);
	PlaySE(4, "s19/01/hr_kei09360", 128, 64);
	OutputLine(NULL, "出産祝いをもらう。",
		   NULL, " Celebrate the birth of your child.", Line_WaitForInput);
	PlaySE(4, "s19/01/hr_kei09370", 128, 64);
	OutputLine(NULL, "全員から５０００＄もらう。",
		   NULL, " Receive $5000 from everybody.", Line_WaitForInput);
	PlaySE(4, "s19/01/hr_kei09380", 128, 64);
	OutputLine(NULL, "…悪いね！」",
		   NULL, " ...Sorry!\"", Line_ModeSpecific);
	if (AdvMode) { ClearMessage(); } else { OutputLineAll(NULL, "\n", Line_ContinueAfterTyping); }


//　よし！　少しだがリードしたぞー！＠
	if (AdvMode) { OutputLineAll("", NULL, Line_ContinueAfterTyping); }
	OutputLine(NULL, "　よし！　少しだがリードしたぞー！！",
		   NULL, "Okay! I've built a bit of a lead!!", Line_ModeSpecific);
	if (AdvMode) { ClearMessage(); } else { OutputLineAll(NULL, "\n", Line_ContinueAfterTyping); }


//「１・２・３・４・５・６・７・８っと＠/
	PlaySE(4, "s19/24/992400004", 128, 64);
	if (AdvMode) { OutputLine("<color=#a17d6b>富田</color>", NULL, "<color=#a17d6b>Tomita</color>", NULL, Line_ContinueAfterTyping); }
	OutputLine(NULL, "「１・２・３・４・５・６・７・８っと。",
		   NULL, "\"1, 2, 3, 4, 5, 6, 7, 8.", Line_WaitForInput);

	PlaySE( 3, "wa_005", 128, 64 );

//ボーナス＠銀行から十万＄もらう。＠
	PlaySE(4, "s19/24/992400005", 128, 64);
	OutputLine(NULL, "ボーナス。",
		   NULL, " Bonus.", Line_WaitForInput);
	PlaySE(4, "s19/24/992400006", 128, 64);
	OutputLine(NULL, "銀行から十万＄もらう。」",
		   NULL, " Receive $100,000 from the bank.\"", Line_ModeSpecific);
	if (AdvMode) { ClearMessage(); } else { OutputLineAll(NULL, "\n", Line_ContinueAfterTyping); }


//　んなッ？＠　あっという間に逆転かよ？＠
	if (AdvMode) { OutputLineAll("", NULL, Line_ContinueAfterTyping); }
	OutputLine(NULL, "　んなッ？！",
		   NULL, "Wha?!", Line_WaitForInput);
	OutputLine(NULL, "　あっという間に逆転かよ？！",
		   NULL, " The tables were turned in an instant?!", Line_ModeSpecific);
	if (AdvMode) { ClearMessage(); } else { OutputLineAll(NULL, "\n", Line_ContinueAfterTyping); }


//「１・２・３＠/
	PlaySE(4, "s19/25/992500001", 128, 64);
	if (AdvMode) { OutputLine("<color=#7a7e7d>岡村</color>", NULL, "<color=#7a7e7d>Okamura</color>", NULL, Line_ContinueAfterTyping); }
	OutputLine(NULL, "「１・２・３。",
		   NULL, "\"1, 2, 3.", Line_WaitForInput);


	PlaySE( 3, "wa_011", 128, 64 );

//出世コースに進む。＠
	PlaySE(4, "s19/25/992500002", 128, 64);
	OutputLine(NULL, "出世コースに進む。」",
		   NULL, " Proceed to the corporate ladder course.\"", Line_ModeSpecific);
	if (AdvMode) { ClearMessage(); } else { OutputLineAll(NULL, "\n", Line_ContinueAfterTyping); }


//　うわ、おいしいルート！！＠
	if (AdvMode) { OutputLineAll("", NULL, Line_ContinueAfterTyping); }
	OutputLine(NULL, "　うわ、おいしいルート！！！",
		   NULL, "Whoa, that's a good route!!!", Line_ModeSpecific);
	if (AdvMode) { ClearMessage(); } else { OutputLineAll(NULL, "\n\n", Line_ContinueAfterTyping); }


//　...何か俺のコマだけ堅実なマスにしか止まらないぞ？￥
	if (AdvMode) { OutputLineAll("", NULL, Line_ContinueAfterTyping); }
	OutputLine(NULL, "　…何か俺のコマだけ堅実なマスにしか止まらないぞ？！",
		   NULL, "...It seemed like only my piece was landing on the 'steady' spaces?!", Line_Normal);
	ClearMessage();

//　魅音の部活にボードゲームが登場しないのを疑問に思ったこともあるが、その答えが今こうして赤裸々に明かされた＠
	if (AdvMode) { OutputLineAll("", NULL, Line_ContinueAfterTyping); }
	OutputLine(NULL, "　魅音の部活にボードゲームが登場しないのを疑問に思ったこともあるが、その答えが今こうして赤裸々に明かされた。",
		   NULL, "I had doubts as to why Mion didn't bring out board games for club activities, but that reason was laid bare to me before my eyes.", Line_ModeSpecific);
	if (AdvMode) { ClearMessage(); } else { OutputLineAll(NULL, "\n\n", Line_ContinueAfterTyping); }


//　そう＠
	if (AdvMode) { OutputLineAll("", NULL, Line_ContinueAfterTyping); }
	OutputLine(NULL, "　そう。",
		   NULL, "That's right.", Line_ModeSpecific);
	if (AdvMode) { ClearMessage(); } else { OutputLineAll(NULL, "\n", Line_ContinueAfterTyping); }


//　今頃になって気付く＠
	if (AdvMode) { OutputLineAll("", NULL, Line_ContinueAfterTyping); }
	OutputLine(NULL, "　今頃になって気付く。",
		   NULL, "I had only realized it now.", Line_ModeSpecific);
	if (AdvMode) { ClearMessage(); } else { OutputLineAll(NULL, "\n\n", Line_ContinueAfterTyping); }


//　...このゲームは...完全な運のゲームなのだ...！！！/
	if (AdvMode) { OutputLineAll("", NULL, Line_ContinueAfterTyping); }
	OutputLine(NULL, "　…このゲームは…完全な運のゲームなのだ…！！！",
		   NULL, "...This game... was completely based on luck!!!", Line_ContinueAfterTyping);

	PlaySE( 3, "wa_007", 128, 64 );
	Wait( 1000 );
	OutputLineAll(NULL, "", Line_Normal);

	ClearMessage();

//　最終的に一位を取るために...俺にどんな努力が可能なんだよッ？！？＠
	if (AdvMode) { OutputLineAll("", NULL, Line_ContinueAfterTyping); }
	OutputLine(NULL, "　最終的に一位を取るために…俺にどんな努力が可能なんだよッ？！？！",
		   NULL, "What could I possibly do to make sure I ended up in first place at the end!?!?", Line_ModeSpecific);
	if (AdvMode) { ClearMessage(); } else { OutputLineAll(NULL, "\n", Line_ContinueAfterTyping); }


//　このゲームの勝敗は......人間の与り知れぬところで決められているッ！！￥
	if (AdvMode) { OutputLineAll("", NULL, Line_ContinueAfterTyping); }
	OutputLine(NULL, "　このゲームの勝敗は……人間の与り知れぬところで決められているッ！！！",
		   NULL, "The ultimate outcome of this game... was decided in a place beyond human hands!!!", Line_Normal);
	ClearMessage();

//　...他の仲間はどんな感じだろう。自然と他の卓に目が向いた￥
	if (AdvMode) { OutputLineAll("", NULL, Line_ContinueAfterTyping); }
	OutputLine(NULL, "　…他の仲間はどんな感じだろう。自然と他の卓に目が向いた。",
		   NULL, "...How were the other club members doing? My eyes naturally wandered off to the other tables.", Line_Normal);
	ClearMessage();
	DisableWindow();
	DrawSceneWithMask( "bg_156", "right", 0, 0, 300 );

//　魅音の卓は......なんだ＠
	if (AdvMode) { OutputLineAll("", NULL, Line_ContinueAfterTyping); }
	OutputLine(NULL, "　魅音の卓は……なんだ。",
		   NULL, "Mion's table was... what?", Line_ModeSpecific);
	if (AdvMode) { ClearMessage(); } else { OutputLineAll(NULL, "\n", Line_ContinueAfterTyping); }


//　何もしてないぞ＠
	if (AdvMode) { OutputLineAll("", NULL, Line_ContinueAfterTyping); }
	OutputLine(NULL, "　何もしてないぞ？",
		   NULL, "They weren't doing anything?", Line_ModeSpecific);
	if (AdvMode) { ClearMessage(); } else { OutputLineAll(NULL, "\n", Line_ContinueAfterTyping); }


//　まだゲームが決まってないのか...＠
	if (AdvMode) { OutputLineAll("", NULL, Line_ContinueAfterTyping); }
	OutputLine(NULL, "　まだゲームが決まってないのか…？",
		   NULL, "Had they still not decided on a game...?", Line_ModeSpecific);
	if (AdvMode) { ClearMessage(); } else { OutputLineAll(NULL, "\n\n", Line_ContinueAfterTyping); }

//　そんなカマトトぶった想像が...一番恐ろしい想像から目を遠ざける...￥
	if (AdvMode) { OutputLineAll("", NULL, Line_ContinueAfterTyping); }
	OutputLine(NULL, "　そんなカマトトぶった想像が…一番恐ろしい想像から目を遠ざける…。",
		   NULL, "This naive idea... existed to distract me from the most frightening possibility...", Line_Normal);
	ClearMessage();
	DisableWindow();
	DrawBustshotWithFiltering( 1, "me_si_de_a1", "left", 1, -160, 0, FALSE, 0, 0, 0, 0, 0, 0, 300, TRUE );

//　魅音は悠々と、表の自販機で買ってきたジュースを片手にくつろいでいた＠
	if (AdvMode) { OutputLineAll("", NULL, Line_ContinueAfterTyping); }
	OutputLine(NULL, "　魅音は悠々と、表の自販機で買ってきたジュースを片手にくつろいでいた。",
		   NULL, "Mion was lounging about, leisurely holding some juice she bought from the vending machine outside in one hand.", Line_ModeSpecific);
	if (AdvMode) { ClearMessage(); } else { OutputLineAll(NULL, "\n", Line_ContinueAfterTyping); }


	DisableWindow();
	DrawBustshot( 1, "me_si_wi_a1", -160, 0, 0, FALSE, 0, 0, 0, 0, 0, 0, 0, 0, 200, TRUE );

//　目線が合うと余裕の表情を返してくる＠
	if (AdvMode) { OutputLineAll("", NULL, Line_ContinueAfterTyping); }
	OutputLine(NULL, "　目線が合うと余裕の表情を返してくる。",
		   NULL, "When our eyes met she gave me a look of ease.", Line_ModeSpecific);
	if (AdvMode) { ClearMessage(); } else { OutputLineAll(NULL, "\n\n", Line_ContinueAfterTyping); }


//　まさか......もう決着したのかッ？！？＠　何のゲームで？＠　こうもあっさり？￥
	if (AdvMode) { OutputLineAll("", NULL, Line_ContinueAfterTyping); }
	OutputLine(NULL, "　まさか……もう決着したのかッ？！？！",
		   NULL, "It couldn't be... she'd already finished?!?!", Line_WaitForInput);
	OutputLine(NULL, "　何のゲームで？！",
		   NULL, " What game was it?!", Line_WaitForInput);
	OutputLine(NULL, "　こうもあっさり？！",
		   NULL, " That easily?!", Line_Normal);
	ClearMessage();

//　そんなことは今となってはどうでもいい事かもしれない＠
	if (AdvMode) { OutputLineAll("", NULL, Line_ContinueAfterTyping); }
	OutputLine(NULL, "　そんなことは今となってはどうでもいい事かもしれない。",
		   NULL, "It was probably too late to be concerned with that at this point.", Line_ModeSpecific);
	if (AdvMode) { ClearMessage(); } else { OutputLineAll(NULL, "\n\n", Line_ContinueAfterTyping); }


//　開始５分で、対戦相手２人は完全に再起不能＠...そこでがっくりとうな垂れている＠
	if (AdvMode) { OutputLineAll("", NULL, Line_ContinueAfterTyping); }
	OutputLine(NULL, "　開始５分で、対戦相手２人は完全に再起不能。",
		   NULL, "Only 5 minutes since we started, and her two opponents were already beyond recourse.", Line_WaitForInput);
	OutputLine(NULL, "…そこでがっくりとうな垂れている。",
		   NULL, " ...They were sitting there, slumped over in disappointment.", Line_ModeSpecific);
	if (AdvMode) { ClearMessage(); } else { OutputLineAll(NULL, "\n", Line_ContinueAfterTyping); }


//　彼らはぶつぶつと自らのミスがどこにあったかを自問していたが、...そんなのに答えがあるはずがない＠
	if (AdvMode) { OutputLineAll("", NULL, Line_ContinueAfterTyping); }
	OutputLine(NULL, "　彼らはぶつぶつと自らのミスがどこにあったかを自問していたが、…そんなのに答えがあるはずがない。",
		   NULL, "Muttering to themselves, trying to figure out where they went wrong... for that, they'd find no answer.", Line_ModeSpecific);
	if (AdvMode) { ClearMessage(); } else { OutputLineAll(NULL, "\n\n", Line_ContinueAfterTyping); }


//『魅音と同じ卓に着いた』それ以上のどんな敗因があるってんだッ？￥
	if (AdvMode) { OutputLineAll("", NULL, Line_ContinueAfterTyping); }
	OutputLine(NULL, "『魅音と同じ卓に着いた』それ以上のどんな敗因があるってんだッ？！",
		   NULL, "Was there any reason for their defeat other than 'they sat at the same table as Mion'?!", Line_Normal);
	ClearMessage();
	DisableWindow();
	DrawSceneWithMask( "black", "right", 0, 0, 1300 );
	DrawSceneWithMask( "bg_156", "right", 0, 0, 300 );

//　じゃあ、レナの卓はどうだ...？＠　ギャラリーがかなり騒いでいるぞ？￥
	if (AdvMode) { OutputLineAll("", NULL, Line_ContinueAfterTyping); }
	OutputLine(NULL, "　じゃあ、レナの卓はどうだ…？！",
		   NULL, "Then, what about Rena's table?!", Line_WaitForInput);
	OutputLine(NULL, "　ギャラリーがかなり騒いでいるぞ？！",
		   NULL, " The spectators were causing quite a commotion!", Line_Normal);
	ClearMessage();

//　どうやら...ゲームはカルタらしいな＠マスターが読み上げる役をしているようだ＠
	if (AdvMode) { OutputLineAll("", NULL, Line_ContinueAfterTyping); }
	OutputLine(NULL, "　どうやら…ゲームはカルタらしいな。",
		   NULL, "It looked like their game was karuta.", Line_WaitForInput);
	OutputLine(NULL, "マスターが読み上げる役をしているようだ。",
		   NULL, " The shop owner was apparently the one reading out the cards.", Line_ModeSpecific);
	if (AdvMode) { ClearMessage(); } else { OutputLineAll(NULL, "\n\n", Line_ContinueAfterTyping); }


//　レナって結構、おたおたしたり、ぽーっとしたところがあるからな...＠
	if (AdvMode) { OutputLineAll("", NULL, Line_ContinueAfterTyping); }
	OutputLine(NULL, "　レナって結構、おたおたしたり、ぽーっとしたところがあるからな…。",
		   NULL, "Rena tended to dawdle along and space out a lot...", Line_ModeSpecific);
	if (AdvMode) { ClearMessage(); } else { OutputLineAll(NULL, "\n", Line_ContinueAfterTyping); }


//　...こういうゲームは苦戦するんじゃないか￥
	if (AdvMode) { OutputLineAll("", NULL, Line_ContinueAfterTyping); }
	OutputLine(NULL, "　…こういうゲームは苦戦するんじゃないか？",
		   NULL, "...Wouldn't she have a hard time with this game?", Line_Normal);
	ClearMessage();

//「じゃあ、読みますよ～＠...『犬も歩けばくたびれる』～。」!w1500
	PlaySE(4, "s19/00/mas99001", 128, 64);
	if (AdvMode) { OutputLine("<color=#f5e6d3>マスター</color>", NULL, "<color=#f5e6d3>Master</color>", NULL, Line_ContinueAfterTyping); }
	OutputLine(NULL, "「じゃあ、読みますよ〜。",
		   NULL, "\"Then, I'll read it out~.", Line_WaitForInput);
	PlaySE(4, "s19/00/mas99002", 128, 64);
	OutputLine(NULL, "…『犬も歩けばくたびれる』〜。」",
		   NULL, " ...'The dog gets tired on a walk'~.\"", Line_ContinueAfterTyping);

	SetValidityOfInput( FALSE );
	Wait( 1500 );
	SetValidityOfInput( TRUE );
	if (AdvMode) { ClearMessage(); } else { OutputLineAll(NULL, "\n", Line_ContinueAfterTyping); }

	if (AdvMode == 0) { ClearMessage(); }
//setwindow 31,16,22,16,26,26,0,2,20,1,1,#ffffff,0,0,639,479
	PlaySE( 3, "wa_008", 128, 64 );
	Wait( 50 );

	DisableWindow();
	DrawScene( "white", 10 );
	DrawBustshot( 5, "furiker_a", 0, 0, 0, FALSE, 0, 0, 0, 0, 0, 0, 0, 10, 50, TRUE );
	PlaySE( 3, "wa_006", 128, 64 );
	ShakeScreen( 1, 50, 20, 3, 0, );
	FadeBustshot( 5, FALSE, 0, 0, 0, 0, 100, TRUE );
//setwindow 31,16,22,16,26,26,0,2,20,1,1,#999999,0,0,639,479
//!sd


//　スパーーーーーーーンッ！！！！/
	if (AdvMode) { OutputLineAll("", NULL, Line_ContinueAfterTyping); }
	OutputLine(NULL, "　スパーーーーーーーンッ！！！！",
		   NULL, "BAAAAAAM!!!!", Line_ContinueAfterTyping);
	DisableWindow();
	DrawSceneWithMask( "white", "c", 0, 0, 300 );
	DrawScene( "bg_156", 400 );
	OutputLineAll(NULL, "", Line_Normal);

	ClearMessage();

//　マスターが読み上げると同時に快音がし、目標のカードが卓上から、いや、地上から掻き消えるッ！！＠　......馬鹿なッ？！　一体どこへッ？＠
	if (AdvMode) { OutputLineAll("", NULL, Line_ContinueAfterTyping); }
	OutputLine(NULL, "　マスターが読み上げると同時に快音がし、目標のカードが卓上から、いや、地上から掻き消えるッ！！！",
		   NULL, "At the same instant the shop owner began sounding out the words, the card in question disappeared off the face of the table—no, the face of the Earth!!!", Line_WaitForInput);
	OutputLine(NULL, "　……馬鹿なッ？！　一体どこへッ？！",
		   NULL, " ...Impossible! Where did it go?!", Line_ModeSpecific);
	if (AdvMode) { ClearMessage(); } else { OutputLineAll(NULL, "\n\n", Line_ContinueAfterTyping); }

//　.........レナの頬にそれはあった＠ほお擦りしているのだ￥
	if (AdvMode) { OutputLineAll("", NULL, Line_ContinueAfterTyping); }
	OutputLine(NULL, "　………レナの頬にそれはあった。",
		   NULL, "...It was against Rena's cheek.", Line_WaitForInput);
	OutputLine(NULL, "ほお擦りしているのだ。",
		   NULL, " She was rubbing it there.", Line_Normal);
	ClearMessage();
	DisableWindow();
	DrawBustshot( 1, "re_si_ka_b1", -160, 0, 0, FALSE, 0, 0, 0, 0, 0, 0, 0, 0, 400, TRUE );

//「はぅ～～～～...＠　かぁいいよぅ～～！＠　お持ち帰り～～～！！！＠
	PlaySE(4, "s19/02/990200402", 128, 64);
	if (AdvMode) { OutputLine("<color=#f0953d>レナ</color>", NULL, "<color=#f0953d>Rena</color>", NULL, Line_ContinueAfterTyping); }
	OutputLine(NULL, "「はぅ〜〜〜〜…！",
		   NULL, "\"Hau~~~~!", Line_WaitForInput);
	PlaySE(4, "s19/02/990200403", 128, 64);
	OutputLine(NULL, "　かぁいいよぅ〜〜！！",
		   NULL, " Sho kyuuuute~~!!", Line_WaitForInput);
	PlaySE(4, "s19/02/990200404", 128, 64);
	OutputLine(NULL, "　お持ち帰り〜〜〜！！！」",
		   NULL, " I'm taking it home~~~!!!\"", Line_ModeSpecific);
	if (AdvMode) { ClearMessage(); } else { OutputLineAll(NULL, "\n", Line_ContinueAfterTyping); }


//　レナがほお擦りしているカードに目をこらすと......それはアニメか何かをモチーフにしたカルタらしく、何だかやたらめったら可愛い、萌え系のイラストが描かれていた＠
	if (AdvMode) { OutputLineAll("", NULL, Line_ContinueAfterTyping); }
	OutputLine(NULL, "　レナがほお擦りしているカードに目をこらすと……それはアニメか何かをモチーフにしたカルタらしく、何だかやたらめったら可愛い、萌え系のイラストが描かれていた。",
		   NULL, "Looking at the card Rena was rubbing against her cheek... it was some anime-themed version of karuta, with rather cute moe illustrations decorating the cards.", Line_ModeSpecific);
	if (AdvMode) { ClearMessage(); } else { OutputLineAll(NULL, "\n\n", Line_ContinueAfterTyping); }


//　もっと具体的に言うと、犬耳系半涙、だけどちょっぴり乳デカな美少女が鎖で引っ張られてはぁはぁ♪しているイラストだ￥
	if (AdvMode) { OutputLineAll("", NULL, Line_ContinueAfterTyping); }
	OutputLine(NULL, "　もっと具体的に言うと、犬耳系半涙、だけどちょっぴり乳デカな美少女が鎖で引っ張られてはぁはぁ♪しているイラストだ。",
		   NULL, "Basically, it was a picture of a pretty dog-girl with a slightly large chest, panting and half in tears as she was being pulled along on a chain.", Line_Normal);
	ClearMessage();

//　......あんなイラストのカルタなら、俺だって神速のプレイになるだろう＠
	if (AdvMode) { OutputLineAll("", NULL, Line_ContinueAfterTyping); }
	OutputLine(NULL, "　……あんなイラストのカルタなら、俺だって神速のプレイになるだろう。",
		   NULL, "...With those types of pictures, even I could play with godlike speed...", Line_ModeSpecific);
	if (AdvMode) { ClearMessage(); } else { OutputLineAll(NULL, "\n", Line_ContinueAfterTyping); }


//　増してやレナだぞ！＠　恐らく、手の先端は音速ぎりぎりくらいは出ているはず！￥
	if (AdvMode) { OutputLineAll("", NULL, Line_ContinueAfterTyping); }
	OutputLine(NULL, "　増してやレナだぞ！！",
		   NULL, "Of all people to play that game, it had to be Rena!!", Line_WaitForInput);
	OutputLine(NULL, "　恐らく、手の先端は音速ぎりぎりくらいは出ているはず！！",
		   NULL, " It was entirely possible that her fingertips were on the verge of breaking the sound barrier!!", Line_Normal);
	ClearMessage();
	DisableWindow();
	DrawBustshotWithFiltering( 3, "me_si_aw_a2", "right", 1, 160, 0, FALSE, 0, 0, 0, 0, 0, 20, 300, TRUE );

//「......決まったね。＠
	PlaySE(4, "s19/03/990300429", 128, 64);
	if (AdvMode) { OutputLine("<color=#5ec69a>魅音</color>", NULL, "<color=#5ec69a>Mion</color>", NULL, Line_ContinueAfterTyping); }
	OutputLine(NULL, "「……決まったね。」",
		   NULL, "\"...It's over.\"", Line_ModeSpecific);
	if (AdvMode) { ClearMessage(); } else { OutputLineAll(NULL, "\n", Line_ContinueAfterTyping); }


	DisableWindow();
	FadeBustshotWithFiltering( 3, "left", 1, FALSE, 0, 0, 300, TRUE );

//　魅音が涼やかに笑い、これ以上、見る必要はないと踵を返した＠
	if (AdvMode) { OutputLineAll("", NULL, Line_ContinueAfterTyping); }
	OutputLine(NULL, "　魅音が涼やかに笑い、これ以上、見る必要はないと踵を返した。",
		   NULL, "Mion smiled coolly. Seeing no further reason to keep watching, she turned back.", Line_ModeSpecific);
	if (AdvMode) { ClearMessage(); } else { OutputLineAll(NULL, "\n", Line_ContinueAfterTyping); }


//「かぁいいかぁいい！！＠　レナ、勝ってもこのカルタ、ちゃんと買うよ～～！！＠　お～持ち帰り～～～はぅ～！！！！￥
	PlaySE(4, "s19/02/990200405", 128, 64);
	if (AdvMode) { OutputLine("<color=#f0953d>レナ</color>", NULL, "<color=#f0953d>Rena</color>", NULL, Line_ContinueAfterTyping); }
	OutputLine(NULL, "「かぁいいかぁいい！！！",
		   NULL, "\"Sho kyute sho kyute!!!", Line_WaitForInput);
	PlaySE(4, "s19/02/990200406", 128, 64);
	OutputLine(NULL, "　レナ、勝ってもこのカルタ、ちゃんと買うよ〜〜！！！",
		   NULL, " Even if Rena wins, I'll still buy these cards~~!!!", Line_WaitForInput);
	PlaySE(4, "s19/02/990200407", 128, 64);
	OutputLine(NULL, "　お〜持ち帰り〜〜〜はぅ〜！！！！」",
		   NULL, " I~'m ta~king them ho~me~~~ hau~!!!!\"", Line_Normal);
	ClearMessage();

//　その後も読み上げると同時に、/
	if (AdvMode) { OutputLineAll("", NULL, Line_ContinueAfterTyping); }
	OutputLine(NULL, "　その後も読み上げると同時に、",
		   NULL, "After that, the second the card started being read out,", Line_ContinueAfterTyping);


//スパーーーーン！/
	OutputLine(NULL, "スパーーーーン！",
		   NULL, " BAAAAAM!", Line_ContinueAfterTyping);

	PlaySE( 3, "wa_008", 128, 64 );
	Wait( 100 );
	PlaySE( 3, "wa_006", 128, 64 );
	ShakeScreen( 1, 50, 20, 3, 0, );

	Wait( 500 );

//　スパーーーーン！！/
	OutputLine(NULL, "　スパーーーーン！！",
		   NULL, " BAAAAAAAAAAAAM!!", Line_ContinueAfterTyping);

	PlaySE( 3, "wa_008", 128, 64 );
	Wait( 100 );
	PlaySE( 3, "wa_006", 128, 64 );
	ShakeScreen( 1, 50, 20, 3, 0, );

//と快音が響いていた...￥
	OutputLine(NULL, "と快音が響いていた…。",
		   NULL, " Such decisive sounds echoed...", Line_Normal);
	ClearMessage();

	DrawSceneWithMask( "black", "right", 0, 0, 1300 );
	DrawSceneWithMask( "bg_156", "right", 0, 0, 300 );

//　さて、沙都子の方は...、お、こっちもオーソドックスなゲームだぞ＠こっちは神経衰弱だ￥
	if (AdvMode) { OutputLineAll("", NULL, Line_ContinueAfterTyping); }
	OutputLine(NULL, "　さて、沙都子の方は…、お、こっちもオーソドックスなゲームだぞ。",
		   NULL, "Well then, how about Satoko... oh, she was playing a rather orthodox game.", Line_WaitForInput);
	OutputLine(NULL, "こっちは神経衰弱だ。",
		   NULL, " Concentration.", Line_Normal);
	ClearMessage();
	DisableWindow();
	DrawBustshotWithFiltering( 3, "sa_si_bi_a1", "right", 1, 160, 0, FALSE, 0, 0, 0, 0, 0, 20, 300, TRUE );

//　沙都子の苦悩の表情を見る限り......どうやら苦戦しているように見える＠
	if (AdvMode) { OutputLineAll("", NULL, Line_ContinueAfterTyping); }
	OutputLine(NULL, "　沙都子の苦悩の表情を見る限り……どうやら苦戦しているように見える。",
		   NULL, "Judging from the distressed look on Satoko's face... it seemed that she was struggling somehow.", Line_ModeSpecific);
	if (AdvMode) { ClearMessage(); } else { OutputLineAll(NULL, "\n", Line_ContinueAfterTyping); }


//　神経衰弱というゲームは、中盤以降から一気に流れが早くなるのが特徴だ＠
	if (AdvMode) { OutputLineAll("", NULL, Line_ContinueAfterTyping); }
	OutputLine(NULL, "　神経衰弱というゲームは、中盤以降から一気に流れが早くなるのが特徴だ。",
		   NULL, "One of the main characteristics of Concentration is that the pace of the game speeds up as it goes on.", Line_ModeSpecific);
	if (AdvMode) { ClearMessage(); } else { OutputLineAll(NULL, "\n\n", Line_ContinueAfterTyping); }


//　覚えるカードが減れば、それだけコンボはつながりやすくなる＠
	if (AdvMode) { OutputLineAll("", NULL, Line_ContinueAfterTyping); }
	OutputLine(NULL, "　覚えるカードが減れば、それだけコンボはつながりやすくなる。",
		   NULL, "As the number of cards to memorize decreases, it becomes easier to match several pairs in a row.", Line_ModeSpecific);
	if (AdvMode) { ClearMessage(); } else { OutputLineAll(NULL, "\n", Line_ContinueAfterTyping); }


//　その最初の流れを掴んだ者がそのまま勝者になれるといっても過言ではあるまい...￥
	if (AdvMode) { OutputLineAll("", NULL, Line_ContinueAfterTyping); }
	OutputLine(NULL, "　その最初の流れを掴んだ者がそのまま勝者になれるといっても過言ではあるまい…！",
		   NULL, "It wouldn't be exaggeration to say that the first person to take over the flow of the match can run away as the winner.", Line_Normal);
	ClearMessage();

//　場のカードの枚数は減っている＠
	if (AdvMode) { OutputLineAll("", NULL, Line_ContinueAfterTyping); }
	OutputLine(NULL, "　場のカードの枚数は減っている。",
		   NULL, "The cards still in play had decreased.", Line_ModeSpecific);
	if (AdvMode) { ClearMessage(); } else { OutputLineAll(NULL, "\n", Line_ContinueAfterTyping); }


//　...これまでに開かれたカードをちゃんと暗記できてるなら、一気に畳みこめるチャンスのはず...＠
	if (AdvMode) { OutputLineAll("", NULL, Line_ContinueAfterTyping); }
	OutputLine(NULL, "　…これまでに開かれたカードをちゃんと暗記できてるなら、一気に畳みこめるチャンスのはず…。",
		   NULL, "...If you memorized the cards that had been turned over before, you should have a good chance to sweep the table at this point...", Line_ModeSpecific);
	if (AdvMode) { ClearMessage(); } else { OutputLineAll(NULL, "\n\n", Line_ContinueAfterTyping); }


//　沙都子も多分、残るカードの配置はおおよそわかっているだろう＠...だが、順番がひとつ遅い＠　ここで相手に畳み込まれたら...このまま決してしまう！￥
	if (AdvMode) { OutputLineAll("", NULL, Line_ContinueAfterTyping); }
	OutputLine(NULL, "　沙都子も多分、残るカードの配置はおおよそわかっているだろう。",
		   NULL, "Satoko probably knew the positions of all the remaining cards.", Line_WaitForInput);
	OutputLine(NULL, "…だが、順番がひとつ遅い！",
		   NULL, " ...However, her turn came a little too late!", Line_WaitForInput);
	OutputLine(NULL, "　ここで相手に畳み込まれたら…このまま決してしまう！！",
		   NULL, " If her opponent followed up... the match would be decided!!", Line_Normal);
	ClearMessage();

//「北条、悪いけど...僕も優勝賞金を狙ってるんだ＠悪く思うなよぉ！＠
	PlaySE(4, "s19/00/boya99001", 128, 64);
	if (AdvMode) { OutputLine("<color=#f5e6d3>少年</color>", NULL, "<color=#f5e6d3>Young boy</color>", NULL, Line_ContinueAfterTyping); }
	OutputLine(NULL, "「北条、悪いけど…僕も優勝賞金を狙ってるんだ。",
		   NULL, "\"Houjou... Sorry, but I'm also aiming for the prize money.", Line_WaitForInput);
	PlaySE(4, "s19/00/boya99002", 128, 64);
	OutputLine(NULL, "悪く思うなよぉ！」",
		   NULL, " Don't hate me for this!\"", Line_ModeSpecific);
	if (AdvMode) { ClearMessage(); } else { OutputLineAll(NULL, "\n", Line_ContinueAfterTyping); }


//　この兄ちゃん、...残るカードの配置を暗記できてるな？＠
	if (AdvMode) { OutputLineAll("", NULL, Line_ContinueAfterTyping); }
	OutputLine(NULL, "　この兄ちゃん、…残るカードの配置を暗記できてるな？！",
		   NULL, "This guy... did he have the locations of the remaining cards memorized?!", Line_ModeSpecific);
	if (AdvMode) { ClearMessage(); } else { OutputLineAll(NULL, "\n\n", Line_ContinueAfterTyping); }


//　完全に勝利を確信した様子だった＠彼の頬がだらしなく弛む￥
	if (AdvMode) { OutputLineAll("", NULL, Line_ContinueAfterTyping); }
	OutputLine(NULL, "　完全に勝利を確信した様子だった。",
		   NULL, "He was completely certain of his victory.", Line_WaitForInput);
	OutputLine(NULL, "彼の頬がだらしなく弛む。",
		   NULL, " The tension on his face relaxed.", Line_Normal);
	ClearMessage();
	DisableWindow();
	DrawSceneWithMask( "bg_156", "left", 0, 0, 300 );

//「ふん＠......決まったな。＠
	PlaySE(4, "s19/01/hr_kei09390", 128, 64);
	if (AdvMode) { OutputLine("<color=#956f6e>圭一</color>", NULL, "<color=#956f6e>Keiichi</color>", NULL, Line_ContinueAfterTyping); }
	OutputLine(NULL, "「ふん。",
		   NULL, "\"Hmph.", Line_WaitForInput);
	PlaySE(4, "s19/01/hr_kei09400", 128, 64);
	OutputLine(NULL, "……決まったな。」",
		   NULL, " ...It's over.\"", Line_ModeSpecific);
	if (AdvMode) { ClearMessage(); } else { OutputLineAll(NULL, "\n", Line_ContinueAfterTyping); }


//　俺は退屈そうにそうつぶやき、視線を自分のゲームに戻した＠
	if (AdvMode) { OutputLineAll("", NULL, Line_ContinueAfterTyping); }
	OutputLine(NULL, "　俺は退屈そうにそうつぶやき、視線を自分のゲームに戻した。",
		   NULL, "I whispered that in a bored manner as I turned my attention back to my own game.", Line_ModeSpecific);
	if (AdvMode) { ClearMessage(); } else { OutputLineAll(NULL, "\n", Line_ContinueAfterTyping); }


//　ルーレットを回してっと＠１・２・３・４・５っと...￥
	if (AdvMode) { OutputLineAll("", NULL, Line_ContinueAfterTyping); }
	OutputLine(NULL, "　ルーレットを回してっと。",
		   NULL, "I spun the wheel.", Line_WaitForInput);
	OutputLine(NULL, "１・２・３・４・５っと…。",
		   NULL, " 1, 2, 3, 4, 5...", Line_Normal);
	ClearMessage();

//「え、えぇええぇッ？！？＠　そんな！＠　確かにここはハートのＡ...ッ！！￥
	PlaySE(4, "s19/00/boya99003", 128, 64);
	if (AdvMode) { OutputLine("<color=#f5e6d3>少年</color>", NULL, "<color=#f5e6d3>Young boy</color>", NULL, Line_ContinueAfterTyping); }
	OutputLine(NULL, "「え、えぇええぇッ？！？！",
		   NULL, "\"Wh-Whaaat?!?!", Line_WaitForInput);
	PlaySE(4, "s19/00/boya99004", 128, 64);
	OutputLine(NULL, "　そんな！！",
		   NULL, " No way!!", Line_WaitForInput);
	PlaySE(4, "s19/00/boya99005", 128, 64);
	OutputLine(NULL, "　確かにここはハートのＡ…ッ！！」",
		   NULL, " The ace of hearts should have been here!!\"", Line_Normal);
	ClearMessage();

//　沙都子の卓で悲鳴とざわめきが起こった＠
	if (AdvMode) { OutputLineAll("", NULL, Line_ContinueAfterTyping); }
	OutputLine(NULL, "　沙都子の卓で悲鳴とざわめきが起こった。",
		   NULL, "There was a commotion at Satoko's table as the shout rang out.", Line_ModeSpecific);
	if (AdvMode) { ClearMessage(); } else { OutputLineAll(NULL, "\n", Line_ContinueAfterTyping); }


//　俺の卓の２人も驚きそちらに振り返る＠
	if (AdvMode) { OutputLineAll("", NULL, Line_ContinueAfterTyping); }
	OutputLine(NULL, "　俺の卓の２人も驚きそちらに振り返る。",
		   NULL, "The other two at my table turned around in surprise.", Line_ModeSpecific);
	if (AdvMode) { ClearMessage(); } else { OutputLineAll(NULL, "\n\n", Line_ContinueAfterTyping); }


//　俺は別に振り返らない＠驚きもしないからだ￥
	if (AdvMode) { OutputLineAll("", NULL, Line_ContinueAfterTyping); }
	OutputLine(NULL, "　俺は別に振り返らない。",
		   NULL, "I didn't.", Line_WaitForInput);
	OutputLine(NULL, "驚きもしないからだ。",
		   NULL, " After all, there really wasn't anything to be surprised about.", Line_Normal);
	ClearMessage();

//　ギャラリーたちは口々に、「いや、確かにあそこはハートのＡだったよ！」と騒いでいた＠
	if (AdvMode) { OutputLineAll("", NULL, Line_ContinueAfterTyping); }
	OutputLine(NULL, "　ギャラリーたちは口々に、「いや、確かにあそこはハートのＡだったよ！」と騒いでいた。",
		   NULL, "The onlookers were confounded, most of them certain that the ace of hearts should have been there.", Line_ModeSpecific);
	if (AdvMode) { ClearMessage(); } else { OutputLineAll(NULL, "\n\n", Line_ContinueAfterTyping); }


//　そんなバカな...見間違い...興奮していたから......＠...勝利を確信しながら敗北した彼の苦悩は深い￥
	if (AdvMode) { OutputLineAll("", NULL, Line_ContinueAfterTyping); }
	OutputLine(NULL, "　そんなバカな…見間違い…興奮していたから……。",
		   NULL, "\"There's no way... I must be seeing things... It must have been because I was excited...\"", Line_WaitForInput);
	OutputLine(NULL, "…勝利を確信しながら敗北した彼の苦悩は深い。",
		   NULL, " ...So assured in his victory, the distress over his defeat ran deep.", Line_Normal);
	ClearMessage();

//　ふん＠.........そうだな＠
	if (AdvMode) { OutputLineAll("", NULL, Line_ContinueAfterTyping); }
	OutputLine(NULL, "　ふん。",
		   NULL, "Hmph.", Line_WaitForInput);
	OutputLine(NULL, "………そうだな。",
		   NULL, " ...That's how it is.", Line_ModeSpecific);
	if (AdvMode) { ClearMessage(); } else { OutputLineAll(NULL, "\n", Line_ContinueAfterTyping); }


//　相手が沙都子でなければ、きっとそこはハートのＡだったろうな＠
	if (AdvMode) { OutputLineAll("", NULL, Line_ContinueAfterTyping); }
	OutputLine(NULL, "　相手が沙都子でなければ、きっとそこはハートのＡだったろうな。",
		   NULL, "If his opponent wasn't Satoko, then the ace of hearts certainly would have been there.", Line_ModeSpecific);
	if (AdvMode) { ClearMessage(); } else { OutputLineAll(NULL, "\n\n", Line_ContinueAfterTyping); }


//　馬鹿なヤツ＠
	if (AdvMode) { OutputLineAll("", NULL, Line_ContinueAfterTyping); }
	OutputLine(NULL, "　馬鹿なヤツ。",
		   NULL, "What a fool.", Line_ModeSpecific);
	if (AdvMode) { ClearMessage(); } else { OutputLineAll(NULL, "\n", Line_ContinueAfterTyping); }


//　...沙都子相手の勝負に最後まで油断などあるものかッ！！￥
	if (AdvMode) { OutputLineAll("", NULL, Line_ContinueAfterTyping); }
	OutputLine(NULL, "　…沙都子相手の勝負に最後まで油断などあるものかッ！！！",
		   NULL, "...When you're up against Satoko, you can't let your guard down for a moment until the battle is over!!!", Line_Normal);
	ClearMessage();
	DisableWindow();
	DrawBustshotWithFiltering( 1, "sa_si_wa_a1", "left", 1, -160, 0, FALSE, 0, 0, 0, 0, 0, 0, 300, TRUE );

//「あら、圭一さんの勝負はまだ付きませんの＠　センスないですわねぇ。＠
	PlaySE(4, "s19/04/990400185", 128, 64);
	if (AdvMode) { OutputLine("<color=#fcdb77>沙都子</color>", NULL, "<color=#fcdb77>Satoko</color>", NULL, Line_ContinueAfterTyping); }
	OutputLine(NULL, "「あら、圭一さんの勝負はまだ付きませんの？",
		   NULL, "\"Hmm? Keiichi-san, you still haven't finished your match?", Line_WaitForInput);
	PlaySE(4, "s19/04/990400186", 128, 64);
	OutputLine(NULL, "　センスないですわねぇ。」",
		   NULL, " You have no sense for these things.\"", Line_ModeSpecific);
	if (AdvMode) { ClearMessage(); } else { OutputLineAll(NULL, "\n", Line_ContinueAfterTyping); }


//　沙都子は勝者だけに許される優雅さで、涼しげに声をかけてくる￥
	if (AdvMode) { OutputLineAll("", NULL, Line_ContinueAfterTyping); }
	OutputLine(NULL, "　沙都子は勝者だけに許される優雅さで、涼しげに声をかけてくる。",
		   NULL, "With a refined tone of voice reserved for only winners, Satoko called out to me.", Line_Normal);
	ClearMessage();

//　傍目には僅差を制しての勝利だったはずだ＠
	if (AdvMode) { OutputLineAll("", NULL, Line_ContinueAfterTyping); }
	OutputLine(NULL, "　傍目には僅差を制しての勝利だったはずだ。",
		   NULL, "For the casual observer, it must have looked like she only eked out a victory.", Line_ModeSpecific);
	if (AdvMode) { ClearMessage(); } else { OutputLineAll(NULL, "\n", Line_ContinueAfterTyping); }


//　だが...俺から見ればこんなのはままごとだ＠
	if (AdvMode) { OutputLineAll("", NULL, Line_ContinueAfterTyping); }
	OutputLine(NULL, "　だが…俺から見ればこんなのはままごとだ。",
		   NULL, "From my point of view, however... she was only playing around.", Line_ModeSpecific);
	if (AdvMode) { ClearMessage(); } else { OutputLineAll(NULL, "\n", Line_ContinueAfterTyping); }


//　勝者と敗者という役割が決まっている、おままごとに過ぎない＠
	if (AdvMode) { OutputLineAll("", NULL, Line_ContinueAfterTyping); }
	OutputLine(NULL, "　勝者と敗者という役割が決まっている、おままごとに過ぎない！",
		   NULL, "The roles of winner and loser had already been decided. It was nothing more than child's play!", Line_ModeSpecific);
	if (AdvMode) { ClearMessage(); } else { OutputLineAll(NULL, "\n\n", Line_ContinueAfterTyping); }


//　滑稽なのはその役割分担を相手が知り得ないことだけだ￥
	if (AdvMode) { OutputLineAll("", NULL, Line_ContinueAfterTyping); }
	OutputLine(NULL, "　滑稽なのはその役割分担を相手が知り得ないことだけだ。",
		   NULL, "The laughable part about it was that her opponent didn't know his role had already been assigned.", Line_Normal);
	ClearMessage();

//「やるじゃねぇか＠...ハートのＡなんて、お洒落なワナをかけやがって。＠
	PlaySE(4, "s19/01/hr_kei09410", 128, 64);
	if (AdvMode) { OutputLine("<color=#956f6e>圭一</color>", NULL, "<color=#956f6e>Keiichi</color>", NULL, Line_ContinueAfterTyping); }
	OutputLine(NULL, "「やるじゃねぇか。",
		   NULL, "\"Nice work there.", Line_WaitForInput);
	PlaySE(4, "s19/01/hr_kei09420", 128, 64);
	OutputLine(NULL, "…ハートのＡなんて、お洒落なワナをかけやがって。」",
		   NULL, " ...Setting up a farce of a trap with the ace of hearts.\"", Line_ModeSpecific);
	if (AdvMode) { ClearMessage(); } else { OutputLineAll(NULL, "\n", Line_ContinueAfterTyping); }


	DisableWindow();
	DrawBustshot( 1, "sa_si_aw_a1", -160, 0, 0, FALSE, 0, 0, 0, 0, 0, 0, 0, 0, 200, TRUE );

//「相手を仕留めるワナはほんのちょっぴり＠それも１個で充分ですのよ？＠
	PlaySE(4, "s19/04/990400187", 128, 64);
	if (AdvMode) { OutputLine("<color=#fcdb77>沙都子</color>", NULL, "<color=#fcdb77>Satoko</color>", NULL, Line_ContinueAfterTyping); }
	OutputLine(NULL, "「相手を仕留めるワナはほんのちょっぴり。",
		   NULL, "\"My opponent only walked into one of my traps.", Line_WaitForInput);
	PlaySE(4, "s19/04/990400188", 128, 64);
	OutputLine(NULL, "それも１個で充分ですのよ？」",
		   NULL, " Even then, one was more than enough.\"", Line_ModeSpecific);
	if (AdvMode) { ClearMessage(); } else { OutputLineAll(NULL, "\n\n", Line_ContinueAfterTyping); }


//　トラップ使い沙都子＠
	if (AdvMode) { OutputLineAll("", NULL, Line_ContinueAfterTyping); }
	OutputLine(NULL, "　トラップ使い沙都子。",
		   NULL, "Satoko was a trapper.", Line_ModeSpecific);
	if (AdvMode) { ClearMessage(); } else { OutputLineAll(NULL, "\n", Line_ContinueAfterTyping); }


//　...ヤツの真骨頂は乱発しないこと＠
	if (AdvMode) { OutputLineAll("", NULL, Line_ContinueAfterTyping); }
	OutputLine(NULL, "　…ヤツの真骨頂は乱発しないこと。",
		   NULL, "Her true talent was never having one misfire.", Line_ModeSpecific);
	if (AdvMode) { ClearMessage(); } else { OutputLineAll(NULL, "\n", Line_ContinueAfterTyping); }


//　......仕留めるワナは１個で充分？!w800......くぅ～～！！...カッコイイじゃねぇかぁッ！！￥
	if (AdvMode) { OutputLineAll("", NULL, Line_ContinueAfterTyping); }
	OutputLine(NULL, "　……仕留めるワナは１個で充分？",
		   NULL, "...Setting off only one trap was more than enough?", Line_ContinueAfterTyping);

	SetValidityOfInput( FALSE );
	Wait( 800 );
	SetValidityOfInput( TRUE );

	OutputLine(NULL, "……くぅ〜〜！！…カッコイイじゃねぇかぁッ！！！",
		   NULL, " ...Hmph!! Ain't that cool!!!", Line_Normal);
	ClearMessage();
	DisableWindow();
	DrawScene( "black", 1000 );
	DrawSceneWithMask( "bg_156", "right", 0, 0, 300 );

//　次々とメンバーたちが、持ち味を活かした勝利を挙げていく中、進展のない俺の焦りは募るばかり...＠
	if (AdvMode) { OutputLineAll("", NULL, Line_ContinueAfterTyping); }
	OutputLine(NULL, "　次々とメンバーたちが、持ち味を活かした勝利を挙げていく中、進展のない俺の焦りは募るばかり…。",
		   NULL, "The fact that the other club members were winning one after another with their own brand of play only added to my impatience at my own lack of progress...", Line_ModeSpecific);
	if (AdvMode) { ClearMessage(); } else { OutputLineAll(NULL, "\n\n", Line_ContinueAfterTyping); }


//　そうだ、梨花ちゃんはどうなってるだろう？￥
	if (AdvMode) { OutputLineAll("", NULL, Line_ContinueAfterTyping); }
	OutputLine(NULL, "　そうだ、梨花ちゃんはどうなってるだろう？！",
		   NULL, "Oh right, how was Rika-chan doing?!", Line_Normal);
	ClearMessage();

//　我が部の侮れない小狸、梨花ちゃんはどこだ？!s400.........!sdって、何だありゃ￥
	if (AdvMode) { OutputLineAll("", NULL, Line_ContinueAfterTyping); }
	OutputLine(NULL, "　我が部の侮れない小狸、梨花ちゃんはどこだ？",
		   NULL, "How was our club's sly little fox doing?", Line_ContinueAfterTyping);
//!s400
	SetSpeedOfMessage( TRUE, 0, );

	OutputLine(NULL, "………",
		   NULL, " ...", Line_ContinueAfterTyping);
//!sd
	SetSpeedOfMessage( FALSE, 0, );

	OutputLine(NULL, "って、何だありゃ。",
		   NULL, " What the heck is that?", Line_Normal);
	ClearMessage();

//　その一角は、明らかに他の卓の緊張感とは別世界だった￥
	if (AdvMode) { OutputLineAll("", NULL, Line_ContinueAfterTyping); }
	OutputLine(NULL, "　その一角は、明らかに他の卓の緊張感とは別世界だった。",
		   NULL, "Over in that corner, the mood at that table was decidedly different from the others.", Line_Normal);
	ClearMessage();

	PlayBGM( 1, "msysRi", 128, 0 );

//　梨花ちゃんの卓のゲームは......電池で動く魚釣りのゲームをご存知だろうか＠
	if (AdvMode) { OutputLineAll("", NULL, Line_ContinueAfterTyping); }
	OutputLine(NULL, "　梨花ちゃんの卓のゲームは……電池で動く魚釣りのゲームをご存知だろうか？",
		   NULL, "The game at Rika-chan's table was... you know that battery-powered fishing game?", Line_ModeSpecific);
	if (AdvMode) { ClearMessage(); } else { OutputLineAll(NULL, "\n\n", Line_ContinueAfterTyping); }


//　魚がゲーム盤の上を口をパクパクさせながら回っていて、それを磁石の付いた釣竿で吊り上げる、あの懐かしいゲームだ＠
	if (AdvMode) { OutputLineAll("", NULL, Line_ContinueAfterTyping); }
	OutputLine(NULL, "　魚がゲーム盤の上を口をパクパクさせながら回っていて、それを磁石の付いた釣竿で吊り上げる、あの懐かしいゲームだ。",
		   NULL, "The one where the fish opened and closed their mouths as they rotated on the platform, and you used a magnetic fishing rod to pick them up? That old thing.", Line_ModeSpecific);
	if (AdvMode) { ClearMessage(); } else { OutputLineAll(NULL, "\n\n", Line_ContinueAfterTyping); }


//　...吊り上げた数で勝敗を競うのが当初の予定だったのだろうが......＠
	if (AdvMode) { OutputLineAll("", NULL, Line_ContinueAfterTyping); }
	OutputLine(NULL, "　…吊り上げた数で勝敗を競うのが当初の予定だったのだろうが……。",
		   NULL, "...It seemed they planned on competing by seeing who could catch the most fish, but...", Line_ModeSpecific);
	if (AdvMode) { ClearMessage(); } else { OutputLineAll(NULL, "\n", Line_ContinueAfterTyping); }


//　...それはすで対戦と呼べるような雰囲気ではなかった￥
	if (AdvMode) { OutputLineAll("", NULL, Line_ContinueAfterTyping); }
	OutputLine(NULL, "　…それはすで対戦と呼べるような雰囲気ではなかった。",
		   NULL, "...It had become an atmosphere you could hardly call competitive.", Line_Normal);
	ClearMessage();
	DisableWindow();
	DrawBustshot( 2, "ri_si_wa_a1", 0, 0, 0, FALSE, 0, 0, 0, 0, 0, 0, 0, 10, 400, TRUE );

//「......わぁ♪　釣れましたですよ～。＠
	PlaySE(4, "s19/05/990500093", 128, 64);
	if (AdvMode) { OutputLine("<color=#6972c1>梨花</color>", NULL, "<color=#6972c1>Rika</color>", NULL, Line_ContinueAfterTyping); }
	OutputLine(NULL, "「……わぁ♪　釣れましたですよ〜。」",
		   NULL, "\"....Wow♪ I caught one~.\"", Line_ModeSpecific);
	if (AdvMode) { ClearMessage(); } else { OutputLineAll(NULL, "\n", Line_ContinueAfterTyping); }


//「うまいうまい＠　梨花ちゃんうまいよ～！」
	PlaySE(4, "s19/00/mana99001", 128, 64);
	if (AdvMode) { OutputLine("<color=#f5e6d3>男</color>", NULL, "<color=#f5e6d3>Man</color>", NULL, Line_ContinueAfterTyping); }
	OutputLine(NULL, "「うまいうまい！",
		   NULL, "\"You're so good!", Line_WaitForInput);
	PlaySE(4, "s19/00/mana99002", 128, 64);
	OutputLine(NULL, "　梨花ちゃんうまいよ〜！」",
		   NULL, " Rika-chan, you're good at this~!\"", Line_Normal);
//「おっとっと、また釣られちゃったよ～＠梨花ちゃんはうまいなぁ☆＠
	PlaySE(4, "s19/00/manb99001", 128, 64);
	OutputLine(NULL, "「おっとっと、また釣られちゃったよ〜。",
		   NULL, " \"Oh my, she caught another one~.", Line_WaitForInput);
	PlaySE(4, "s19/00/manb99002", 128, 64);
	OutputLine(NULL, "梨花ちゃんはうまいなぁ☆」",
		   NULL, " Rika-chan is really good at this☆\"", Line_ModeSpecific);
	if (AdvMode) { ClearMessage(); } else { OutputLineAll(NULL, "\n\n", Line_ContinueAfterTyping); }


//　...梨花ちゃんが戦闘開始前からギャラリーと一部対戦相手を骨抜きにしていたのは知っていたが...＠......さすがだ＠
	if (AdvMode) { OutputLineAll("", NULL, Line_ContinueAfterTyping); }
	OutputLine(NULL, "　…梨花ちゃんが戦闘開始前からギャラリーと一部対戦相手を骨抜きにしていたのは知っていたが…。",
		   NULL, "...I knew that Rika-chan had already charmed her opponents, along with the onlookers, before the matches had even begun, but...", Line_WaitForInput);
	OutputLine(NULL, "……さすがだ。",
		   NULL, " ...brilliantly played.", Line_ModeSpecific);
	if (AdvMode) { ClearMessage(); } else { OutputLineAll(NULL, "\n\n", Line_ContinueAfterTyping); }


//　あの一角だけは、古手梨花ファンクラブ親睦会々場と化している...ッ！￥
	if (AdvMode) { OutputLineAll("", NULL, Line_ContinueAfterTyping); }
	OutputLine(NULL, "　あの一角だけは、古手梨花ファンクラブ親睦会々場と化している…ッ！！",
		   NULL, "That corner had become an informal meeting of the Rika Furude Fan Club!!", Line_Normal);
	ClearMessage();
	DisableWindow();
	DrawSceneWithMask( "bg_155", "left", 0, 0, 300 );
	PlayBGM( 1, "msys04", 128, 0 );
	DrawBustshotWithFiltering( 3, "re_si_wa_a1", "right", 1, 160, 0, FALSE, 0, 0, 0, 0, 0, 20, 300, TRUE );

//「梨花ちゃんの圧勝だよ＠　圧勝だよ＠　梨花ちゃん、お魚釣りうまいんだね～！＠
	PlaySE(4, "s19/02/990200408", 128, 64);
	if (AdvMode) { OutputLine("<color=#f0953d>レナ</color>", NULL, "<color=#f0953d>Rena</color>", NULL, Line_ContinueAfterTyping); }
	OutputLine(NULL, "「梨花ちゃんの圧勝だよ！",
		   NULL, "\"It's Rika-chan's total victory!", Line_WaitForInput);
	PlaySE(4, "s19/02/990200409", 128, 64);
	OutputLine(NULL, "　圧勝だよ！",
		   NULL, " Total victory!", Line_WaitForInput);
	PlaySE(4, "s19/02/990200410", 128, 64);
	OutputLine(NULL, "　梨花ちゃん、お魚釣りうまいんだね〜！」",
		   NULL, " Rika-chan's good at fishing, isn't she~!\"", Line_ModeSpecific);
	if (AdvMode) { ClearMessage(); } else { OutputLineAll(NULL, "\n", Line_ContinueAfterTyping); }


//「梨花ちゃんが釣ってるのは、多分、魚じゃないと思うな...。＠
	PlaySE(4, "s19/01/hr_kei09430", 128, 64);
	if (AdvMode) { OutputLine("<color=#956f6e>圭一</color>", NULL, "<color=#956f6e>Keiichi</color>", NULL, Line_ContinueAfterTyping); }
	OutputLine(NULL, "「梨花ちゃんが釣ってるのは、多分、魚じゃないと思うな…。」",
		   NULL, "\"What Rika-chan is trolling for probably isn't fish...\"", Line_ModeSpecific);
	if (AdvMode) { ClearMessage(); } else { OutputLineAll(NULL, "\n", Line_ContinueAfterTyping); }


//　それが聞こえたのか、梨花ちゃんはこちらをちらりと一瞥した＠
	if (AdvMode) { OutputLineAll("", NULL, Line_ContinueAfterTyping); }
	OutputLine(NULL, "　それが聞こえたのか、梨花ちゃんはこちらをちらりと一瞥した。",
		   NULL, "Hearing that, she glanced over my way briefly.", Line_ModeSpecific);
	if (AdvMode) { ClearMessage(); } else { OutputLineAll(NULL, "\n\n", Line_ContinueAfterTyping); }


//　ボクなりの本気なのですよ＠...そう聞こえた￥
	if (AdvMode) { OutputLineAll("", NULL, Line_ContinueAfterTyping); }
	OutputLine(NULL, "　ボクなりの本気なのですよ。",
		   NULL, "'This is my way of getting serious.'", Line_WaitForInput);
	OutputLine(NULL, "…そう聞こえた。",
		   NULL, " ...That's what I heard.", Line_Normal);
	ClearMessage();
	DisableWindow();
	DrawBustshotWithFiltering( 1, "sa_si_bi_a1", "left", 1, -160, 0, FALSE, 0, 0, 0, 0, 0, 0, 300, TRUE );

//「梨花にしかできない、梨花だから許される...大技ですわね！！＠
	PlaySE(4, "s19/04/990400189", 128, 64);
	if (AdvMode) { OutputLine("<color=#fcdb77>沙都子</color>", NULL, "<color=#fcdb77>Satoko</color>", NULL, Line_ContinueAfterTyping); }
	OutputLine(NULL, "「梨花にしかできない、梨花だから許される…大技ですわね！！」",
		   NULL, "\"This is a masterful technique that only Rika is allowed— only Rika can do!!\"", Line_ModeSpecific);
	if (AdvMode) { ClearMessage(); } else { OutputLineAll(NULL, "\n", Line_ContinueAfterTyping); }


//　...あぁ＠　...大技だッ！！！￥
	if (AdvMode) { OutputLineAll("", NULL, Line_ContinueAfterTyping); }
	OutputLine(NULL, "　…あぁ！",
		   NULL, "...Yeah!", Line_WaitForInput);
	OutputLine(NULL, "　…大技だッ！！！！",
		   NULL, " ...A masterful technique!!!!", Line_Normal);
	ClearMessage();
	DisableWindow();
	DrawSceneWithMask( "bg_156", "right", 0, 0, 300 );

//「前原さんの番ですよ。＠
	PlaySE(4, "s19/24/992400007", 128, 64);
	if (AdvMode) { OutputLine("<color=#a17d6b>富田</color>", NULL, "<color=#a17d6b>Tomita</color>", NULL, Line_ContinueAfterTyping); }
	OutputLine(NULL, "「前原さんの番ですよ。」",
		   NULL, "\"Maebara-san, it's your turn.\"", Line_ModeSpecific);
	if (AdvMode) { ClearMessage(); } else { OutputLineAll(NULL, "\n", Line_ContinueAfterTyping); }


//「あ、すまんすまん＠俺の番か＠１・２＠.........脱税の追徴課税＠５万＄支払う...。＠
	PlaySE(4, "s19/01/hr_kei09440", 128, 64);
	if (AdvMode) { OutputLine("<color=#956f6e>圭一</color>", NULL, "<color=#956f6e>Keiichi</color>", NULL, Line_ContinueAfterTyping); }
	OutputLine(NULL, "「あ、すまんすまん。",
		   NULL, "\"Oh, sorry.", Line_WaitForInput);
	PlaySE(4, "s19/01/hr_kei09450", 128, 64);
	OutputLine(NULL, "俺の番か。",
		   NULL, " Guess it is.", Line_WaitForInput);
	PlaySE(4, "s19/01/hr_kei09460", 128, 64);
	OutputLine(NULL, "１・２。",
		   NULL, " 1, 2.", Line_WaitForInput);
	PlaySE(4, "s19/01/hr_kei09470", 128, 64);
	OutputLine(NULL, "………脱税の追徴課税。",
		   NULL, " ...Fined for tax evasion.", Line_WaitForInput);
	PlaySE(4, "s19/01/hr_kei09480", 128, 64);
	OutputLine(NULL, "５万＄支払う…。」",
		   NULL, " Pay $50,000 dollars...\"", Line_ModeSpecific);
	if (AdvMode) { ClearMessage(); } else { OutputLineAll(NULL, "\n\n", Line_ContinueAfterTyping); }


//　それに引き換え......俺のゲームは...何という無様な展開...！＠
	if (AdvMode) { OutputLineAll("", NULL, Line_ContinueAfterTyping); }
	OutputLine(NULL, "　それに引き換え……俺のゲームは…何という無様な展開…！！",
		   NULL, "In contrast... my game... what an unseemly situation this was!!", Line_ModeSpecific);
	if (AdvMode) { ClearMessage(); } else { OutputLineAll(NULL, "\n", Line_ContinueAfterTyping); }


//　俺の焦燥が浮く顔に気付き、仲間たちが様子を見にやって来る￥
	if (AdvMode) { OutputLineAll("", NULL, Line_ContinueAfterTyping); }
	OutputLine(NULL, "　俺の焦燥が浮く顔に気付き、仲間たちが様子を見にやって来る。",
		   NULL, "Noticing the uneasiness creeping across my face, my companions came to see how I was doing.", Line_Normal);
	ClearMessage();

	DrawBustshotWithFiltering( 1, "re_si_ha_a1", "left", 1, -160, 0, FALSE, 0, 0, 0, 0, 0, 0, 300, TRUE );

//「あれ......、圭一くん、ひょっとして苦戦かな？　苦戦かな？＠
	PlaySE(4, "s19/02/990200411", 128, 64);
	if (AdvMode) { OutputLine("<color=#f0953d>レナ</color>", NULL, "<color=#f0953d>Rena</color>", NULL, Line_ContinueAfterTyping); }
	OutputLine(NULL, "「あれ……、圭一くん、ひょっとして苦戦かな？　苦戦かな？」",
		   NULL, "\"Huh... Keiichi-kun, could it be you're struggling? You're struggling?\"", Line_ModeSpecific);
	if (AdvMode) { ClearMessage(); } else { OutputLineAll(NULL, "\n", Line_ContinueAfterTyping); }


	DrawBustshotWithFiltering( 3, "sa_si_de_a1", "right", 1, 160, 0, FALSE, 0, 0, 0, 0, 0, 20, 300, TRUE );

//「岡村＠あなた今、いくらぐらい持ってますですのー？＠
	PlaySE(4, "s19/04/990400190", 128, 64);
	if (AdvMode) { OutputLine("<color=#fcdb77>沙都子</color>", NULL, "<color=#fcdb77>Satoko</color>", NULL, Line_ContinueAfterTyping); }
	OutputLine(NULL, "「岡村。",
		   NULL, "\"Okamura.", Line_WaitForInput);
	PlaySE(4, "s19/04/990400191", 128, 64);
	OutputLine(NULL, "あなた今、いくらぐらい持ってますですのー？」",
		   NULL, " Right now, how much money do you have?\"", Line_ModeSpecific);
	if (AdvMode) { ClearMessage(); } else { OutputLineAll(NULL, "\n", Line_ContinueAfterTyping); }

	DrawBustshotWithFiltering( 3, "oka1_Def", "right", 1, 0, 0, FALSE, 0, 0, 0, 0, 0, 20, 300, TRUE );



//　岡村くんがエリートコースでたっぷりと溜め込んだ、切れるように白い十万＄札を数え始める￥
	if (AdvMode) { OutputLineAll("", NULL, Line_ContinueAfterTyping); }
	OutputLine(NULL, "　岡村くんがエリートコースでたっぷりと溜め込んだ、切れるように白い十万＄札を数え始める。",
		   NULL, "Okamura, who had wrung lots of money out of the elite course, began to count through a stack of white 100,000 dollar bills.", Line_Normal);
	ClearMessage();

//「えっと...９８万ちょいくらいかな。＠
	PlaySE(4, "s19/25/992500003", 128, 64);
	if (AdvMode) { OutputLine("<color=#7a7e7d>岡村</color>", NULL, "<color=#7a7e7d>Okamura</color>", NULL, Line_ContinueAfterTyping); }
	OutputLine(NULL, "「えっと…９８万ちょいくらいかな。」",
		   NULL, "\"Uh...about 980,000, I guess.\"", Line_ModeSpecific);
	if (AdvMode) { ClearMessage(); } else { OutputLineAll(NULL, "\n", Line_ContinueAfterTyping); }


	DisableWindow();
	FadeBustshotWithFiltering( 1, "right", 1, FALSE, 0, 0, 300, TRUE );
	FadeBustshotWithFiltering( 3, "right", 1, FALSE, 0, 0, 300, TRUE );
	DrawBustshotWithFiltering( 1, "ri_si_de_a1", "left", 1, -160, 0, FALSE, 0, 0, 0, 0, 0, 0, 300, TRUE );

//「......富田はどれくらいお金持ちですか？＠
	PlaySE(4, "s19/05/990500094", 128, 64);
	if (AdvMode) { OutputLine("<color=#6972c1>梨花</color>", NULL, "<color=#6972c1>Rika</color>", NULL, Line_ContinueAfterTyping); }
	OutputLine(NULL, "「……富田はどれくらいお金持ちですか？」",
		   NULL, "\"...How much money do you have, Tomita?\"", Line_ModeSpecific);
	if (AdvMode) { ClearMessage(); } else { OutputLineAll(NULL, "\n", Line_ContinueAfterTyping); }


	DrawBustshotWithFiltering( 1, "tomita1_Def", "left", 1, 160, 0, FALSE, 0, 0, 0, 0, 0, 0, 300, TRUE );


//「あ、...俺は.........８８万＄＠まだまだ逆転できる位置だね！＠
	PlaySE(4, "s19/24/992400008", 128, 64);
	if (AdvMode) { OutputLine("<color=#a17d6b>富田</color>", NULL, "<color=#a17d6b>Tomita</color>", NULL, Line_ContinueAfterTyping); }
	OutputLine(NULL, "「あ、…俺は………８８万＄。",
		   NULL, "\"Ah, I have... $880,000.", Line_WaitForInput);
	PlaySE(4, "s19/24/992400009", 128, 64);
	OutputLine(NULL, "まだまだ逆転できる位置だね！」",
		   NULL, " I'm still close enough to turn this around!\"", Line_ModeSpecific);
	if (AdvMode) { ClearMessage(); } else { OutputLineAll(NULL, "\n", Line_ContinueAfterTyping); }


//　二人とも...１００万＄くらいは余裕で達成できそうじゃねぇか！￥
	if (AdvMode) { OutputLineAll("", NULL, Line_ContinueAfterTyping); }
	OutputLine(NULL, "　二人とも…１００万＄くらいは余裕で達成できそうじゃねぇか！！",
		   NULL, "Those two, it looked like they would easily surpass a million dollars!!", Line_Normal);
	ClearMessage();
	DisableWindow();
	FadeAllBustshots( 400, TRUE );
	DrawBustshot( 2, "me_si_th_a1", 0, 0, 0, FALSE, 0, 0, 0, 0, 0, 0, 0, 10, 400, TRUE );

//「で？　圭ちゃんはいくら持ってんの...？＠
	PlaySE(4, "s19/03/990300430", 128, 64);
	if (AdvMode) { OutputLine("<color=#5ec69a>魅音</color>", NULL, "<color=#5ec69a>Mion</color>", NULL, Line_ContinueAfterTyping); }
	OutputLine(NULL, "「で？　圭ちゃんはいくら持ってんの…？」",
		   NULL, "\"Well? Kei-chan, how much do you have...?\"", Line_ModeSpecific);
	if (AdvMode) { ClearMessage(); } else { OutputLineAll(NULL, "\n", Line_ContinueAfterTyping); }


//　魅音の声は初めから陰っていた＠......部活の部長としての...失望と呆れ￥
	if (AdvMode) { OutputLineAll("", NULL, Line_ContinueAfterTyping); }
	OutputLine(NULL, "　魅音の声は初めから陰っていた。",
		   NULL, "Mion's tone of voice was grim from the get-go.", Line_WaitForInput);
	OutputLine(NULL, "……部活の部長としての…失望と呆れ。",
		   NULL, " ...It was her disappointment and disgust as club president.", Line_Normal);
	ClearMessage();

//「し......仕方ねぇだろッ？！？＠　このゲーム、ルーレット回す以外に何も作戦がないんだぜッ？！？＠
	PlaySE(4, "s19/01/hr_kei09490", 128, 64);
	if (AdvMode) { OutputLine("<color=#956f6e>圭一</color>", NULL, "<color=#956f6e>Keiichi</color>", NULL, Line_ContinueAfterTyping); }
	OutputLine(NULL, "「し……仕方ねぇだろッ？！？！",
		   NULL, "\"I... It can't be helped!!", Line_WaitForInput);
	PlaySE(4, "s19/01/hr_kei09500", 128, 64);
	OutputLine(NULL, "　このゲーム、ルーレット回す以外に何も作戦がないんだぜッ？！？！",
		   NULL, " There's no strategy involved other than spinning the wheel in this game!!!", Line_ModeSpecific);
	if (AdvMode) { ClearMessage(); } else { OutputLineAll(NULL, "\n", Line_ContinueAfterTyping); }


//　イカサマがあるとしたら何だよ＠　二人に目をつぶって百数えてもらって、その隙にルーレットに細工でもするのかッ？＠......そんなの、出来るわけねぇだろッ？！？！＠
	PlaySE(4, "s19/01/hr_kei09510", 128, 64);
	if (AdvMode) { OutputLine("<color=#956f6e>圭一</color>", NULL, "<color=#956f6e>Keiichi</color>", NULL, Line_ContinueAfterTyping); }
	OutputLine(NULL, "　イカサマがあるとしたら何だよ！",
		   NULL, "How am I supposed to cheat?", Line_WaitForInput);
	OutputLine(NULL, "　二人に目をつぶって百数えてもらって、その隙にルーレットに細工でもするのかッ？！",
		   NULL, " Tell those two to close their eyes and count to a hundred while I rig the wheel?!", Line_WaitForInput);
	OutputLine(NULL, "……そんなの、出来るわけねぇだろッ？！？！」",
		   NULL, " ...You know there's no way I can do that!!\"", Line_ModeSpecific);
	if (AdvMode) { ClearMessage(); } else { OutputLineAll(NULL, "\n", Line_ContinueAfterTyping); }


	DisableWindow();
	FadeBustshotWithFiltering( 2, "left", 1, FALSE, 0, 0, 300, TRUE );
	DrawBustshotWithFiltering( 1, "ri_si_wa_a1", "left", 1, -160, 0, FALSE, 0, 0, 0, 0, 0, 0, 300, TRUE );

//　梨花ちゃんが俺の頭をやさしく撫でてくれた＠...だが、あまり嬉しくなかった￥
	if (AdvMode) { OutputLineAll("", NULL, Line_ContinueAfterTyping); }
	OutputLine(NULL, "　梨花ちゃんが俺の頭をやさしく撫でてくれた。",
		   NULL, "Rika-chan gently pet my head.", Line_WaitForInput);
	OutputLine(NULL, "…だが、あまり嬉しくなかった。",
		   NULL, " ...Still, she wasn't too happy.", Line_Normal);
	ClearMessage();
	DisableWindow();
	DrawBustshotWithFiltering( 3, "sa_si_ak_a1", "right", 1, 160, 0, FALSE, 0, 0, 0, 0, 0, 20, 300, TRUE );

//「......無様ですわね＠一度は好敵手と思ったのに＠幻滅でしてよ～？＠
	PlaySE(4, "s19/04/990400192", 128, 64);
	if (AdvMode) { OutputLine("<color=#fcdb77>沙都子</color>", NULL, "<color=#fcdb77>Satoko</color>", NULL, Line_ContinueAfterTyping); }
	OutputLine(NULL, "「……無様ですわね。",
		   NULL, "\"...How pathetic.", Line_WaitForInput);
	PlaySE(4, "s19/04/990400193", 128, 64);
	OutputLine(NULL, "一度は好敵手と思ったのに。",
		   NULL, " At one point I thought you'd be a worthy adversary.", Line_WaitForInput);
	PlaySE(4, "s19/04/990400194", 128, 64);
	OutputLine(NULL, "幻滅でしてよ〜？」",
		   NULL, " I've been utterly disillusioned.\"", Line_ModeSpecific);
	if (AdvMode) { ClearMessage(); } else { OutputLineAll(NULL, "\n", Line_ContinueAfterTyping); }


	DisableWindow();
	FadeBustshotWithFiltering( 1, "right", 1, FALSE, 0, 0, 300, TRUE );
	DrawBustshotWithFiltering( 1, "re_si_wa_a1", "left", 1, -160, 0, FALSE, 0, 0, 0, 0, 0, 0, 300, TRUE );

//「投げちゃダメだよ圭一くん＠　何か逆転があるはずだよ？＠　がんばろ＠　最後までがんばろ！！＠
	PlaySE(4, "s19/02/990200412", 128, 64);
	if (AdvMode) { OutputLine("<color=#f0953d>レナ</color>", NULL, "<color=#f0953d>Rena</color>", NULL, Line_ContinueAfterTyping); }
	OutputLine(NULL, "「投げちゃダメだよ圭一くん！",
		   NULL, "\"Don't give up, Keiichi-kun!", Line_WaitForInput);
	PlaySE(4, "s19/02/990200413", 128, 64);
	OutputLine(NULL, "　何か逆転があるはずだよ？！",
		   NULL, " There has to be some way to make a comeback!", Line_WaitForInput);
	PlaySE(4, "s19/02/990200414", 128, 64);
	OutputLine(NULL, "　がんばろ！",
		   NULL, " Do your best!", Line_WaitForInput);
	PlaySE(4, "s19/02/990200415", 128, 64);
	OutputLine(NULL, "　最後までがんばろ！！」",
		   NULL, " Right 'till the end!!\"", Line_ModeSpecific);
	if (AdvMode) { ClearMessage(); } else { OutputLineAll(NULL, "\n", Line_ContinueAfterTyping); }


//　...だから...この運だけのゲームに...どんな逆転があるってんだよッ！！！！＠　なぁ？！　魅音？￥
	if (AdvMode) { OutputLineAll("", NULL, Line_ContinueAfterTyping); }
	OutputLine(NULL, "　…だから…この運だけのゲームに…どんな逆転があるってんだよッ！！！！！",
		   NULL, "...Like I said... how am I supposed to make a comeback with this game relying entirely on luck!?!?", Line_WaitForInput);
	OutputLine(NULL, "　なぁ？！　魅音？！",
		   NULL, " Right?! Mion?!", Line_Normal);
	ClearMessage();
	DisableWindow();
	DrawSceneWithMask( "bg_156", "m1", 0, 0, 300 );
	DrawBustshot( 2, "me_si_ma_a1", 0, 0, 0, FALSE, 0, 0, 0, 0, 0, 0, 0, 10, 400, TRUE );

//　...だが、魅音の目は信じられないくらい淡白で、...つまらないものでも見るかのようだった＠
	if (AdvMode) { OutputLineAll("", NULL, Line_ContinueAfterTyping); }
	OutputLine(NULL, "　…だが、魅音の目は信じられないくらい淡白で、…つまらないものでも見るかのようだった。",
		   NULL, "...Mion's face, however, was almost unbelievably indifferent... like she was watching something completely unexciting.", Line_ModeSpecific);
	if (AdvMode) { ClearMessage(); } else { OutputLineAll(NULL, "\n", Line_ContinueAfterTyping); }


//......そして何も言わずに背中を向ける￥
	if (AdvMode) { OutputLineAll("", NULL, Line_ContinueAfterTyping); }
	OutputLine(NULL, "……そして何も言わずに背中を向ける。",
		   NULL, "...She then turned her back without saying a word.", Line_Normal);
	ClearMessage();

//「お、!w1000...おい、魅...、＠
	PlaySE(4, "s19/01/hr_kei09520", 128, 64);
	if (AdvMode) { OutputLine("<color=#956f6e>圭一</color>", NULL, "<color=#956f6e>Keiichi</color>", NULL, Line_ContinueAfterTyping); }
	OutputLine(NULL, "「お、",
		   NULL, "\"H-", Line_ContinueAfterTyping);

	SetValidityOfInput( FALSE );
	Wait( 1000 );
	SetValidityOfInput( TRUE );

	OutputLine(NULL, "…おい、魅…、」",
		   NULL, " Hey, Mi—\"", Line_ModeSpecific);
	if (AdvMode) { ClearMessage(); } else { OutputLineAll(NULL, "\n", Line_ContinueAfterTyping); }


//　自分でも悔しいくらいの......情けない声だった￥
	if (AdvMode) { OutputLineAll("", NULL, Line_ContinueAfterTyping); }
	OutputLine(NULL, "　自分でも悔しいくらいの……情けない声だった。",
		   NULL, "It was a pathetic voice that irked even myself...", Line_Normal);
	ClearMessage();

//「.........失望したよ＠みんな本気なのに、圭ちゃんだけは本気になってくれなかったね。＠
	PlaySE(4, "s19/03/990300431", 128, 64);
	if (AdvMode) { OutputLine("<color=#5ec69a>魅音</color>", NULL, "<color=#5ec69a>Mion</color>", NULL, Line_ContinueAfterTyping); }
	OutputLine(NULL, "「………失望したよ。",
		   NULL, "\"...I'm disappointed.", Line_WaitForInput);
	PlaySE(4, "s19/03/990300432", 128, 64);
	OutputLine(NULL, "みんな本気なのに、圭ちゃんだけは本気になってくれなかったね。」",
		   NULL, " Everybody was serious about this, but Kei-chan was the only one who wasn't.\"", Line_ModeSpecific);
	if (AdvMode) { ClearMessage(); } else { OutputLineAll(NULL, "\n", Line_ContinueAfterTyping); }


//「ほ、本気って何だよッ？！？＠　気合でルーレットの目をコントロールしろってのかよッ？！？＠　そんなの出来るかよッ！！！！＠
	PlaySE(4, "s19/01/hr_kei09530", 128, 64);
	if (AdvMode) { OutputLine("<color=#956f6e>圭一</color>", NULL, "<color=#956f6e>Keiichi</color>", NULL, Line_ContinueAfterTyping); }
	OutputLine(NULL, "「ほ、本気って何だよッ？！？！",
		   NULL, "\"Wh-What do you mean by serious?!?!", Line_WaitForInput);
	PlaySE(4, "s19/01/hr_kei09540", 128, 64);
	OutputLine(NULL, "　気合でルーレットの目をコントロールしろってのかよッ？！？！",
		   NULL, " Are you telling me to control the spinner through sheer force of will?!?!", Line_WaitForInput);
	PlaySE(4, "s19/01/hr_kei09550", 128, 64);
	OutputLine(NULL, "　そんなの出来るかよッ！！！！」",
		   NULL, " How can I do that?!?!\"", Line_ModeSpecific);
	if (AdvMode) { ClearMessage(); } else { OutputLineAll(NULL, "\n", Line_ContinueAfterTyping); }


//「......本気の圭ちゃんなら、そのゲームでも開始１０秒でケリを着けてたね。＠
	PlaySE(4, "s19/03/990300433", 128, 64);
	if (AdvMode) { OutputLine("<color=#5ec69a>魅音</color>", NULL, "<color=#5ec69a>Mion</color>", NULL, Line_ContinueAfterTyping); }
	OutputLine(NULL, "「……本気の圭ちゃんなら、そのゲームでも開始１０秒でケリを着けてたね。」",
		   NULL, "\"...If you were serious about it, you would have settled this game 10 seconds from when you started.\"", Line_ModeSpecific);
	if (AdvMode) { ClearMessage(); } else { OutputLineAll(NULL, "\n", Line_ContinueAfterTyping); }


	DisableWindow();
	DrawBustshotWithFiltering( 1, "re_si_ko_a1", "left", 1, -160, 0, FALSE, 0, 0, 0, 0, 0, 0, 300, TRUE );

//「み、魅ぃちゃん、そんなに怒ることないよ...＠　待ってよ...！￥
	PlaySE(4, "s19/02/990200416", 128, 64);
	if (AdvMode) { OutputLine("<color=#f0953d>レナ</color>", NULL, "<color=#f0953d>Rena</color>", NULL, Line_ContinueAfterTyping); }
	OutputLine(NULL, "「み、魅ぃちゃん、そんなに怒ることないよ…！",
		   NULL, "\"Mi-Mii-chan! You don't have to get so angry!", Line_WaitForInput);
	PlaySE(4, "s19/02/990200417", 128, 64);
	OutputLine(NULL, "　待ってよ…！」",
		   NULL, " Wait!\"", Line_Normal);
	ClearMessage();
	DisableWindow();
	FadeBustshotWithFiltering( 2, "left", 1, FALSE, 0, 0, 300, TRUE );

//　魅音は不機嫌そうに...、俺を打ち捨てて店の奥へ消えた＠
	if (AdvMode) { OutputLineAll("", NULL, Line_ContinueAfterTyping); }
	OutputLine(NULL, "　魅音は不機嫌そうに…、俺を打ち捨てて店の奥へ消えた。",
		   NULL, "Mion, in a bad mood, cast me aside and disappeared into the depths of the shop.", Line_ModeSpecific);
	if (AdvMode) { ClearMessage(); } else { OutputLineAll(NULL, "\n", Line_ContinueAfterTyping); }


	DisableWindow();
	DrawSceneWithMask( "bg_156", "left", 0, 0, 300 );

//　...気まずくなったのか、ギャラリーたちも俺の卓から散っていく...￥
	if (AdvMode) { OutputLineAll("", NULL, Line_ContinueAfterTyping); }
	OutputLine(NULL, "　…気まずくなったのか、ギャラリーたちも俺の卓から散っていく…。",
		   NULL, "...Maybe it was because it had become an awkward situation, but the spectators dispersed from around my table...", Line_Normal);
	ClearMessage();

//　くそ！！　俺が本気じゃないってのか？＠
	if (AdvMode) { OutputLineAll("", NULL, Line_ContinueAfterTyping); }
	OutputLine(NULL, "　くそ！！　俺が本気じゃないってのか？！",
		   NULL, "Damn it!! Are you saying I'm not serious about this?!", Line_ModeSpecific);
	if (AdvMode) { ClearMessage(); } else { OutputLineAll(NULL, "\n", Line_ContinueAfterTyping); }


//　本気の俺なら、この運だけのゲームを開始１０秒で決着できたって？！？＠　本気の俺って...、本気の俺って...ッ！！！￥
	if (AdvMode) { OutputLineAll("", NULL, Line_ContinueAfterTyping); }
	OutputLine(NULL, "　本気の俺なら、この運だけのゲームを開始１０秒で決着できたって？！？！",
		   NULL, "Are you saying if I were serious, I would have settled this game of chance in 10 seconds?!?!", Line_WaitForInput);
	OutputLine(NULL, "　本気の俺って…、本気の俺って…ッ！！！！",
		   NULL, " If I were serious... If I were serious...!!!!", Line_Normal);
	ClearMessage();

//　みんな俺の勝利を祈ってた＠信じてた！＠......その期待を裏切ったッ？！？＠
	if (AdvMode) { OutputLineAll("", NULL, Line_ContinueAfterTyping); }
	OutputLine(NULL, "　みんな俺の勝利を祈ってた。",
		   NULL, "Everybody was praying for my victory.", Line_WaitForInput);
	OutputLine(NULL, "信じてた！！",
		   NULL, " They believed in me!!", Line_WaitForInput);
	OutputLine(NULL, "……その期待を裏切ったッ？！？！",
		   NULL, " ...Did I betray their expectations?!?!", Line_ModeSpecific);
	if (AdvMode) { ClearMessage(); } else { OutputLineAll(NULL, "\n\n", Line_ContinueAfterTyping); }


//　俺が......本気じゃなかったから...ッ！！！！＠
	if (AdvMode) { OutputLineAll("", NULL, Line_ContinueAfterTyping); }
	OutputLine(NULL, "　俺が……本気じゃなかったから…ッ！！！！！",
		   NULL, "Was it because... I wasn't serious?!", Line_ModeSpecific);
	if (AdvMode) { ClearMessage(); } else { OutputLineAll(NULL, "\n", Line_ContinueAfterTyping); }


//　............くぅ......ッ！！！￥
	if (AdvMode) { OutputLineAll("", NULL, Line_ContinueAfterTyping); }
	OutputLine(NULL, "　…………くぅ……ッ！！！！",
		   NULL, "....Ugh...!!!!", Line_Normal);
	ClearMessage();

	PlayBGM( 1, "msys12", 128, 0 );

//「あの......ゲーム、進めます...？＠
	PlaySE(4, "s19/25/992500004", 128, 64);
	if (AdvMode) { OutputLine("<color=#7a7e7d>岡村</color>", NULL, "<color=#7a7e7d>Okamura</color>", NULL, Line_ContinueAfterTyping); }
	OutputLine(NULL, "「あの……ゲーム、進めます…？」",
		   NULL, "\"Umm... should we continue the game...?\"", Line_ModeSpecific);
	if (AdvMode) { ClearMessage(); } else { OutputLineAll(NULL, "\n", Line_ContinueAfterTyping); }


//　二人が遠慮がちにゲームの再開を促してきた＠
	if (AdvMode) { OutputLineAll("", NULL, Line_ContinueAfterTyping); }
	OutputLine(NULL, "　二人が遠慮がちにゲームの再開を促してきた。",
		   NULL, "The two of them were timidly trying to resume play.", Line_ModeSpecific);
	if (AdvMode) { ClearMessage(); } else { OutputLineAll(NULL, "\n\n", Line_ContinueAfterTyping); }

//　...俺はそれに応えない＠
	if (AdvMode) { OutputLineAll("", NULL, Line_ContinueAfterTyping); }
	OutputLine(NULL, "　…俺はそれに応えない。",
		   NULL, "...I didn't respond to that.", Line_ModeSpecific);
	if (AdvMode) { ClearMessage(); } else { OutputLineAll(NULL, "\n", Line_ContinueAfterTyping); }


//　卓を...じっとりとした沈黙が包む￥
	if (AdvMode) { OutputLineAll("", NULL, Line_ContinueAfterTyping); }
	OutputLine(NULL, "　卓を…じっとりとした沈黙が包む。",
		   NULL, "The table sunk into silence.", Line_Normal);
	ClearMessage();
	DisableWindow();
	DrawSceneWithMask( "bg_155", "left", 0, 0, 300 );
	DrawBustshot( 1, "tomita1_Def", -160, 0, 0, FALSE, 0, 0, 0, 0, 0, 0, 0, 0, 200, FALSE );
	DrawBustshot( 3, "oka1_Def", 160, 0, 0, FALSE, 0, 0, 0, 0, 0, 0, 0, 20, 200, TRUE );



//「前原君は...投了でいいかな...？＠
	PlaySE(4, "s19/00/mas99003", 128, 64);
	if (AdvMode) { OutputLine("<color=#f5e6d3>マスター</color>", NULL, "<color=#f5e6d3>Master</color>", NULL, Line_ContinueAfterTyping); }
	OutputLine(NULL, "「前原君は…投了でいいかな…？」",
		   NULL, "\"Maebara-kun... should I take that to mean you're giving up?\"", Line_ModeSpecific);
	if (AdvMode) { ClearMessage(); } else { OutputLineAll(NULL, "\n", Line_ContinueAfterTyping); }


//　マスターは俺が投了したものと思い、ゲームの中断を宣言しようとする...＠...その瞬間ッ！！￥
	if (AdvMode) { OutputLineAll("", NULL, Line_ContinueAfterTyping); }
	OutputLine(NULL, "　マスターは俺が投了したものと思い、ゲームの中断を宣言しようとする…。",
		   NULL, "The owner, thinking I was forfeiting, started to announce the cancellation of the game...", Line_WaitForInput);
	OutputLine(NULL, "…その瞬間ッ！！！",
		   NULL, " At that moment!!!", Line_Normal);
	ClearMessage();
	DisableWindow();
	DrawSceneWithMask( "black", "up", 0, 0, 300 );

//　...俺の中の、鬼が咆哮をあげて......目覚める￥
	if (AdvMode) { OutputLineAll("", NULL, Line_ContinueAfterTyping); }
	OutputLine(NULL, "　…俺の中の、鬼が咆哮をあげて……目覚める。",
		   NULL, "...The demon inside me let loose a howl... and awakened.", Line_Normal);
	ClearMessage();

//　わかったよ魅音...＠
	if (AdvMode) { OutputLineAll("", NULL, Line_ContinueAfterTyping); }
	OutputLine(NULL, "　わかったよ魅音…。",
		   NULL, "I get it now, Mion...", Line_ModeSpecific);
	if (AdvMode) { ClearMessage(); } else { OutputLineAll(NULL, "\n", Line_ContinueAfterTyping); }


//　......俺の本気......、!w1600/
	if (AdvMode) { OutputLineAll("", NULL, Line_ContinueAfterTyping); }
	OutputLine(NULL, "　……俺の本気……、",
		   NULL, "...What it means for me to be serious...", Line_ContinueAfterTyping);

	SetValidityOfInput( FALSE );
	Wait( 1600 );
	SetValidityOfInput( TRUE );

	PlaySE( 3, "wa_006", 128, 64 );

//見せてやるぜぇえええぇええぇッ！！！￥
	OutputLine(NULL, "見せてやるぜぇえええぇええぇッ！！！！",
		   NULL, " I'll show yoooooooooooooooooou!!!!", Line_Normal);
	ClearMessage();

//setwindow 31,16,22,16,26,26,0,2,20,1,1,#ffffff,0,0,639,479
	FadeOutBGM( 1, 1000, TRUE );
	FadeOutBGM( 2, 1000, TRUE );
	DisableWindow();
	DrawBustshot( 5, "furiker_a", 0, 0, 0, FALSE, 0, 0, 0, 0, 0, 0, 0, 25, 200, TRUE );
	PlaySE( 3, "wa_007", 128, 64 );
	Wait( 400 );
//setwindow 31,16,22,16,26,26,0,2,20,1,1,#999999,0,0,639,479


	DisableWindow();
	DrawScene( "bg_156", 400 );
	PlayBGM( 1, "msys04", 128, 0 );
//!sd

//　ガシッ！＠
	if (AdvMode) { OutputLineAll("", NULL, Line_ContinueAfterTyping); }
	OutputLine(NULL, "　ガシッ！！",
		   NULL, "BAMPH!!", Line_ModeSpecific);
	if (AdvMode) { ClearMessage(); } else { OutputLineAll(NULL, "\n", Line_ContinueAfterTyping); }


//　俺は二人の肩を力強く叩き、抱き寄せてから声を低くして告げた￥
	if (AdvMode) { OutputLineAll("", NULL, Line_ContinueAfterTyping); }
	OutputLine(NULL, "　俺は二人の肩を力強く叩き、抱き寄せてから声を低くして告げた。",
		   NULL, "I clamped my hands on their shoulders, speaking in a low voice after pulling them closer.", Line_Normal);
	ClearMessage();

//「富田くん＠岡村くん＠取引しよう＠俺を勝たせろ。＠
	PlaySE(4, "s19/01/hr_kei09560", 128, 64);
	if (AdvMode) { OutputLine("<color=#956f6e>圭一</color>", NULL, "<color=#956f6e>Keiichi</color>", NULL, Line_ContinueAfterTyping); }
	OutputLine(NULL, "「富田くん。",
		   NULL, "\"Tomita-kun.", Line_WaitForInput);
	PlaySE(4, "s19/01/hr_kei09570", 128, 64);
	OutputLine(NULL, "岡村くん。",
		   NULL, " Okamura-kun.", Line_WaitForInput);
	PlaySE(4, "s19/01/hr_kei09580", 128, 64);
	OutputLine(NULL, "取引しよう。",
		   NULL, " Let's make a deal.", Line_WaitForInput);
	PlaySE(4, "s19/01/hr_kei09590", 128, 64);
	OutputLine(NULL, "俺を勝たせろ。」",
		   NULL, " Let me win.\"", Line_ModeSpecific);
	if (AdvMode) { ClearMessage(); } else { OutputLineAll(NULL, "\n", Line_ContinueAfterTyping); }


	DisableWindow();
	DrawBustshot( 1, "tomita1_Odoroki", -160, 0, 0, FALSE, 0, 0, 0, 0, 0, 0, 0, 0, 200, FALSE );
	DrawBustshot( 3, "oka1_Odoroki", 160, 0, 0, FALSE, 0, 0, 0, 0, 0, 0, 0, 20, 200, TRUE );


//　二人は何を言われたのか、それが何を意味するのか一瞬わからず困惑する￥
	if (AdvMode) { OutputLineAll("", NULL, Line_ContinueAfterTyping); }
	OutputLine(NULL, "　二人は何を言われたのか、それが何を意味するのか一瞬わからず困惑する。",
		   NULL, "The two of them, not immediately understanding what I had just said or the meaning behind it, were momentarily confused.", Line_Normal);
	ClearMessage();


	DisableWindow();
	DrawBustshot( 1, "tomita1_Kanashimi", -160, 0, 0, FALSE, 0, 0, 0, 0, 0, 0, 0, 0, 200, FALSE );

//「な、前原さん、暴力はなしですよ＠　ちゃんとゲームで勝敗を...！！＠
	PlaySE(4, "s19/25/992500005", 128, 64);
	if (AdvMode) { OutputLine("<color=#7a7e7d>岡村</color>", NULL, "<color=#7a7e7d>Okamura</color>", NULL, Line_ContinueAfterTyping); }
	OutputLine(NULL, "「な、前原さん、暴力はなしですよ！",
		   NULL, "\"Hey, Maebara-san, no violence!", Line_WaitForInput);
	PlaySE(4, "s19/25/992500006", 128, 64);
	OutputLine(NULL, "　ちゃんとゲームで勝敗を…！！」",
		   NULL, " Let's settle this game properly!!\"", Line_ModeSpecific);
	if (AdvMode) { ClearMessage(); } else { OutputLineAll(NULL, "\n", Line_ContinueAfterTyping); }


//「話は最後まで聞け＠......お前らの望みは何だ＠優勝して５万円か？＠
	PlaySE(4, "s19/01/hr_kei09600", 128, 64);
	if (AdvMode) { OutputLine("<color=#956f6e>圭一</color>", NULL, "<color=#956f6e>Keiichi</color>", NULL, Line_ContinueAfterTyping); }
	OutputLine(NULL, "「話は最後まで聞け。",
		   NULL, "\"Just listen to what I have to say.", Line_WaitForInput);
	PlaySE(4, "s19/01/hr_kei09610", 128, 64);
	OutputLine(NULL, "……お前らの望みは何だ。",
		   NULL, " ...What is it you guys want?", Line_WaitForInput);
	PlaySE(4, "s19/01/hr_kei09620", 128, 64);
	OutputLine(NULL, "優勝して５万円か？」",
		   NULL, " The 50,000 yen prize?\"", Line_ModeSpecific);
	if (AdvMode) { ClearMessage(); } else { OutputLineAll(NULL, "\n", Line_ContinueAfterTyping); }


//「そりゃそうですよ＠５万なんて大金、二度とないチャンスですよ！￥
	PlaySE(4, "s19/24/992400010", 128, 64);
	if (AdvMode) { OutputLine("<color=#a17d6b>富田</color>", NULL, "<color=#a17d6b>Tomita</color>", NULL, Line_ContinueAfterTyping); }
	OutputLine(NULL, "「そりゃそうですよ。",
		   NULL, "\"Well, of course.", Line_WaitForInput);
	PlaySE(4, "s19/24/992400011", 128, 64);
	OutputLine(NULL, "５万なんて大金、二度とないチャンスですよ！」",
		   NULL, " Winning that kind of money is a once in a lifetime opportunity!\"", Line_Normal);
	ClearMessage();

//「仮に優勝したとして＠お前らその５万で何をする＠　どんな楽しみ方をする？＠
	PlaySE(4, "s19/01/hr_kei09630", 128, 64);
	if (AdvMode) { OutputLine("<color=#956f6e>圭一</color>", NULL, "<color=#956f6e>Keiichi</color>", NULL, Line_ContinueAfterTyping); }
	OutputLine(NULL, "「仮に優勝したとして。",
		   NULL, "\"Even supposing you win.", Line_WaitForInput);
	PlaySE(4, "s19/01/hr_kei09640", 128, 64);
	OutputLine(NULL, "お前らその５万で何をする？",
		   NULL, " What are you going to do with that money?", Line_WaitForInput);
	PlaySE(4, "s19/01/hr_kei09650", 128, 64);
	OutputLine(NULL, "　どんな楽しみ方をする？」",
		   NULL, " How are you going to enjoy it?\"", Line_ModeSpecific);
	if (AdvMode) { ClearMessage(); } else { OutputLineAll(NULL, "\n", Line_ContinueAfterTyping); }


//...二人は軽く考え込む￥
	if (AdvMode) { OutputLineAll("", NULL, Line_ContinueAfterTyping); }
	OutputLine(NULL, "　…二人は軽く考え込む。",
		   NULL, "...The two of them considered it briefly.", Line_Normal);
	ClearMessage();

	DisableWindow();
	DrawBustshot( 1, "tomita1_Def", -160, 0, 0, FALSE, 0, 0, 0, 0, 0, 0, 0, 0, 200, FALSE );
	DrawBustshot( 3, "oka1_Def", 160, 0, 0, FALSE, 0, 0, 0, 0, 0, 0, 0, 20, 200, TRUE );



//「新しいゲーム買うとか...＠...お菓子とか＠...ジュースとか...。＠
	PlaySE(4, "s19/25/992500007", 128, 64);
	if (AdvMode) { OutputLine("<color=#7a7e7d>岡村</color>", NULL, "<color=#7a7e7d>Okamura</color>", NULL, Line_ContinueAfterTyping); }
	OutputLine(NULL, "「新しいゲーム買うとか…。",
		   NULL, "\"Buy a new game, or something...?", Line_WaitForInput);
	PlaySE(4, "s19/25/992500008", 128, 64);
	OutputLine(NULL, "…お菓子とか。",
		   NULL, "\"Snacks?", Line_WaitForInput);
	PlaySE(4, "s19/25/992500009", 128, 64);
	OutputLine(NULL, "…ジュースとか…。」",
		   NULL, " ...Maybe some juice...\"", Line_ModeSpecific);
	if (AdvMode) { ClearMessage(); } else { OutputLineAll(NULL, "\n", Line_ContinueAfterTyping); }


//「くくくく...、小せぇ!w800小せぇ＠馬鹿かお前ら...、くっくっく！！！＠
	PlaySE(4, "s19/01/hr_kei09660", 128, 64);
	if (AdvMode) { OutputLine("<color=#956f6e>圭一</color>", NULL, "<color=#956f6e>Keiichi</color>", NULL, Line_ContinueAfterTyping); }
	OutputLine(NULL, "「くくくく…、小せぇ",
		   NULL, "\"Hehehe... that's petty.", Line_ContinueAfterTyping);

	SetValidityOfInput( FALSE );
	Wait( 800 );
	SetValidityOfInput( TRUE );

	OutputLine(NULL, "小せぇ。",
		   NULL, " So petty.", Line_WaitForInput);
	PlaySE(4, "s19/01/hr_kei09670", 128, 64);
	OutputLine(NULL, "馬鹿かお前ら…、くっくっく！！！」",
		   NULL, " Are you guys stupid? Hehehe!!!\"", Line_ModeSpecific);
	if (AdvMode) { ClearMessage(); } else { OutputLineAll(NULL, "\n", Line_ContinueAfterTyping); }


//「じゃ、じゃあ前原さんが勝ったら、どんな楽しみ方があるってんですか。＠
	PlaySE(4, "s19/24/992400012", 128, 64);
	if (AdvMode) { OutputLine("<color=#a17d6b>富田</color>", NULL, "<color=#a17d6b>Tomita</color>", NULL, Line_ContinueAfterTyping); }
	OutputLine(NULL, "「じゃ、じゃあ前原さんが勝ったら、どんな楽しみ方があるってんですか。」",
		   NULL, "\"Th-Then, how will you enjoy it if you win, Maebara-san?\"", Line_ModeSpecific);
	if (AdvMode) { ClearMessage(); } else { OutputLineAll(NULL, "\n", Line_ContinueAfterTyping); }


//「俺か＠　そこが本題だ＠今から言うことを黙って聞け。￥
	PlaySE(4, "s19/01/hr_kei09680", 128, 64);
	if (AdvMode) { OutputLine("<color=#956f6e>圭一</color>", NULL, "<color=#956f6e>Keiichi</color>", NULL, Line_ContinueAfterTyping); }
	OutputLine(NULL, "「俺か？",
		   NULL, "\"Me?", Line_WaitForInput);
	PlaySE(4, "s19/01/hr_kei09690", 128, 64);
	OutputLine(NULL, "　そこが本題だ。",
		   NULL, " That's the point.", Line_WaitForInput);
	PlaySE(4, "s19/01/hr_kei09700", 128, 64);
	OutputLine(NULL, "今から言うことを黙って聞け。」",
		   NULL, " Just shut up and listen to what I have to say.\"", Line_Normal);
	ClearMessage();

//　俺たち部活のメンバーは、一般参加者とは別に罰ゲームが設けられている＠
	if (AdvMode) { OutputLineAll("", NULL, Line_ContinueAfterTyping); }
	OutputLine(NULL, "　俺たち部活のメンバーは、一般参加者とは別に罰ゲームが設けられている。",
		   NULL, "We club members have a penalty game separate from the casual participants.", Line_ModeSpecific);
	if (AdvMode) { ClearMessage(); } else { OutputLineAll(NULL, "\n\n", Line_ContinueAfterTyping); }


//　負けたら勝者の命令を１つ聞かなければならない＠
	if (AdvMode) { OutputLineAll("", NULL, Line_ContinueAfterTyping); }
	OutputLine(NULL, "　負けたら勝者の命令を１つ聞かなければならない。",
		   NULL, "If we lose, we have to obey a single command from the winner.", Line_ModeSpecific);
	if (AdvMode) { ClearMessage(); } else { OutputLineAll(NULL, "\n\n", Line_ContinueAfterTyping); }


//　...だがこれは逆に見れば、優勝者は部活メンバーに好きなことを命令できる賞品とも受け取れる￥
	if (AdvMode) { OutputLineAll("", NULL, Line_ContinueAfterTyping); }
	OutputLine(NULL, "　…だがこれは逆に見れば、優勝者は部活メンバーに好きなことを命令できる賞品とも受け取れる！",
		   NULL, "...From another point of view, the winner earns the prize of being able to order the other club members around!", Line_Normal);
	ClearMessage();

//「まず富田くん＠君は沙都子萌えだよな＠　否定するなッ！！＠　そして岡村くん＠君は梨花萌えだな＠　赤くなるなッ！！！！＠
	PlaySE(4, "s19/01/hr_kei09710", 128, 64);
	if (AdvMode) { OutputLine("<color=#956f6e>圭一</color>", NULL, "<color=#956f6e>Keiichi</color>", NULL, Line_ContinueAfterTyping); }
	OutputLine(NULL, "「まず富田くん。",
		   NULL, "\"First of all, Tomita-kun.", Line_ContinueAfterTyping);
	OutputLine(NULL, "君は沙都子萌えだよな？",
		   NULL, " You like Satoko, right?", Line_WaitForInput);
	PlaySE(4, "s19/01/hr_kei09720", 128, 64);
	OutputLine(NULL, "　否定するなッ！！！",
		   NULL, " Don't deny it!!!", Line_WaitForInput);
	PlaySE(4, "s19/01/hr_kei09730", 128, 64);
	OutputLine(NULL, "　そして岡村くん。",
		   NULL, " Next, Okamura-kun.", Line_WaitForInput);
	PlaySE(4, "s19/01/hr_kei09740", 128, 64);
	OutputLine(NULL, "君は梨花萌えだな？",
		   NULL, " You like Rika, right?", Line_WaitForInput);
	PlaySE(4, "s19/01/hr_kei09750", 128, 64);
	OutputLine(NULL, "　赤くなるなッ！！！！」",
		   NULL, " Don't turn red!!!!\"", Line_ModeSpecific);
	if (AdvMode) { ClearMessage(); } else { OutputLineAll(NULL, "\n\n", Line_ContinueAfterTyping); }


	DisableWindow();
	DrawBustshot( 1, "tomita1_Tere", -160, 0, 0, FALSE, 0, 0, 0, 0, 0, 0, 0, 0, 200, FALSE );
	DrawBustshot( 3, "oka1_Tere", 160, 0, 0, FALSE, 0, 0, 0, 0, 0, 0, 0, 20, 200, TRUE );


//　赤面し、今のが回りに聞こえなかったかを気にする二人の肩をさらに力強く抱き寄せる￥
	if (AdvMode) { OutputLineAll("", NULL, Line_ContinueAfterTyping); }
	OutputLine(NULL, "　赤面し、今のが回りに聞こえなかったかを気にする二人の肩をさらに力強く抱き寄せる。",
		   NULL, "I drew the two of them—red-faced and conscious of whether anybody else heard what I just said—even closer.", Line_Normal);
	ClearMessage();

//「ロリ！/
<<<<<<< HEAD
	PlaySE(4, "s19/01/hr_kei09760", 128, 64);
	if (AdvMode) { OutputLine("<color=#956f6e>圭一</color>", NULL, "<color=#956f6e>Keiichi</color>", NULL, Line_ContinueAfterTyping); }
=======
	PlaySE(4, "s19/01/hr_kei09770", 128, 64);
>>>>>>> 7b842f29
	OutputLine(NULL, "「ロリ！",
		   NULL, "\"Lolis!", Line_ContinueAfterTyping);
	PlaySE( 3, "wa_010", 128, 64 );

//!w800萌え！/
	OutputLine(NULL, "萌え！",
		   NULL, " Moe!", Line_ContinueAfterTyping);

	PlaySE( 3, "wa_014", 128, 64 );
	OutputLineAll(NULL, "", Line_WaitForInput);


//!w800美少女！！/
	PlaySE(4, "s19/01/hr_kei09760", 128, 64);
	OutputLine(NULL, "美少女！！",
		   NULL, " Pretty girls!!", Line_ContinueAfterTyping);

	PlaySE( 3, "wa_011", 128, 64 );
	OutputLineAll(NULL, "", Line_WaitForInput);


//!w800男の垂涎、/
	PlaySE(4, "s19/01/hr_kei09780", 128, 64);
	OutputLine(NULL, "男の垂涎、",
		   NULL, " What men covet,", Line_ContinueAfterTyping);

	PlaySE( 3, "wa_012", 128, 64 );
	SetValidityOfInput( FALSE );
	Wait( 800 );
	SetValidityOfInput( TRUE );


//!w800男の浪漫！！/
	OutputLine(NULL, "男の浪漫！！",
		   NULL, " what men dream about!!", Line_ContinueAfterTyping);

	PlaySE( 3, "wa_029", 128, 64 );
	OutputLineAll(NULL, "", Line_WaitForInput);


//!w800例えるなら永遠にたどり着けないエデンの園ッ！！/
	PlaySE(4, "s19/01/hr_kei09790", 128, 64);
	OutputLine(NULL, "例えるなら永遠にたどり着けないエデンの園ッ！！",
		   NULL, " It's like an unreachable Garden of Eden!!", Line_ContinueAfterTyping);

	PlaySE( 3, "wa_007", 128, 64 );
	SetValidityOfInput( FALSE );
	Wait( 800 );
	SetValidityOfInput( TRUE );
	OutputLineAll(NULL, "", Line_WaitForInput);


//　だけど目指すんだろ？＠
	PlaySE(4, "s19/01/hr_kei09800", 128, 64);
	OutputLine(NULL, "　だけど目指すんだろ？！",
		   NULL, " Even then, you'd still aim for it, wouldn't you?!", Line_ModeSpecific);
	if (AdvMode) { ClearMessage(); } else { OutputLineAll(NULL, "\n", Line_ContinueAfterTyping); }


//　それは俺たちのハートに熱い魂が...萌えよと叫ぶからだッ！！！！！＠
	PlaySE(4, "s19/01/hr_kei09810", 128, 64);
	if (AdvMode) { OutputLine("<color=#956f6e>圭一</color>", NULL, "<color=#956f6e>Keiichi</color>", NULL, Line_ContinueAfterTyping); }
	OutputLine(NULL, "　それは俺たちのハートに熱い魂が…萌えよと叫ぶからだッ！！！！！」",
		   NULL, "That's because our passionate souls scream for moe!!!!\"", Line_ModeSpecific);
	if (AdvMode) { ClearMessage(); } else { OutputLineAll(NULL, "\n\n", Line_ContinueAfterTyping); }


//　好きな子のことを好きと言えない多感な年頃...＠それを全部理解した上で、俺は一層力をこめる！！￥
	if (AdvMode) { OutputLineAll("", NULL, Line_ContinueAfterTyping); }
	OutputLine(NULL, "　好きな子のことを好きと言えない多感な年頃…。",
		   NULL, "That sensitive age where you couldn't say you liked the girl you liked...", Line_WaitForInput);
	OutputLine(NULL, "それを全部理解した上で、俺は一層力をこめる！！！",
		   NULL, " Understanding that gave me all the more power!!!", Line_Normal);
	ClearMessage();

//「俺が優勝したら富田くん＠沙都子を一日、首輪付きで君の妹にしてあげよう。＠
	PlaySE(4, "s19/01/hr_kei09820", 128, 64);
	if (AdvMode) { OutputLine("<color=#956f6e>圭一</color>", NULL, "<color=#956f6e>Keiichi</color>", NULL, Line_ContinueAfterTyping); }
	OutputLine(NULL, "「俺が優勝したら富田くん。",
		   NULL, "\"Tomita-kun, if I win...", Line_WaitForInput);
	PlaySE(4, "s19/01/hr_kei09830", 128, 64);
	OutputLine(NULL, "沙都子を一日、首輪付きで君の妹にしてあげよう。」",
		   NULL, " I'll make Satoko wear a collar and be your little sister for a day.\"", Line_ModeSpecific);
	if (AdvMode) { ClearMessage(); } else { OutputLineAll(NULL, "\n", Line_ContinueAfterTyping); }


	PlaySE( 3, "wa_029", 128, 64 );

//　ぶしゅ。富田くんの両鼻から赤い飛沫が飛び出る＠
	if (AdvMode) { OutputLineAll("", NULL, Line_ContinueAfterTyping); }
	OutputLine(NULL, "　ぶしゅ。富田くんの両鼻から赤い飛沫が飛び出る。",
		   NULL, "*Pshh*. A red fountain spewed from both of Tomita-kun's nostrils.", Line_ModeSpecific);
	if (AdvMode) { ClearMessage(); } else { OutputLineAll(NULL, "\n\n", Line_ContinueAfterTyping); }


//「そして岡村くん＠君には猫耳梨花ちゃんに手綱を付けてお散歩させてあげよう。＠
	PlaySE(4, "s19/01/hr_kei09840", 128, 64);
	if (AdvMode) { OutputLine("<color=#956f6e>圭一</color>", NULL, "<color=#956f6e>Keiichi</color>", NULL, Line_ContinueAfterTyping); }
	OutputLine(NULL, "「そして岡村くん。",
		   NULL, "\"Also, Okamura-kun.", Line_WaitForInput);
	PlaySE(4, "s19/01/hr_kei09850", 128, 64);
	OutputLine(NULL, "君には猫耳梨花ちゃんに手綱を付けてお散歩させてあげよう。」",
		   NULL, " I'll put cat ears on Rika-chan and let you take her out for a walk on a leash.\"", Line_ModeSpecific);
	if (AdvMode) { ClearMessage(); } else { OutputLineAll(NULL, "\n", Line_ContinueAfterTyping); }


	PlaySE( 3, "wa_029", 128, 64 );

//　ぶしゅ。岡村くんの額の血管から血流が噴火する￥
	if (AdvMode) { OutputLineAll("", NULL, Line_ContinueAfterTyping); }
	OutputLine(NULL, "　ぶしゅ。岡村くんの額の血管から血流が噴火する。",
		   NULL, "*Pshh*. Blood erupted from the vein in Okamura-kun's forehead.", Line_Normal);
	ClearMessage();

//「「そそ、そんなこと......そんな、あのあのあの...ッ！！！！」＠
	PlaySE(4, "s19/24/992400013", 128, 64);
	PlaySE(5, "s19/25/992500010", 128, 64);
	if (AdvMode) { OutputLine("<color=#a17d6b>富田</color>＆<color=#7a7e7d>岡村</color>", NULL, "<color=#a17d6b>Tomita</color> & <color=#7a7e7d>Okamura</color>", NULL, Line_ContinueAfterTyping); }
	OutputLine(NULL, "「「そそ、そんなこと……そんな、あのあのあの…ッ！！！！」」",
		   NULL, "\"\"Th-th-that... That... Uhhhhhhhhhh......!!!!!\"\"", Line_ModeSpecific);
	if (AdvMode) { ClearMessage(); } else { OutputLineAll(NULL, "\n", Line_ContinueAfterTyping); }


//「うろたえるなッ！！＠　お前たちは俺に無理やり付き合わされたことにすればいいんだッ！＠
	PlaySE(4, "s19/01/hr_kei09860", 128, 64);
	if (AdvMode) { OutputLine("<color=#956f6e>圭一</color>", NULL, "<color=#956f6e>Keiichi</color>", NULL, Line_ContinueAfterTyping); }
	OutputLine(NULL, "「うろたえるなッ！！！",
		   NULL, "\"Don't be shy!!!", Line_WaitForInput);
	PlaySE(4, "s19/01/hr_kei09870", 128, 64);
	OutputLine(NULL, "　お前たちは俺に無理やり付き合わされたことにすればいいんだッ！！",
		   NULL, " Just pretend I forced you to go along with me!!", Line_ModeSpecific);
	if (AdvMode) { ClearMessage(); } else { OutputLineAll(NULL, "\n", Line_ContinueAfterTyping); }


//　前原先輩のわがままの犠牲者なだけ！＠　いやいやでいいんだよ！＠　わかってるッ！！！お前たちの胸の内は全部わかってるッ！！！！＠
	PlaySE(4, "s19/01/hr_kei09880", 128, 64);
	if (AdvMode) { OutputLine("<color=#956f6e>圭一</color>", NULL, "<color=#956f6e>Keiichi</color>", NULL, Line_ContinueAfterTyping); }
	OutputLine(NULL, "　前原先輩のわがままの犠牲者なだけ！！",
		   NULL, "You two are simply sacrifices to Maebara-senpai's whims!!", Line_ContinueAfterTyping);
	OutputLine(NULL, "　いやいやでいいんだよ！！",
		   NULL, " You can pretend to be against it!!", Line_ContinueAfterTyping);
	OutputLine(NULL, "　わかってるッ！！！お前たちの胸の内は全部わかってるッ！！！！」",
		   NULL, " I understand!!! I know everything that your hearts desire!!!!\"", Line_ModeSpecific);
	if (AdvMode) { ClearMessage(); } else { OutputLineAll(NULL, "\n\n", Line_ContinueAfterTyping); }


//　......そこで俺は言葉を一度切り、口調のトーンをぐっと落とした￥
	if (AdvMode) { OutputLineAll("", NULL, Line_ContinueAfterTyping); }
	OutputLine(NULL, "　……そこで俺は言葉を一度切り、口調のトーンをぐっと落とした。",
		   NULL, "...Then, I suddenly lowered the tone of my voice.", Line_Normal);
	ClearMessage();

//「...俺は灰色の学校生活を送ってきた＠それがどんなにつまらなく、人生の大切な時間を浪費したことになるのか身をもって知った＠
	PlaySE(4, "s19/01/hr_kei09890", 128, 64);
	if (AdvMode) { OutputLine("<color=#956f6e>圭一</color>", NULL, "<color=#956f6e>Keiichi</color>", NULL, Line_ContinueAfterTyping); }
	OutputLine(NULL, "「…俺は灰色の学校生活を送ってきた。",
		   NULL, "\"...My school life was very bleak.", Line_WaitForInput);
	PlaySE(4, "s19/01/hr_kei09900", 128, 64);
	OutputLine(NULL, "それがどんなにつまらなく、人生の大切な時間を浪費したことになるのか身をもって知った。",
		   NULL, " I know with my very body how foolish it is to waste such an important time in your lives.", Line_ModeSpecific);
	if (AdvMode) { ClearMessage(); } else { OutputLineAll(NULL, "\n", Line_ContinueAfterTyping); }


//　......だから...後輩のお前たちには.../
	PlaySE(4, "s19/01/hr_kei09900_01", 128, 64);
	if (AdvMode) { OutputLine("<color=#956f6e>圭一</color>", NULL, "<color=#956f6e>Keiichi</color>", NULL, Line_ContinueAfterTyping); }
	OutputLine(NULL, "　……だから…後輩のお前たちには…",
		   NULL, "...So... to you, my juniors...", Line_WaitForInput);

	PlaySE( 3, "wa_007", 128, 64 );

//そんな時間を過ごして欲しくないんだよッ！！！！＠
	PlaySE(4, "s19/01/hr_kei09900_02", 128, 64);
	OutputLine(NULL, "そんな時間を過ごして欲しくないんだよッ！！！！！",
		   NULL, " I don't want you to live your lives like that!!!!!", Line_ModeSpecific);
	if (AdvMode) { ClearMessage(); } else { OutputLineAll(NULL, "\n", Line_ContinueAfterTyping); }


//　自分に素直になれッ！！＠夢を追え！＠そしてかなえろ！！＠俺がかなえてやるッ！！＠俺がだぁああぁあぁあッ！！！！」/
	PlaySE(4, "s19/01/hr_kei09900_03", 128, 64);
	if (AdvMode) { OutputLine("<color=#956f6e>圭一</color>", NULL, "<color=#956f6e>Keiichi</color>", NULL, Line_ContinueAfterTyping); }
	OutputLine(NULL, "　自分に素直になれッ！！！",
		   NULL, "Be honest with yourselves!!!", Line_ContinueAfterTyping);
	OutputLine(NULL, "夢を追え！！",
		   NULL, " Chase your dreams!!", Line_ContinueAfterTyping);
	OutputLine(NULL, "そしてかなえろ！！！",
		   NULL, " Fulfill them!!!", Line_ContinueAfterTyping);
	OutputLine(NULL, "俺がかなえてやるッ！！！",
		   NULL, " I'll fulfill them for you!!!", Line_WaitForInput);


	PlaySE( 3, "wa_006", 128, 64 );
	ShakeScreen( 1, 50, 20, 4, 0, );

	OutputLineAll(NULL, "", Line_ModeSpecific);

	if (AdvMode) { ClearMessage(); } else { OutputLineAll(NULL, "\n\n", Line_ContinueAfterTyping); }

//　......男たちが世代を超えて価値観を共有した...瞬間だった￥
	if (AdvMode) { OutputLineAll("", NULL, Line_ContinueAfterTyping); }
	OutputLine(NULL, "　……男たちが世代を超えて価値観を共有した…瞬間だった。",
		   NULL, "It was this moment that the values of men bridged generations.", Line_Normal);
	ClearMessage();
	DisableWindow();
	DrawSceneWithMask( "furiker_b", "c", 0, 0, 300 );
	PlaySE( 3, "wa_007", 128, 64 );
	ShakeScreen( 1, 50, 20, 3, 0, );
	DrawScene( "bg_156", 400 );
	DrawBustshot( 1, "tomita1_Warai", -160, 0, 0, FALSE, 0, 0, 0, 0, 0, 0, 0, 0, 200, FALSE );
	DrawBustshot( 3, "oka1_Warai", 160, 0, 0, FALSE, 0, 0, 0, 0, 0, 0, 0, 20, 200, TRUE );



//「「ま、前原さぁあぁあぁあぁぁぁぁぁぁあああんッ！！！！！！」￥
	PlaySE(4, "s19/24/992400014", 128, 64);
	PlaySE(5, "s19/25/992500011", 128, 64);
	if (AdvMode) { OutputLine("<color=#a17d6b>富田</color>＆<color=#7a7e7d>岡村</color>", NULL, "<color=#a17d6b>Tomita</color> & <color=#7a7e7d>Okamura</color>", NULL, Line_ContinueAfterTyping); }
	OutputLine(NULL, "「「ま、前原さぁあぁあぁあぁぁぁぁぁぁあああんッ！！！！！！」」",
		   NULL, "\"\"Ma-Maebara-saaaaAAAaaaaaAAAaan!!!!!!\"\"", Line_Normal);
	ClearMessage();

//　自分たちの胸中を...これまでこれほどに力強く代弁してくれた先輩がいただろうか＠　いない！＠　いるわけがないッ！！＠
	if (AdvMode) { OutputLineAll("", NULL, Line_ContinueAfterTyping); }
	OutputLine(NULL, "　自分たちの胸中を…これまでこれほどに力強く代弁してくれた先輩がいただろうか？",
		   NULL, "Did I ever have a mentor who ever spoke my mind for me so strongly?", Line_WaitForInput);
	OutputLine(NULL, "　いない！！",
		   NULL, " Never!!", Line_WaitForInput);
	OutputLine(NULL, "　いるわけがないッ！！！",
		   NULL, " There was no way there was!!!", Line_ModeSpecific);
	if (AdvMode) { ClearMessage(); } else { OutputLineAll(NULL, "\n\n", Line_ContinueAfterTyping); }


//　人の一生に運命的な出会いが三度しかないなら＠その貴重な一度目を...二人は今この瞬間に体感するッ！！！￥
	if (AdvMode) { OutputLineAll("", NULL, Line_ContinueAfterTyping); }
	OutputLine(NULL, "　人の一生に運命的な出会いが三度しかないなら。",
		   NULL, "That's because in a man's lifetime, he'll only have three fateful encounters.", Line_WaitForInput);
	OutputLine(NULL, "その貴重な一度目を…二人は今この瞬間に体感するッ！！！！",
		   NULL, " That valuable first time... was being experienced right this moment with these two!!!!", Line_Normal);
	ClearMessage();
	DisableWindow();
	DrawScene( "black", 1000 );
	FadeOutBGM( 1, 1000, TRUE );
	DrawScene( "bg_156", 1000 );
	PlayBGM( 1, "msys02", 128, 0 );

//「......じゃあ、いいな＠　行くぞ＠.........せーの、＠
	PlaySE(4, "s19/01/hr_kei09910", 128, 64);
	if (AdvMode) { OutputLine("<color=#956f6e>圭一</color>", NULL, "<color=#956f6e>Keiichi</color>", NULL, Line_ContinueAfterTyping); }
	OutputLine(NULL, "「……じゃあ、いいな？",
		   NULL, "\"It's fine then?", Line_WaitForInput);
	PlaySE(4, "s19/01/hr_kei09920", 128, 64);
	OutputLine(NULL, "　行くぞ。",
		   NULL, " Let's do it.", Line_WaitForInput);
	PlaySE(4, "s19/01/hr_kei09930", 128, 64);
	OutputLine(NULL, "………せーの、」",
		   NULL, " ...One, two, three.\"", Line_ModeSpecific);
	if (AdvMode) { ClearMessage(); } else { OutputLineAll(NULL, "\n\n", Line_ContinueAfterTyping); }


//「「「ゲーム終了ぉぉおおぉおッ！」」」/
	PlaySE(4, "s19/24/992400015", 128, 64);
	PlaySE(5, "s19/25/992500012", 128, 64);
	PlaySE(6, "s19/01/hr_kei09930_01", 128, 64);
	if (AdvMode) { OutputLine("<color=#956f6e>圭一</color>＆<color=#a17d6b>富田</color>＆<color=#7a7e7d>岡村</color>", NULL, "<color=#956f6e>Keiichi</color> & <color=#a17d6b>Tomita</color> & <color=#7a7e7d>Okamura</color>", NULL, Line_ContinueAfterTyping); }
	OutputLine(NULL, "「「「ゲーム終了ぉぉおおぉおッ！」」」",
		   NULL, "\"\"\"Game oveeeer!\"\"\"", Line_ContinueAfterTyping);

	PlaySE( 3, "wa_007", 128, 64 );
	ShakeScreen( 0, 50, 20, 3, 0, );
	OutputLineAll(NULL, "", Line_Normal);

	ClearMessage();

//　あまりに威勢のいいゲームセットの掛け声に、店内全員のギャラリーが振り返る＠
	if (AdvMode) { OutputLineAll("", NULL, Line_ContinueAfterTyping); }
	OutputLine(NULL, "　あまりに威勢のいいゲームセットの掛け声に、店内全員のギャラリーが振り返る。",
		   NULL, "It was such an assertive declaration of the game's ending that everybody in the store turned and looked.", Line_ModeSpecific);
	if (AdvMode) { ClearMessage(); } else { OutputLineAll(NULL, "\n\n", Line_ContinueAfterTyping); }


//　それは、俺が投了しかけ、ギャラリーたちが俺の敗北を確信した時から３分も経っていない￥
	if (AdvMode) { OutputLineAll("", NULL, Line_ContinueAfterTyping); }
	OutputLine(NULL, "　それは、俺が投了しかけ、ギャラリーたちが俺の敗北を確信した時から３分も経っていない。",
		   NULL, "It had been less than 3 minutes since I was on the verge of forfeit and all the spectators certain of my loss.", Line_Normal);
	ClearMessage();
	DisableWindow();
	DrawBustshotWithFiltering( 1, "sa_si_bi_a1", "right", 1, -160, 0, FALSE, 0, 0, 0, 0, 0, 0, 300, TRUE );

//「け、圭一さん......どうなりましたのッ？＠　勝敗は...ッ？！＠
	PlaySE(4, "s19/04/990400195", 128, 64);
	if (AdvMode) { OutputLine("<color=#fcdb77>沙都子</color>", NULL, "<color=#fcdb77>Satoko</color>", NULL, Line_ContinueAfterTyping); }
	OutputLine(NULL, "「け、圭一さん……どうなりましたのッ？！",
		   NULL, "\"Ke-Keiichi-san... what happened!?", Line_WaitForInput);
	PlaySE(4, "s19/04/990400196", 128, 64);
	OutputLine(NULL, "　勝敗は…ッ？！」",
		   NULL, " Who won...?!\"", Line_ModeSpecific);
	if (AdvMode) { ClearMessage(); } else { OutputLineAll(NULL, "\n", Line_ContinueAfterTyping); }


//「俺の完全勝利だ。＠
	PlaySE(4, "s19/01/hr_kei09940", 128, 64);
	if (AdvMode) { OutputLine("<color=#956f6e>圭一</color>", NULL, "<color=#956f6e>Keiichi</color>", NULL, Line_ContinueAfterTyping); }
	OutputLine(NULL, "「俺の完全勝利だ。」",
		   NULL, "\"It was my complete victory.\"", Line_ModeSpecific);
	if (AdvMode) { ClearMessage(); } else { OutputLineAll(NULL, "\n", Line_ContinueAfterTyping); }


//「な、なんですってぇえぇえ？＠　あの状況を...どうやってひっくり返しましたのッ？！＠
	PlaySE(4, "s19/04/990400197", 128, 64);
	if (AdvMode) { OutputLine("<color=#fcdb77>沙都子</color>", NULL, "<color=#fcdb77>Satoko</color>", NULL, Line_ContinueAfterTyping); }
	OutputLine(NULL, "「な、なんですってぇえぇえ？！",
		   NULL, "\"Wh-What did you saaaaAY!?", Line_WaitForInput);
	PlaySE(4, "s19/04/990400198", 128, 64);
	OutputLine(NULL, "　あの状況を…どうやってひっくり返しましたのッ？！」",
		   NULL, " Exactly how did you overcome that situation?!\"", Line_ModeSpecific);
	if (AdvMode) { ClearMessage(); } else { OutputLineAll(NULL, "\n", Line_ContinueAfterTyping); }


//「過程なんか必要ないよな＠男と男の決着だよな＠/
	PlaySE(4, "s19/01/hr_kei09950", 128, 64);
	if (AdvMode) { OutputLine("<color=#956f6e>圭一</color>", NULL, "<color=#956f6e>Keiichi</color>", NULL, Line_ContinueAfterTyping); }
	OutputLine(NULL, "「過程なんか必要ないよな。",
		   NULL, "\"There's no need to explain what happened.", Line_WaitForInput);
	PlaySE(4, "s19/01/hr_kei09960", 128, 64);
	OutputLine(NULL, "男と男の決着だよな。",
		   NULL, " It was a gentleman's agreement.", Line_WaitForInput);

	PlaySE( 3, "wa_011", 128, 64 );

//......なぁみんなッ！！！￥
	PlaySE(4, "s19/01/hr_kei09970", 128, 64);
	OutputLine(NULL, "……なぁみんなッ！！！」",
		   NULL, " Right, guys?\"", Line_Normal);
	ClearMessage();
	DisableWindow();
	FadeBustshotWithFiltering( 1, "left", 1, FALSE, 0, 0, 300, TRUE );

//「「ぅおおおぉーーすッ！！！！」＠
	PlaySE(4, "s19/24/992400016", 128, 64);
	PlaySE(5, "s19/25/992500013", 128, 64);
	if (AdvMode) { OutputLine("<color=#a17d6b>富田</color>＆<color=#7a7e7d>岡村</color>", NULL, "<color=#a17d6b>Tomita</color> & <color=#7a7e7d>Okamura</color>", NULL, Line_ContinueAfterTyping); }
	OutputLine(NULL, "「「ぅおおおぉーーすッ！！！！」」",
		   NULL, "\"\"YESSIR!!!!\"\"", Line_ModeSpecific);
	if (AdvMode) { ClearMessage(); } else { OutputLineAll(NULL, "\n", Line_ContinueAfterTyping); }


//　二人は感涙に咽びながら...力強く、腹の底から返事した￥
	if (AdvMode) { OutputLineAll("", NULL, Line_ContinueAfterTyping); }
	OutputLine(NULL, "　二人は感涙に咽びながら…力強く、腹の底から返事した。",
		   NULL, "The two of them, stifling tears of gratitude, answered strongly from the bottom of their hearts.", Line_Normal);
	ClearMessage();

//　あの絶対不利の状態からギャラリーが目を逸らしていたこの３分間に...一体、どんな奇跡が起こったと言うのかッ？！？￥
	if (AdvMode) { OutputLineAll("", NULL, Line_ContinueAfterTyping); }
	OutputLine(NULL, "　あの絶対不利の状態からギャラリーが目を逸らしていたこの３分間に…一体、どんな奇跡が起こったと言うのかッ？！？！",
		   NULL, "Exactly what kind of miracle occurred here during those three minutes the spectators all looked away from my utter disadvantage?!?!", Line_Normal);
	ClearMessage();
	DisableWindow();
	DrawBustshotWithFiltering( 3, "re_si_wa_b1", "right", 1, 160, 0, FALSE, 0, 0, 0, 0, 0, 20, 300, TRUE );

//「や......やったよやったよ圭一くん！！　わぁあぁあーい！！！＠
	PlaySE(4, "s19/02/990200418", 128, 64);
	if (AdvMode) { OutputLine("<color=#f0953d>レナ</color>", NULL, "<color=#f0953d>Rena</color>", NULL, Line_ContinueAfterTyping); }
	OutputLine(NULL, "「や……やったよやったよ圭一くん！！　わぁあぁあーい！！！」",
		   NULL, "\"Y-you did it! You did it, Keiichi-kun!! Yaaaaaay!!!\"", Line_ModeSpecific);
	if (AdvMode) { ClearMessage(); } else { OutputLineAll(NULL, "\n", Line_ContinueAfterTyping); }


//　さっきの絶望的な状況を知るギャラリーも一瞬の逆転劇にどよめき立つ￥
	if (AdvMode) { OutputLineAll("", NULL, Line_ContinueAfterTyping); }
	OutputLine(NULL, "　さっきの絶望的な状況を知るギャラリーも一瞬の逆転劇にどよめき立つ！",
		   NULL, "The spectators were puzzled at how I was able to so quickly overcome that hopeless situation!", Line_Normal);
	ClearMessage();
	DisableWindow();
	FadeBustshotWithFiltering( 3, "left", 1, FALSE, 0, 0, 300, TRUE );

//　...あの男、ルーレットの目すら自在に操れるのかッ？＠
	if (AdvMode) { OutputLineAll("", NULL, Line_ContinueAfterTyping); }
	OutputLine(NULL, "　…あの男、ルーレットの目すら自在に操れるのかッ？！",
		   NULL, "\"...That guy, is he able to control the spinner wheel with his eyes or something?!\"", Line_ModeSpecific);
	if (AdvMode) { ClearMessage(); } else { OutputLineAll(NULL, "\n", Line_ContinueAfterTyping); }


//　奇跡だ＠
	if (AdvMode) { OutputLineAll("", NULL, Line_ContinueAfterTyping); }
	OutputLine(NULL, "　奇跡だ！",
		   NULL, "\"It's a miracle!\"", Line_ModeSpecific);
	if (AdvMode) { ClearMessage(); } else { OutputLineAll(NULL, "\n", Line_ContinueAfterTyping); }


//　魔性だ！＠
	if (AdvMode) { OutputLineAll("", NULL, Line_ContinueAfterTyping); }
	OutputLine(NULL, "　魔性だ！！",
		   NULL, "\"What devilry is this!!\"", Line_ModeSpecific);
	if (AdvMode) { ClearMessage(); } else { OutputLineAll(NULL, "\n", Line_ContinueAfterTyping); }


//　あの魅音の仲間だぞ？＠
	if (AdvMode) { OutputLineAll("", NULL, Line_ContinueAfterTyping); }
	OutputLine(NULL, "　あの魅音の仲間だぞ？！",
		   NULL, "\"He's in cahoots with *that* Mion, you know!?\"", Line_ModeSpecific);
	if (AdvMode) { ClearMessage(); } else { OutputLineAll(NULL, "\n", Line_ContinueAfterTyping); }


//　怪しげな技を持っているに違いないッ...！＠
	if (AdvMode) { OutputLineAll("", NULL, Line_ContinueAfterTyping); }
	OutputLine(NULL, "　怪しげな技を持っているに違いないッ…！！",
		   NULL, "\"There's no doubt he had some strange trick up his sleeve!!\"", Line_ModeSpecific);
	if (AdvMode) { ClearMessage(); } else { OutputLineAll(NULL, "\n", Line_ContinueAfterTyping); }


//　興奮覚めやらぬギャラリーを尻目に、完全に戦闘状態として覚醒した俺が冷笑をたたえる￥
	if (AdvMode) { OutputLineAll("", NULL, Line_ContinueAfterTyping); }
	OutputLine(NULL, "　興奮覚めやらぬギャラリーを尻目に、完全に戦闘状態として覚醒した俺が冷笑をたたえる。",
		   NULL, "I looked at the crowd, who couldn't help but be excited, out of the corner of my eye. Now fully awakened and in battle mode, I let out a derisive laugh.", Line_Normal);
	ClearMessage();

//「......これが俺の本気ってことかよ＠魅音。＠
	PlaySE(4, "s19/01/hr_kei09980", 128, 64);
	if (AdvMode) { OutputLine("<color=#956f6e>圭一</color>", NULL, "<color=#956f6e>Keiichi</color>", NULL, Line_ContinueAfterTyping); }
	OutputLine(NULL, "「……これが俺の本気ってことかよ。",
		   NULL, "\"...So this is what it means for me to be serious.", Line_WaitForInput);
	PlaySE(4, "s19/01/hr_kei09990", 128, 64);
	OutputLine(NULL, "魅音。」",
		   NULL, " Mion.\"", Line_ModeSpecific);
	if (AdvMode) { ClearMessage(); } else { OutputLineAll(NULL, "\n", Line_ContinueAfterTyping); }


	DisableWindow();
	DrawBustshot( 2, "me_si_to_a2", 0, 0, 0, FALSE, 0, 0, 0, 0, 0, 0, 0, 10, 400, TRUE );

//「ふん＠......遅ぇーっての。＠
	PlaySE(4, "s19/03/990300434", 128, 64);
	if (AdvMode) { OutputLine("<color=#5ec69a>魅音</color>", NULL, "<color=#5ec69a>Mion</color>", NULL, Line_ContinueAfterTyping); }
	OutputLine(NULL, "「ふん。",
		   NULL, "\"Hmph.", Line_WaitForInput);
	PlaySE(4, "s19/03/990300435", 128, 64);
	OutputLine(NULL, "……遅ぇーっての。」",
		   NULL, " ...You took your sweet time.\"", Line_ModeSpecific);
	if (AdvMode) { ClearMessage(); } else { OutputLineAll(NULL, "\n", Line_ContinueAfterTyping); }


//　互いに犬歯を剥きだしにして...醜く笑い合う...ッ！￥
	if (AdvMode) { OutputLineAll("", NULL, Line_ContinueAfterTyping); }
	OutputLine(NULL, "　互いに犬歯を剥きだしにして…醜く笑い合う…ッ！！",
		   NULL, "Baring our fangs at each other, we laughed together in a most unsightly fashion!!", Line_Normal);
	ClearMessage();
	DisableWindow();
	DrawSceneWithMask( "bg_155", "right", 0, 0, 300 );
	DrawBustshotWithFiltering( 3, "sa_si_de_a1", "right", 1, 160, 0, FALSE, 0, 0, 0, 0, 0, 20, 300, TRUE );

//「じゃあこれで...部活メンバーが全員、一回戦突破ですわね！！＠
	PlaySE(4, "s19/04/990400199", 128, 64);
	if (AdvMode) { OutputLine("<color=#fcdb77>沙都子</color>", NULL, "<color=#fcdb77>Satoko</color>", NULL, Line_ContinueAfterTyping); }
	OutputLine(NULL, "「じゃあこれで…部活メンバーが全員、一回戦突破ですわね！！」",
		   NULL, "\"With this... all the club members have cleared the first round, then!!\"", Line_ModeSpecific);
	if (AdvMode) { ClearMessage(); } else { OutputLineAll(NULL, "\n", Line_ContinueAfterTyping); }


	DisableWindow();
	DrawBustshotWithFiltering( 1, "re_si_ha_a1", "left", 1, -160, 0, FALSE, 0, 0, 0, 0, 0, 0, 300, TRUE );

//「ということは、今度は...みんなで対決だね！　対決だね！＠
	PlaySE(4, "s19/02/990200419", 128, 64);
	if (AdvMode) { OutputLine("<color=#f0953d>レナ</color>", NULL, "<color=#f0953d>Rena</color>", NULL, Line_ContinueAfterTyping); }
	OutputLine(NULL, "「ということは、今度は…みんなで対決だね！　対決だね！」",
		   NULL, "\"Which means, this time... it's a match against everybody! A match!\"", Line_ModeSpecific);
	if (AdvMode) { ClearMessage(); } else { OutputLineAll(NULL, "\n", Line_ContinueAfterTyping); }


	DisableWindow();
	DrawBustshot( 2, "ri_si_ni_a1", 0, 0, 0, FALSE, 0, 0, 0, 0, 0, 0, 0, 10, 400, TRUE );

//「......ボクはもう賞金で買うものを決めていますです。＠
	PlaySE(4, "s19/05/990500095", 128, 64);
	if (AdvMode) { OutputLine("<color=#6972c1>梨花</color>", NULL, "<color=#6972c1>Rika</color>", NULL, Line_ContinueAfterTyping); }
	OutputLine(NULL, "「……ボクはもう賞金で買うものを決めていますです。」",
		   NULL, "\"...I've already decided what I'm going to buy with the prize money.\"", Line_ModeSpecific);
	if (AdvMode) { ClearMessage(); } else { OutputLineAll(NULL, "\n", Line_ContinueAfterTyping); }


	DisableWindow();
	DrawBustshot( 1, "re_si_wa_a1", -160, 0, 0, FALSE, 0, 0, 0, 0, 0, 0, 0, 0, 400, FALSE );
	DrawBustshot( 3, "sa_si_wa_a1", 160, 0, 0, FALSE, 0, 0, 0, 0, 0, 0, 0, 20, 200, TRUE );

//「もちろんですわ～！　ねー！！！＠
	PlaySE(4, "s19/04/990400200", 128, 64);
	if (AdvMode) { OutputLine("<color=#fcdb77>沙都子</color>", NULL, "<color=#fcdb77>Satoko</color>", NULL, Line_ContinueAfterTyping); }
	OutputLine(NULL, "「もちろんですわ〜！",
		   NULL, "\"That's only natural~!", Line_WaitForInput);
	PlaySE(4, "s19/04/990400200_01", 128, 64);
	OutputLine(NULL, "　ねー！！！」",
		   NULL, " Right~?\"", Line_ModeSpecific);
	if (AdvMode) { ClearMessage(); } else { OutputLineAll(NULL, "\n", Line_ContinueAfterTyping); }


//　沙都子とレナがにっこり（ニヤリ？）と笑い合う＠
	if (AdvMode) { OutputLineAll("", NULL, Line_ContinueAfterTyping); }
	OutputLine(NULL, "　沙都子とレナがにっこり（ニヤリ？）と笑い合う。",
		   NULL, "Satoko and Rena smiled (sneered?) at each other.", Line_ModeSpecific);
	if (AdvMode) { ClearMessage(); } else { OutputLineAll(NULL, "\n\n", Line_ContinueAfterTyping); }


//　へ、どいつもこいつも...＠
	if (AdvMode) { OutputLineAll("", NULL, Line_ContinueAfterTyping); }
	OutputLine(NULL, "　へ、どいつもこいつも…。",
		   NULL, "Hmph, these guys...", Line_ModeSpecific);
	if (AdvMode) { ClearMessage(); } else { OutputLineAll(NULL, "\n", Line_ContinueAfterTyping); }


//　本気になったこの前原圭一を前に...本当で勝てるつもりでいやがるッ！！￥
	if (AdvMode) { OutputLineAll("", NULL, Line_ContinueAfterTyping); }
	OutputLine(NULL, "　本気になったこの前原圭一を前に…本当で勝てるつもりでいやがるッ！！！",
		   NULL, "Do they really think they can win against Keiichi Maebara when he gets serious?!?!", Line_Normal);
	ClearMessage();
	DisableWindow();
	DrawSceneWithMask( "bg_155", "left", 0, 0, 300 );

//「魅音＠......失敗だったなぁ＠...お前はさっき、俺に「助言」すべきじゃなかったぜぇ...？＠
	PlaySE(4, "s19/01/hr_kei10000", 128, 64);
	if (AdvMode) { OutputLine("<color=#956f6e>圭一</color>", NULL, "<color=#956f6e>Keiichi</color>", NULL, Line_ContinueAfterTyping); }
	OutputLine(NULL, "「魅音。",
		   NULL, "\"Mion.", Line_WaitForInput);
	PlaySE(4, "s19/01/hr_kei10010", 128, 64);
	OutputLine(NULL, "……失敗だったなぁ。",
		   NULL, " ...That was a mistake.", Line_WaitForInput);
	PlaySE(4, "s19/01/hr_kei10020", 128, 64);
	OutputLine(NULL, "…お前はさっき、俺に「助言」すべきじゃなかったぜぇ…？」",
		   NULL, " ...You shouldn't have offered me 'advice' just now...\"", Line_ModeSpecific);
	DisableWindow();
	DrawBustshot( 2, "me_si_fu_a2", 0, 0, 0, FALSE, 0, 0, 0, 0, 0, 0, 0, 10, 400, TRUE );
	if (AdvMode) { ClearMessage(); } else { OutputLineAll(NULL, "\n", Line_ContinueAfterTyping); }


//「...くっくっく......、ヒヨコが＠私に勝つなんて百万光年早いって。＠
	PlaySE(4, "s19/03/990300436", 128, 64);
	if (AdvMode) { OutputLine("<color=#5ec69a>魅音</color>", NULL, "<color=#5ec69a>Mion</color>", NULL, Line_ContinueAfterTyping); }
	OutputLine(NULL, "「…くっくっく……、ヒヨコが。",
		   NULL, "\"...Hehehe... what a mewling newborn you are.", Line_WaitForInput);
	PlaySE(4, "s19/03/990300437", 128, 64);
	OutputLine(NULL, "私に勝つなんて百万光年早いって。」",
		   NULL, " You're a million light years too early to think you can win against me.\"", Line_ModeSpecific);
	if (AdvMode) { ClearMessage(); } else { OutputLineAll(NULL, "\n", Line_ContinueAfterTyping); }


//「魅音＠......光年は距離の単位だぞ。＠
	PlaySE(4, "s19/01/hr_kei10030", 128, 64);
	if (AdvMode) { OutputLine("<color=#956f6e>圭一</color>", NULL, "<color=#956f6e>Keiichi</color>", NULL, Line_ContinueAfterTyping); }
	OutputLine(NULL, "「魅音。",
		   NULL, "\"Mion.", Line_WaitForInput);
	PlaySE(4, "s19/01/hr_kei10040", 128, 64);
	OutputLine(NULL, "……光年は距離の単位だぞ。」",
		   NULL, " ...Light years are a measure of distance.\"", Line_ModeSpecific);
	if (AdvMode) { ClearMessage(); } else { OutputLineAll(NULL, "\n", Line_ContinueAfterTyping); }


	DisableWindow();
	DrawBustshot( 2, "me_si_th_a2", 0, 0, 0, FALSE, 0, 0, 0, 0, 0, 0, 0, 10, 200, TRUE );

//　...あ、照れてる照れてる￥
	if (AdvMode) { OutputLineAll("", NULL, Line_ContinueAfterTyping); }
	OutputLine(NULL, "　…あ、照れてる照れてる。",
		   NULL, "...Oh, she's embarrassed, she's embarrassed.", Line_Normal);
	ClearMessage();
	DisableWindow();
	DrawSceneWithMask( "bg_155", "right", 0, 0, 300 );
	DrawBustshotWithFiltering( 3, "re_si_de_b1", "right", 1, 160, 0, FALSE, 0, 0, 0, 0, 0, 20, 300, TRUE );

//「どうするの魅ぃちゃん＠５人でどう戦うのかな＠　かな？＠
	PlaySE(4, "s19/02/990200420", 128, 64);
	if (AdvMode) { OutputLine("<color=#f0953d>レナ</color>", NULL, "<color=#f0953d>Rena</color>", NULL, Line_ContinueAfterTyping); }
	OutputLine(NULL, "「どうするの魅ぃちゃん。",
		   NULL, "\"What are we doing, Mii-chan?", Line_WaitForInput);
	PlaySE(4, "s19/02/990200421", 128, 64);
	OutputLine(NULL, "５人でどう戦うのかな？",
		   NULL, " How are the five of us going to face off?", Line_WaitForInput);
	PlaySE(4, "s19/02/990200422", 128, 64);
	OutputLine(NULL, "　かな？」",
		   NULL, " How?\"", Line_ModeSpecific);
	if (AdvMode) { ClearMessage(); } else { OutputLineAll(NULL, "\n", Line_ContinueAfterTyping); }


	DisableWindow();
	DrawBustshotWithFiltering( 1, "me_si_fu_a1", "left", 1, -160, 0, FALSE, 0, 0, 0, 0, 0, 0, 300, TRUE );

//「さぁて＠...くっくっく＠これだけ豪華な面々が揃ったんだからね＠今日という日を急ぐのが惜しいよ。＠
	PlaySE(4, "s19/03/990300438", 128, 64);
	if (AdvMode) { OutputLine("<color=#5ec69a>魅音</color>", NULL, "<color=#5ec69a>Mion</color>", NULL, Line_ContinueAfterTyping); }
	OutputLine(NULL, "「さぁて。",
		   NULL, "\"Well now.", Line_WaitForInput);
	PlaySE(4, "s19/03/990300439", 128, 64);
	OutputLine(NULL, "…くっくっく。",
		   NULL, " ...Hehehe.", Line_WaitForInput);
	PlaySE(4, "s19/03/990300440", 128, 64);
	OutputLine(NULL, "これだけ豪華な面々が揃ったんだからね。",
		   NULL, " We have such a splendid line-up.", Line_WaitForInput);
	PlaySE(4, "s19/03/990300441", 128, 64);
	OutputLine(NULL, "今日という日を急ぐのが惜しいよ。」",
		   NULL, " It would be a waste to rush things.\"", Line_ModeSpecific);
	if (AdvMode) { ClearMessage(); } else { OutputLineAll(NULL, "\n", Line_ContinueAfterTyping); }


	DisableWindow();
	FadeBustshotWithFiltering( 3, "left", 1, FALSE, 0, 0, 300, TRUE );
	DrawBustshotWithFiltering( 3, "ri_si_de_a1", "right", 1, 160, 0, FALSE, 0, 0, 0, 0, 0, 20, 300, TRUE );

//「......魅ぃの言ってる意味が難しいです。＠
	PlaySE(4, "s19/05/990500096", 128, 64);
	if (AdvMode) { OutputLine("<color=#6972c1>梨花</color>", NULL, "<color=#6972c1>Rika</color>", NULL, Line_ContinueAfterTyping); }
	OutputLine(NULL, "「……魅ぃの言ってる意味が難しいです。」",
		   NULL, "\"...Mii is saying something complicated again.\"", Line_ModeSpecific);
	if (AdvMode) { ClearMessage(); } else { OutputLineAll(NULL, "\n", Line_ContinueAfterTyping); }


//「？！.........まさか、てめぇ...ッ！！￥
	PlaySE(4, "s19/01/hr_kei10050", 128, 64);
	if (AdvMode) { OutputLine("<color=#956f6e>圭一</color>", NULL, "<color=#956f6e>Keiichi</color>", NULL, Line_ContinueAfterTyping); }
	OutputLine(NULL, "「？！………まさか、てめぇ…ッ！！」",
		   NULL, "\"!? ...It couldn't be... why you—!!\"", Line_Normal);
	ClearMessage();
	DisableWindow();
	FadeBustshotWithFiltering( 1, "right", 1, FALSE, 0, 0, 300, TRUE );

//　魅音はその長い髪を優雅に、まるでマントのように翻すと卓に背を向けた￥
	if (AdvMode) { OutputLineAll("", NULL, Line_ContinueAfterTyping); }
	OutputLine(NULL, "　魅音はその長い髪を優雅に、まるでマントのように翻すと卓に背を向けた。",
		   NULL, "Mion's hair flowed elegantly—almost like a cape—as she turned her back to the table.", Line_Normal);
	ClearMessage();
	DisableWindow();
	DrawBustshot( 1, "me_si_fu_a2", -160, 0, 0, FALSE, 0, 0, 0, 0, 0, 0, 0, 0, 0, FALSE );
	DrawSceneWithMask( "bg_155", "left", 0, 0, 300 );


//「今日の勝負を、部長、園崎魅音が預からせてもらうよ＠勝負方法と日時は未定＠...ギャラリーは多い方がいいね＠雛見沢も興宮も、全ての人間の目の前で＠
	PlaySE(4, "s19/03/990300442", 128, 64);
	if (AdvMode) { OutputLine("<color=#5ec69a>魅音</color>", NULL, "<color=#5ec69a>Mion</color>", NULL, Line_ContinueAfterTyping); }
	OutputLine(NULL, "「今日の勝負を、部長、園崎魅音が預からせてもらうよ。",
		   NULL, "\"As for today's contest: I, Club President Mion Sonozaki, will reserve judgment for now.", Line_WaitForInput);
	PlaySE(4, "s19/03/990300443", 128, 64);
	OutputLine(NULL, "勝負方法と日時は未定。",
		   NULL, " The method and time are yet undecided.", Line_WaitForInput);
	PlaySE(4, "s19/03/990300444", 128, 64);
	OutputLine(NULL, "…ギャラリーは多い方がいいね。",
		   NULL, " ...The more spectators, the better. ", Line_ModeSpecific);
	PlaySE(4, "s19/03/990300445", 128, 64);
	if (AdvMode) { OutputLine("<color=#5ec69a>魅音</color>", NULL, "<color=#5ec69a>Mion</color>", NULL, Line_ContinueAfterTyping); }
	OutputLine(NULL, "雛見沢も興宮も、全ての人間の目の前で。",
		   NULL, "It should be in front of everybody from Hinamizawa and Okinomiya.", Line_ModeSpecific);
	if (AdvMode) { ClearMessage(); } else { OutputLineAll(NULL, "\n", Line_ContinueAfterTyping); }


//　......これ以上ないくらい徹底的な決着をつけてあげるよ。￥
	PlaySE(4, "s19/03/990300446", 128, 64);
	if (AdvMode) { OutputLine("<color=#5ec69a>魅音</color>", NULL, "<color=#5ec69a>Mion</color>", NULL, Line_ContinueAfterTyping); }
	OutputLine(NULL, "　……これ以上ないくらい徹底的な決着をつけてあげるよ。」",
		   NULL, "...By then, we'll know the best way to finally settle things.\"", Line_Normal);
	ClearMessage();
	DisableWindow();
	DrawBustshotWithFiltering( 3, "sa_si_bi_a1", "right", 1, 160, 0, FALSE, 0, 0, 0, 0, 0, 20, 300, TRUE );

//「に、逃げる気ですのッ？！？＠　いくら魅音さんでも卑怯ですことよ？！＠
	PlaySE(4, "s19/04/990400201", 128, 64);
	if (AdvMode) { OutputLine("<color=#fcdb77>沙都子</color>", NULL, "<color=#fcdb77>Satoko</color>", NULL, Line_ContinueAfterTyping); }
	OutputLine(NULL, "「に、逃げる気ですのッ？！？！",
		   NULL, "\"A-Are you running away from this!?!?", Line_WaitForInput);
	PlaySE(4, "s19/04/990400202", 128, 64);
	OutputLine(NULL, "　いくら魅音さんでも卑怯ですことよ？！」",
		   NULL, " This is too unfair, even for you, Mion-san!\"", Line_ModeSpecific);
	if (AdvMode) { ClearMessage(); } else { OutputLineAll(NULL, "\n", Line_ContinueAfterTyping); }


	DisableWindow();
	DrawBustshot( 1, "me_si_aw_a1", -160, 0, 0, FALSE, 0, 0, 0, 0, 0, 0, 0, 0, 200, TRUE );

//「くっくっく...ヒヨコがぁッ！＠　生かされたことにまだ気付かんか！＠
	PlaySE(4, "s19/03/990300447", 128, 64);
	if (AdvMode) { OutputLine("<color=#5ec69a>魅音</color>", NULL, "<color=#5ec69a>Mion</color>", NULL, Line_ContinueAfterTyping); }
	OutputLine(NULL, "「くっくっく…ヒヨコがぁッ！！",
		   NULL, "\"Hehehe... you newborn!!", Line_WaitForInput);
	PlaySE(4, "s19/03/990300448", 128, 64);
	OutputLine(NULL, "　生かされたことにまだ気付かんか！」",
		   NULL, " Do you still not realize what has happened?\"", Line_ModeSpecific);

	DisableWindow();
	DrawBustshot( 3, "sa_si_bi_a1", 160, 0, 0, FALSE, 0, 0, 0, 0, 0, 0, 0, 20, 200, TRUE );

	if (AdvMode) { ClearMessage(); } else { OutputLineAll(NULL, "\n\n", Line_ContinueAfterTyping); }

//　魅音の全身から噴出す闘志のオーラが障壁となって、沙都子の勇み足をすくませる...！￥
	if (AdvMode) { OutputLineAll("", NULL, Line_ContinueAfterTyping); }
	OutputLine(NULL, "　魅音の全身から噴出す闘志のオーラが障壁となって、沙都子の勇み足をすくませる…！！",
		   NULL, "The combative aura billowing out of Mion's body formed a barrier, stopping Satoko's advance!!", Line_Normal);
	ClearMessage();

//「また会いましょ＠せいぜい首でも洗っとくことね。＠
	PlaySE(4, "s19/03/990300449", 128, 64);
	if (AdvMode) { OutputLine("<color=#5ec69a>魅音</color>", NULL, "<color=#5ec69a>Mion</color>", NULL, Line_ContinueAfterTyping); }
	OutputLine(NULL, "「また会いましょ。",
		   NULL, "\"We'll meet again.", Line_WaitForInput);
	PlaySE(4, "s19/03/990300450", 128, 64);
	OutputLine(NULL, "せいぜい首でも洗っとくことね。」",
		   NULL, " Prepare yourself for your inevitable defeat.\"", Line_ModeSpecific);
	if (AdvMode) { ClearMessage(); } else { OutputLineAll(NULL, "\n", Line_ContinueAfterTyping); }


	DisableWindow();
	FadeBustshotWithFiltering( 1, "right", 1, FALSE, 0, 0, 1300, TRUE );

//　甲高い笑い声を残しながら...魅音は店を出て行った...￥
	if (AdvMode) { OutputLineAll("", NULL, Line_ContinueAfterTyping); }
	OutputLine(NULL, "　甲高い笑い声を残しながら…魅音は店を出て行った…。",
		   NULL, "With a shrill laugh, Mion left the store...", Line_Normal);
	ClearMessage();
	DisableWindow();
	DrawSceneWithMask( "bg_156", "left", 0, 0, 300 );

//　一瞬の沈黙の後、ギャラリーが一斉に歓声を上げる！＠
	if (AdvMode) { OutputLineAll("", NULL, Line_ContinueAfterTyping); }
	OutputLine(NULL, "　一瞬の沈黙の後、ギャラリーが一斉に歓声を上げる！！",
		   NULL, "After a moment of silence, the crowd erupted into cheers!!", Line_ModeSpecific);
	if (AdvMode) { ClearMessage(); } else { OutputLineAll(NULL, "\n\n", Line_ContinueAfterTyping); }


//　この勝負は一体いつ再開されるんだ？＠
	if (AdvMode) { OutputLineAll("", NULL, Line_ContinueAfterTyping); }
	OutputLine(NULL, "　この勝負は一体いつ再開されるんだ？！",
		   NULL, "\"When will they resume the contest?!\"", Line_ModeSpecific);
	if (AdvMode) { ClearMessage(); } else { OutputLineAll(NULL, "\n", Line_ContinueAfterTyping); }


//　魅音は本気だ＠
	if (AdvMode) { OutputLineAll("", NULL, Line_ContinueAfterTyping); }
	OutputLine(NULL, "　魅音は本気だ！",
		   NULL, "\"Mion's serious!\"", Line_ModeSpecific);
	if (AdvMode) { ClearMessage(); } else { OutputLineAll(NULL, "\n", Line_ContinueAfterTyping); }


//　他のメンバーも上々の仕上り＠
	if (AdvMode) { OutputLineAll("", NULL, Line_ContinueAfterTyping); }
	OutputLine(NULL, "　他のメンバーも上々の仕上り！",
		   NULL, "\"The other members did great too!\"", Line_ModeSpecific);
	if (AdvMode) { ClearMessage(); } else { OutputLineAll(NULL, "\n", Line_ContinueAfterTyping); }


//　新人の前原も何か得体の知れない力を持ってるぞ...！！＠
	if (AdvMode) { OutputLineAll("", NULL, Line_ContinueAfterTyping); }
	OutputLine(NULL, "　新人の前原も何か得体の知れない力を持ってるぞ…！！！",
		   NULL, "\"That new guy, Maebara... He's got some strange power...!!!\"", Line_ModeSpecific);
	if (AdvMode) { ClearMessage(); } else { OutputLineAll(NULL, "\n", Line_ContinueAfterTyping); }


//あの絶対ビリの状況から瞬時に逆転したッ！￥
	if (AdvMode) { OutputLineAll("", NULL, Line_ContinueAfterTyping); }
	OutputLine(NULL, "　あの絶対ビリの状況から瞬時に逆転したッ！！",
		   NULL, "\"He turned the tables in an instant!!\"", Line_Normal);
	ClearMessage();

//「「前原さぁああん！！＠　絶対優勝して下さいよぉおぉおッ！！！」＠
	PlaySE(4, "s19/24/992400017", 128, 64);
	PlaySE(5, "s19/25/992500014", 128, 64);
	if (AdvMode) { OutputLine("<color=#a17d6b>富田</color>＆<color=#7a7e7d>岡村</color>", NULL, "<color=#a17d6b>Tomita</color> & <color=#7a7e7d>Okamura</color>", NULL, Line_ContinueAfterTyping); }
	OutputLine(NULL, "「「前原さぁああん！！！",
		   NULL, "\"\"Maebara-saaaaaan!!!", Line_WaitForInput);
	PlaySE(4, "s19/24/992400018", 128, 64);
	PlaySE(5, "s19/25/992500015", 128, 64);
	OutputLine(NULL, "　絶対優勝して下さいよぉおぉおッ！！！」」",
		   NULL, " You've got to win!!!\"\"", Line_ModeSpecific);
	if (AdvMode) { ClearMessage(); } else { OutputLineAll(NULL, "\n", Line_ContinueAfterTyping); }


//「おぉうッ！＠　魅音なんざ、逆さにして三途の川に叩き込んでやるぜッ！！！＠
	PlaySE(4, "s19/01/hr_kei10060", 128, 64);
	if (AdvMode) { OutputLine("<color=#956f6e>圭一</color>", NULL, "<color=#956f6e>Keiichi</color>", NULL, Line_ContinueAfterTyping); }
	OutputLine(NULL, "「おぉうッ！！",
		   NULL, "\"Yeah!!", Line_WaitForInput);
	PlaySE(4, "s19/01/hr_kei10070", 128, 64);
	OutputLine(NULL, "　魅音なんざ、逆さにして三途の川に叩き込んでやるぜッ！！！」",
		   NULL, " I'll dunk someone like Mion headfirst into the River Styx for ya!!!\"", Line_ModeSpecific);
	if (AdvMode) { ClearMessage(); } else { OutputLineAll(NULL, "\n\n", Line_ContinueAfterTyping); }


//　富田くんと岡村くんと、例の密約を漏れ聞いたらしい一部のギャラリーが歓声をあげる！￥
	if (AdvMode) { OutputLineAll("", NULL, Line_ContinueAfterTyping); }
	OutputLine(NULL, "　富田くんと岡村くんと、例の密約を漏れ聞いたらしい一部のギャラリーが歓声をあげる！！",
		   NULL, "The part of the crowd that had apparently overheard the covenant between Tomita-kun, Okamura-kun, and myself erupted into a cheer again!!", Line_Normal);
	ClearMessage();

//　でもどうせ魅音の勝ちだ！＠　無敗の帝王＠　俺は魅音に賭けるぞ！＠
	if (AdvMode) { OutputLineAll("", NULL, Line_ContinueAfterTyping); }
	OutputLine(NULL, "　でもどうせ魅音の勝ちだ！！",
		   NULL, "Mion's going to win anyways!!", Line_WaitForInput);
	OutputLine(NULL, "　無敗の帝王！",
		   NULL, " She's the Undefeated Empress!", Line_WaitForInput);
	OutputLine(NULL, "　俺は魅音に賭けるぞ！！",
		   NULL, " I'm betting on Mion!!", Line_ModeSpecific);
	if (AdvMode) { ClearMessage(); } else { OutputLineAll(NULL, "\n", Line_ContinueAfterTyping); }


//　いいや神速のレナだ！＠
	if (AdvMode) { OutputLineAll("", NULL, Line_ContinueAfterTyping); }
	OutputLine(NULL, "　いいや神速のレナだ！！",
		   NULL, "No, it's going to be Rena with that ungodly speed!!", Line_ModeSpecific);
	if (AdvMode) { ClearMessage(); } else { OutputLineAll(NULL, "\n", Line_ContinueAfterTyping); }


//　トラップの沙都子！＠
	if (AdvMode) { OutputLineAll("", NULL, Line_ContinueAfterTyping); }
	OutputLine(NULL, "　トラップの沙都子！！",
		   NULL, "Satoko the Trap Artist!!", Line_ModeSpecific);
	if (AdvMode) { ClearMessage(); } else { OutputLineAll(NULL, "\n", Line_ContinueAfterTyping); }


//　萌え落としの梨花！＠
	if (AdvMode) { OutputLineAll("", NULL, Line_ContinueAfterTyping); }
	OutputLine(NULL, "　萌え落としの梨花！！",
		   NULL, "Rika the Siren!!", Line_ModeSpecific);
	if (AdvMode) { ClearMessage(); } else { OutputLineAll(NULL, "\n", Line_ContinueAfterTyping); }


//　大穴でダークホースの前原だ！！￥
	if (AdvMode) { OutputLineAll("", NULL, Line_ContinueAfterTyping); }
	OutputLine(NULL, "　大穴でダークホースの前原だ！！！",
		   NULL, "It may be a long shot, but it'll be Maebara!!!", Line_Normal);
	ClearMessage();

//　だが今の俺は、そんな黄色い歓声には興味ない＠
	if (AdvMode) { OutputLineAll("", NULL, Line_ContinueAfterTyping); }
	OutputLine(NULL, "　だが今の俺は、そんな黄色い歓声には興味ない。",
		   NULL, "However, right now, I had no ear for those cheerful voices.", Line_ModeSpecific);
	if (AdvMode) { ClearMessage(); } else { OutputLineAll(NULL, "\n", Line_ContinueAfterTyping); }


//　これほどの大勝負の舞台を用意され、ここで魅音を逃がすなど...絶対に許せるものかぁあぁああぁ！！！￥
	if (AdvMode) { OutputLineAll("", NULL, Line_ContinueAfterTyping); }
	OutputLine(NULL, "　これほどの大勝負の舞台を用意され、ここで魅音を逃がすなど…絶対に許せるものかぁあぁああぁ！！！！",
		   NULL, "Setting the stage for this huge match and then running away like that... I wasn't going to forgive Mion!!!", Line_Normal);
	ClearMessage();
	DisableWindow();
	DrawScene( "black", 400 );
	DrawSceneWithMask( "bg_153", "left", 0, 0, 300 );

//　店の外では自転車にまたがろうとする魅音と、見送っている店のマスターがいた￥
	if (AdvMode) { OutputLineAll("", NULL, Line_ContinueAfterTyping); }
	OutputLine(NULL, "　店の外では自転車にまたがろうとする魅音と、見送っている店のマスターがいた。",
		   NULL, "Outside of the store, Mion was getting on her bike as the shop owner was seeing her off.", Line_Normal);
	ClearMessage();

//「逃げるな魅音！＠　部長なら逃げるなッ！＠　俺と戦えーー！！！！＠
	PlaySE(4, "s19/01/hr_kei10080", 128, 64);
	if (AdvMode) { OutputLine("<color=#956f6e>圭一</color>", NULL, "<color=#956f6e>Keiichi</color>", NULL, Line_ContinueAfterTyping); }
	OutputLine(NULL, "「逃げるな魅音！！",
		   NULL, "\"Don't run away, Mion!!", Line_WaitForInput);
	PlaySE(4, "s19/01/hr_kei10090", 128, 64);
	OutputLine(NULL, "　部長なら逃げるなッ！！",
		   NULL, " If you're the club president, don't run!!", Line_WaitForInput);
	PlaySE(4, "s19/01/hr_kei10100", 128, 64);
	OutputLine(NULL, "　俺と戦えーー！！！！」",
		   NULL, " Fight meee!!!\"", Line_ModeSpecific);
	if (AdvMode) { ClearMessage(); } else { OutputLineAll(NULL, "\n", Line_ContinueAfterTyping); }


	DisableWindow();
	PlayBGM( 1, "msys01", 128, 0 );
	DrawBustshotWithFiltering( 3, "me_si_wi_a2", "right", 1, 160, 0, FALSE, 0, 0, 0, 0, 0, 20, 300, TRUE );

//「あ、ごめん圭ちゃん、!w700私、!w700これからバイトー...☆＠
	PlaySE(4, "s19/03/990300451", 128, 64);
	if (AdvMode) { OutputLine("<color=#5ec69a>魅音</color>", NULL, "<color=#5ec69a>Mion</color>", NULL, Line_ContinueAfterTyping); }
	OutputLine(NULL, "「あ、ごめん圭ちゃん、",
		   NULL, "\"Oh, sorry, Kei-chan.", Line_ContinueAfterTyping);

	SetValidityOfInput( FALSE );
	Wait( 700 );
	SetValidityOfInput( TRUE );

	OutputLine(NULL, "私、",
		   NULL, " Right now,", Line_ContinueAfterTyping);

	SetValidityOfInput( FALSE );
	Wait( 700 );
	SetValidityOfInput( TRUE );

	OutputLine(NULL, "これからバイトー…☆」",
		   NULL, " I've got to get to my part-time job☆.\"", Line_ModeSpecific);
	if (AdvMode) { ClearMessage(); } else { OutputLineAll(NULL, "\n", Line_ContinueAfterTyping); }

	PlaySE( 3, "wa_029", 128, 64 );
	ShakeScreen( 1, 50, 20, 3, 0, );

//　んがーーー？＠　俺の両足が、コント番組そのままに前後に滑って開脚する￥
	if (AdvMode) { OutputLineAll("", NULL, Line_ContinueAfterTyping); }
	OutputLine(NULL, "　んがーーー？！",
		   NULL, "Huh!?", Line_WaitForInput);
	OutputLine(NULL, "　俺の両足が、コント番組そのままに前後に滑って開脚する。",
		   NULL, " Like you would see in a sketch-comedy show, my legs slipped in opposite directions until I was doing the splits.", Line_Normal);
	ClearMessage();
	DisableWindow();
	DrawBustshotWithFiltering( 1, "re_si_na_a1", "left", 1, -160, 0, FALSE, 0, 0, 0, 0, 0, 0, 300, TRUE );

//「うん＠圭一くんがゲームしてる間に魅ぃちゃんに電話があったの＠...残念だね。＠
	PlaySE(4, "s19/02/990200423", 128, 64);
	if (AdvMode) { OutputLine("<color=#f0953d>レナ</color>", NULL, "<color=#f0953d>Rena</color>", NULL, Line_ContinueAfterTyping); }
	OutputLine(NULL, "「うん。",
		   NULL, "\"Yeah.", Line_WaitForInput);
	PlaySE(4, "s19/02/990200424", 128, 64);
	OutputLine(NULL, "圭一くんがゲームしてる間に魅ぃちゃんに電話があったの。",
		   NULL, " While you were playing your game, Mii-chan received a phone call.", Line_WaitForInput);
	PlaySE(4, "s19/02/990200425", 128, 64);
	OutputLine(NULL, "…残念だね。」",
		   NULL, " ...It's too bad.\"", Line_ModeSpecific);
	if (AdvMode) { ClearMessage(); } else { OutputLineAll(NULL, "\n", Line_ContinueAfterTyping); }


	DisableWindow();
	DrawBustshot( 3, "me_si_th_a2", 160, 0, 0, FALSE, 0, 0, 0, 0, 0, 0, 0, 20, 200, TRUE );

//「せっかく熱くなってきたのに...ツイてないよ＠...叔父さんの店でさ、特売にお客が殺到してるらしくてさ、レジが足りないから助けてーって電話があったんだよ。＠
	PlaySE(4, "s19/03/990300452", 128, 64);
	if (AdvMode) { OutputLine("<color=#5ec69a>魅音</color>", NULL, "<color=#5ec69a>Mion</color>", NULL, Line_ContinueAfterTyping); }
	OutputLine(NULL, "「せっかく熱くなってきたのに…ツイてないよ。",
		   NULL, "\"It was just getting good, too... not our lucky day.", Line_WaitForInput);
	PlaySE(4, "s19/03/990300453", 128, 64);
	OutputLine(NULL, "…叔父さんの店でさ、特売にお客が殺到してるらしくてさ、レジが足りないから助けてーって電話があったんだよ。」",
		   NULL, " ...They're getting crushed at the sale over at my Uncle's store. They don't have enough people to work the registers, so he called me for help.\"", Line_ModeSpecific);
	if (AdvMode) { ClearMessage(); } else { OutputLineAll(NULL, "\n", Line_ContinueAfterTyping); }


//「叔父さんって...なんだ、スーパーの店長でもやってんのか。￥
	PlaySE(4, "s19/01/hr_kei10110", 128, 64);
	if (AdvMode) { OutputLine("<color=#956f6e>圭一</color>", NULL, "<color=#956f6e>Keiichi</color>", NULL, Line_ContinueAfterTyping); }
	OutputLine(NULL, "「叔父さんって…なんだ、スーパーの店長でもやってんのか。」",
		   NULL, "\"When you say your uncle... does he manage a supermarket or something?\"", Line_Normal);
	ClearMessage();

//「ささやかなお店だけどね＠でもさー＠
	PlaySE(4, "s19/03/990300454", 128, 64);
	if (AdvMode) { OutputLine("<color=#5ec69a>魅音</color>", NULL, "<color=#5ec69a>Mion</color>", NULL, Line_ContinueAfterTyping); }
	OutputLine(NULL, "「ささやかなお店だけどね。",
		   NULL, "\"It's just a small store,", Line_WaitForInput);
	PlaySE(4, "s19/03/990300455", 128, 64);
	OutputLine(NULL, "でもさー！",
		   NULL, " buuuut!", Line_ModeSpecific);
	if (AdvMode) { ClearMessage(); } else { OutputLineAll(NULL, "\n", Line_ContinueAfterTyping); }


//　......特売やれば主婦が殺到するの、常識で読めないのかねぇー！＠　店員足りないのにタマゴ１パックお一人様１点限り１０円なんてやるなー！！！！￥
	PlaySE(4, "s19/03/990300456", 128, 64);
	if (AdvMode) { OutputLine("<color=#5ec69a>魅音</color>", NULL, "<color=#5ec69a>Mion</color>", NULL, Line_ContinueAfterTyping); }
	OutputLine(NULL, "　……特売やれば主婦が殺到するの、常識で読めないのかねぇー！！",
		   NULL, "...Whenever you put stuff on special, all the housewives swarm in like locusts. Don't they have any common sense?! ", Line_ModeSpecific);
	PlaySE(4, "s19/03/990300457", 128, 64);
	if (AdvMode) { OutputLine("<color=#5ec69a>魅音</color>", NULL, "<color=#5ec69a>Mion</color>", NULL, Line_ContinueAfterTyping); }
	OutputLine(NULL, "　店員足りないのにタマゴ１パックお一人様１点限り１０円なんてやるなー！！！！」",
		   NULL, "Even though they don't have enough staff, they're selling a carton of eggs for 10 yen, limit one per customer!!!\"", Line_Normal);
	ClearMessage();

//　ちょっとびっくりだった＠
	if (AdvMode) { OutputLineAll("", NULL, Line_ContinueAfterTyping); }
	OutputLine(NULL, "　ちょっとびっくりだった。",
		   NULL, "I was a little surprised.", Line_ModeSpecific);
	if (AdvMode) { ClearMessage(); } else { OutputLineAll(NULL, "\n", Line_ContinueAfterTyping); }


//　さっきまで店内にいた、瘴気のようなオーラを放つ部長園崎魅音とはとても思えない＠
	if (AdvMode) { OutputLineAll("", NULL, Line_ContinueAfterTyping); }
	OutputLine(NULL, "　さっきまで店内にいた、瘴気のようなオーラを放つ部長園崎魅音とはとても思えない。",
		   NULL, "You would never think that this was the club president exuding such a dark aura inside the store just a short time ago.", Line_ModeSpecific);
	if (AdvMode) { ClearMessage(); } else { OutputLineAll(NULL, "\n", Line_ContinueAfterTyping); }


//　...まったくにもって、いつもの調子の魅音だった＠
	if (AdvMode) { OutputLineAll("", NULL, Line_ContinueAfterTyping); }
	OutputLine(NULL, "　…まったくにもって、いつもの調子の魅音だった。",
		   NULL, "It was the usual Mion right now, almost exasperatingly so.", Line_ModeSpecific);
	if (AdvMode) { ClearMessage(); } else { OutputLineAll(NULL, "\n", Line_ContinueAfterTyping); }


//　ようやく俺も肩の力が抜ける＠
	if (AdvMode) { OutputLineAll("", NULL, Line_ContinueAfterTyping); }
	OutputLine(NULL, "　ようやく俺も肩の力が抜ける。",
		   NULL, "My shoulders slumped.", Line_ModeSpecific);
	if (AdvMode) { ClearMessage(); } else { OutputLineAll(NULL, "\n\n", Line_ContinueAfterTyping); }


//　...そっか＠部活モードはもうお開きなんだな...￥
	if (AdvMode) { OutputLineAll("", NULL, Line_ContinueAfterTyping); }
	OutputLine(NULL, "　…そっか。",
		   NULL, "...That's right.", Line_WaitForInput);
	OutputLine(NULL, "部活モードはもうお開きなんだな…。",
		   NULL, " Club mode was over now...", Line_Normal);
	ClearMessage();

//　しかし...、今日はすごく熱くなれた＠本当に楽しかった＠
	if (AdvMode) { OutputLineAll("", NULL, Line_ContinueAfterTyping); }
	OutputLine(NULL, "　しかし…、今日はすごく熱くなれた。",
		   NULL, "But... It was really heated today.", Line_WaitForInput);
	OutputLine(NULL, "本当に楽しかった！",
		   NULL, " It really was fun!", Line_ModeSpecific);
	if (AdvMode) { ClearMessage(); } else { OutputLineAll(NULL, "\n", Line_ContinueAfterTyping); }


//　魅音め、こいつなかなか人を熱くさせるのがうまいよなぁ￥
	if (AdvMode) { OutputLineAll("", NULL, Line_ContinueAfterTyping); }
	OutputLine(NULL, "　魅音め、こいつなかなか人を熱くさせるのがうまいよなぁ！",
		   NULL, "Damn Mion, she really knows how to fire people up!", Line_Normal);
	ClearMessage();
	DisableWindow();
	DrawBustshot( 3, "me_si_wi_a2", 160, 0, 0, FALSE, 0, 0, 0, 0, 0, 0, 0, 20, 200, TRUE );

//「私こそ＠　頭がジンジン痺れるくらい燃え上がったよ＠　特に圭ちゃん＠　怖かったぁ！＠　あの場で本当に噛み殺されるんじゃないかって思ったね！＠
	PlaySE(4, "s19/03/990300458", 128, 64);
	if (AdvMode) { OutputLine("<color=#5ec69a>魅音</color>", NULL, "<color=#5ec69a>Mion</color>", NULL, Line_ContinueAfterTyping); }
	OutputLine(NULL, "「私こそ！",
		   NULL, "\"Me too!", Line_WaitForInput);
	PlaySE(4, "s19/03/990300459", 128, 64);
	OutputLine(NULL, "　頭がジンジン痺れるくらい燃え上がったよ！",
		   NULL, " I got so fired up my head started to tingle!", Line_WaitForInput);
	PlaySE(4, "s19/03/990300460", 128, 64);
	OutputLine(NULL, "　特に圭ちゃん！",
		   NULL, " Especially Kei-chan!", Line_WaitForInput);
	PlaySE(4, "s19/03/990300461", 128, 64);
	OutputLine(NULL, "　怖かったぁ！！",
		   NULL, " That was scary!!", Line_WaitForInput);
	PlaySE(4, "s19/03/990300462", 128, 64);
	OutputLine(NULL, "　あの場で本当に噛み殺されるんじゃないかって思ったね！」",
		   NULL, " I thought he was going to eat me alive there!\"", Line_ModeSpecific);
	if (AdvMode) { ClearMessage(); } else { OutputLineAll(NULL, "\n", Line_ContinueAfterTyping); }

	DisableWindow();
	DrawBustshot( 1, "re_si_wa_a1", -160, 0, 0, FALSE, 0, 0, 0, 0, 0, 0, 0, 0, 200, TRUE );

//「お仕事だから仕方ないけど...ホントに残念だね！＠
	PlaySE(4, "s19/02/990200426", 128, 64);
	if (AdvMode) { OutputLine("<color=#f0953d>レナ</color>", NULL, "<color=#f0953d>Rena</color>", NULL, Line_ContinueAfterTyping); }
	OutputLine(NULL, "「お仕事だから仕方ないけど…ホントに残念だね！」",
		   NULL, "\"It's work, so I guess there's nothing you can do... but it really is too bad!\"", Line_ModeSpecific);
	if (AdvMode) { ClearMessage(); } else { OutputLineAll(NULL, "\n", Line_ContinueAfterTyping); }


	DisableWindow();
	FadeBustshotWithFiltering( 3, "left", 1, FALSE, 0, 0, 300, TRUE );
	DrawBustshotWithFiltering( 3, "sa_si_wa_a1", "right", 1, 160, 0, FALSE, 0, 0, 0, 0, 0, 20, 300, TRUE );

//「この続き、本当にやりたいですわね＠　いつがいいでございましょう～！＠
	PlaySE(4, "s19/04/990400203", 128, 64);
	if (AdvMode) { OutputLine("<color=#fcdb77>沙都子</color>", NULL, "<color=#fcdb77>Satoko</color>", NULL, Line_ContinueAfterTyping); }
	OutputLine(NULL, "「この続き、本当にやりたいですわね！",
		   NULL, "\"I really want to continue this some other time!", Line_WaitForInput);
	PlaySE(4, "s19/04/990400204", 128, 64);
	OutputLine(NULL, "　いつがいいでございましょう〜！」",
		   NULL, " Any time is good~!\"", Line_ModeSpecific);
	if (AdvMode) { ClearMessage(); } else { OutputLineAll(NULL, "\n", Line_ContinueAfterTyping); }


	DisableWindow();
	FadeBustshotWithFiltering( 1, "right", 1, FALSE, 0, 0, 300, TRUE );
	DrawBustshotWithFiltering( 1, "ri_si_wa_a1", "left", 1, -160, 0, FALSE, 0, 0, 0, 0, 0, 0, 300, TRUE );

//「......綿流しのお祭りでやるのなんていいですよ。＠
	PlaySE(4, "s19/05/990500097", 128, 64);
	if (AdvMode) { OutputLine("<color=#6972c1>梨花</color>", NULL, "<color=#6972c1>Rika</color>", NULL, Line_ContinueAfterTyping); }
	OutputLine(NULL, "「……綿流しのお祭りでやるのなんていいですよ。」",
		   NULL, "\"...How about we do it at the Watanagashi Festival?\"", Line_ModeSpecific);
	if (AdvMode) { ClearMessage(); } else { OutputLineAll(NULL, "\n", Line_ContinueAfterTyping); }


	DisableWindow();
	FadeBustshotWithFiltering( 3, "left", 1, FALSE, 0, 0, 300, TRUE );
	DrawBustshot( 3, "me_si_wi_a2", 160, 0, 0, FALSE, 0, 0, 0, 0, 0, 0, 0, 20, 400, TRUE );

//「綿流祭五凶爆闘か＠......そうだねぇ＠考えておくかなぁ。￥
	PlaySE(4, "s19/03/990300463", 128, 64);
	if (AdvMode) { OutputLine("<color=#5ec69a>魅音</color>", NULL, "<color=#5ec69a>Mion</color>", NULL, Line_ContinueAfterTyping); }
	OutputLine(NULL, "「綿流祭五凶爆闘か！",
		   NULL, "\"The Cotton Drifting Five-Demon Fire Fight!", Line_WaitForInput);
	PlaySE(4, "s19/03/990300464", 128, 64);
	OutputLine(NULL, "……そうだねぇ。",
		   NULL, " ...That's right.", Line_WaitForInput);
	PlaySE(4, "s19/03/990300465", 128, 64);
	OutputLine(NULL, "考えておくかなぁ。」",
		   NULL, " I'll think about it.\"", Line_Normal);
	ClearMessage();

//　今、梨花ちゃんと魅音は何て言ったんだ＠
	if (AdvMode) { OutputLineAll("", NULL, Line_ContinueAfterTyping); }
	OutputLine(NULL, "　今、梨花ちゃんと魅音は何て言ったんだ？",
		   NULL, "Right now, what were Rika-chan and Mion talking about?", Line_ModeSpecific);
	if (AdvMode) { ClearMessage(); } else { OutputLineAll(NULL, "\n", Line_ContinueAfterTyping); }


//　...綿流し＠　綿流祭五凶......何だって？￥
	if (AdvMode) { OutputLineAll("", NULL, Line_ContinueAfterTyping); }
	OutputLine(NULL, "　…綿流し？",
		   NULL, "...Watanagashi Festival?", Line_WaitForInput);
	OutputLine(NULL, "　綿流祭五凶……何だって？？",
		   NULL, " Cotton Drifting Five Demon... what??", Line_Normal);
	ClearMessage();
	DisableWindow();
	DrawBustshot( 3, "me_si_wa_a1", 160, 0, 0, FALSE, 0, 0, 0, 0, 0, 0, 0, 20, 200, TRUE );

//「あははははは＠　私、週間漫画みたいないい加減なノリ、大好きなんだ＠こんな痛快な部活が、近いうちにまたできるといいねぇ！＠
	PlaySE(4, "s19/03/990300466", 128, 64);
	if (AdvMode) { OutputLine("<color=#5ec69a>魅音</color>", NULL, "<color=#5ec69a>Mion</color>", NULL, Line_ContinueAfterTyping); }
	OutputLine(NULL, "「あははははは！",
		   NULL, "\"Ahahahaha!", Line_WaitForInput);
	PlaySE(4, "s19/03/990300467", 128, 64);
	OutputLine(NULL, "　私、週間漫画みたいないい加減なノリ、大好きなんだ。",
		   NULL, " I love it when things turn out all over-the-top and manga-like.", Line_WaitForInput);
	PlaySE(4, "s19/03/990300468", 128, 64);
	OutputLine(NULL, "こんな痛快な部活が、近いうちにまたできるといいねぇ！」",
		   NULL, " It'd be nice if we could have another thrilling club activity like this soon!\"", Line_ModeSpecific);
	if (AdvMode) { ClearMessage(); } else { OutputLineAll(NULL, "\n\n", Line_ContinueAfterTyping); }


//　見ている者まで心が爽快になるような、そんな笑顔で笑った￥
	if (AdvMode) { OutputLineAll("", NULL, Line_ContinueAfterTyping); }
	OutputLine(NULL, "　見ている者まで心が爽快になるような、そんな笑顔で笑った。",
		   NULL, "She laughed with a smile that made you feel refreshed just looking at it.", Line_Normal);
	ClearMessage();
	DisableWindow();
	DrawSceneWithMask( "bg_153", "m1", 0, 0, 300 );

//　その時、お店のマスターが店内から紙袋を持ってきた＠...何だろう＠くれるのかな￥
	if (AdvMode) { OutputLineAll("", NULL, Line_ContinueAfterTyping); }
	OutputLine(NULL, "　その時、お店のマスターが店内から紙袋を持ってきた。",
		   NULL, "At that moment, the shop owner came out carrying a paper bag.", Line_WaitForInput);
	OutputLine(NULL, "…何だろう。",
		   NULL, " ...I wonder what it is.", Line_WaitForInput);
	OutputLine(NULL, "くれるのかな？",
		   NULL, " Is he giving it to us?", Line_Normal);
	ClearMessage();



//「今日はみんな、本当にありがとう＠お陰でイベントは大盛り上がりだったよ～＠　大したものじゃないけど、これ、今日のお駄賃に～。＠
	PlaySE(4, "s19/00/mas99004", 128, 64);
	if (AdvMode) { OutputLine("<color=#f5e6d3>マスター</color>", NULL, "<color=#f5e6d3>Master</color>", NULL, Line_ContinueAfterTyping); }
	OutputLine(NULL, "「今日はみんな、本当にありがとう。",
		   NULL, "\"Thank you, everybody, for today.", Line_WaitForInput);
	PlaySE(4, "s19/00/mas99005", 128, 64);
	OutputLine(NULL, "お陰でイベントは大盛り上がりだったよ〜！",
		   NULL, " Thanks to you, the event went really well~!", Line_WaitForInput);
	PlaySE(4, "s19/00/mas99006", 128, 64);
	OutputLine(NULL, "　大したものじゃないけど、これ、今日のお駄賃に〜。」",
		   NULL, " It's not much, but here's a little something for you guys~.\"", Line_ModeSpecific);
	if (AdvMode) { ClearMessage(); } else { OutputLineAll(NULL, "\n", Line_ContinueAfterTyping); }


	DisableWindow();
	DrawBustshotWithFiltering( 2, "me_si_th_a1", "right", 1, 0, 0, FALSE, 0, 0, 0, 0, 0, 10, 300, TRUE );

//「わ、善郎おじさん＠　私にはないの、お駄賃ー！￥
	PlaySE(4, "s19/03/990300469", 128, 64);
	if (AdvMode) { OutputLine("<color=#5ec69a>魅音</color>", NULL, "<color=#5ec69a>Mion</color>", NULL, Line_ContinueAfterTyping); }
	OutputLine(NULL, "「わ、善郎おじさん！",
		   NULL, "\"Hey, Uncle Yoshirou!", Line_WaitForInput);
	PlaySE(4, "s19/03/990300470", 128, 64);
	OutputLine(NULL, "　私にはないの、お駄賃ー！」",
		   NULL, " Isn't there a little something for me, too?\"", Line_Normal);
	ClearMessage();
	DisableWindow();
	FadeBustshotWithFiltering( 2, "left", 1, FALSE, 0, 0, 300, TRUE );
	DrawBustshotWithFiltering( 1, "sa_si_wa_a1", "left", 1, -160, 0, FALSE, 0, 0, 0, 0, 0, 10, 300, FALSE );
	DrawBustshotWithFiltering( 3, "ri_si_wa_a1", "left", 1, 160, 0, FALSE, 0, 0, 0, 0, 0, 10, 300, TRUE );

//「あらあらあら！＠　かわいいのが出てきましたわよ？！＠
	PlaySE(4, "s19/04/990400205", 128, 64);
	if (AdvMode) { OutputLine("<color=#fcdb77>沙都子</color>", NULL, "<color=#fcdb77>Satoko</color>", NULL, Line_ContinueAfterTyping); }
	OutputLine(NULL, "「あらあらあら！！",
		   NULL, "\"My my my!!", Line_WaitForInput);
	PlaySE(4, "s19/04/990400206", 128, 64);
	OutputLine(NULL, "　かわいいのが出てきましたわよ？！」",
		   NULL, " Quite an adorable one, is it not!?\"", Line_ModeSpecific);
	if (AdvMode) { ClearMessage(); } else { OutputLineAll(NULL, "\n", Line_ContinueAfterTyping); }


//　沙都子と梨花ちゃんが紙袋を開けると、中から小さく可愛らしいぬいぐるみが出てきた￥
	if (AdvMode) { OutputLineAll("", NULL, Line_ContinueAfterTyping); }
	OutputLine(NULL, "　沙都子と梨花ちゃんが紙袋を開けると、中から小さく可愛らしいぬいぐるみが出てきた。",
		   NULL, "When Satoko and Rika-chan opened up the bag, there were cute little stuffed animals inside.", Line_Normal);
	ClearMessage();
	DisableWindow();
	FadeBustshotWithFiltering( 3, "left", 1, FALSE, 0, 0, 300, TRUE );
	DrawBustshotWithFiltering( 3, "re_si_ka_b1", "right", 1, 160, 0, FALSE, 0, 0, 0, 0, 0, 20, 300, TRUE );

//「わ！＠　これ...かぁいい～...！＠　お持ち帰りしていいの？＠　本当に...？！＠
	PlaySE(4, "s19/02/990200427", 128, 64);
	if (AdvMode) { OutputLine("<color=#f0953d>レナ</color>", NULL, "<color=#f0953d>Rena</color>", NULL, Line_ContinueAfterTyping); }
	OutputLine(NULL, "「わ！！",
		   NULL, "\"Wow!!", Line_WaitForInput);
	PlaySE(4, "s19/02/990200428", 128, 64);
	OutputLine(NULL, "　これ…かぁいい〜…！！",
		   NULL, " They're so... kyute~...!!", Line_WaitForInput);
	PlaySE(4, "s19/02/990200429", 128, 64);
	OutputLine(NULL, "　お持ち帰りしていいの？！",
		   NULL, " Can I take them home?!", Line_WaitForInput);
	PlaySE(4, "s19/02/990200430", 128, 64);
	OutputLine(NULL, "　本当に…？！」",
		   NULL, " I really can...!?\"", Line_ModeSpecific);
	if (AdvMode) { ClearMessage(); } else { OutputLineAll(NULL, "\n", Line_ContinueAfterTyping); }


//「ってことは俺のもかな＠　......ぅお＠何だかやたら可愛いのが出てきたぞ。＠
	PlaySE(4, "s19/01/hr_kei10120", 128, 64);
	if (AdvMode) { OutputLine("<color=#956f6e>圭一</color>", NULL, "<color=#956f6e>Keiichi</color>", NULL, Line_ContinueAfterTyping); }
	OutputLine(NULL, "「ってことは俺のもかな？",
		   NULL, "\"Which means, there's something for me, too?", Line_WaitForInput);
	PlaySE(4, "s19/01/hr_kei10130", 128, 64);
	OutputLine(NULL, "　……ぅお。",
		   NULL, " ......Oh.", Line_WaitForInput);
	PlaySE(4, "s19/01/hr_kei10140", 128, 64);
	OutputLine(NULL, "何だかやたら可愛いのが出てきたぞ。」",
		   NULL, " I got a pretty adorable one.\"", Line_ModeSpecific);
	if (AdvMode) { ClearMessage(); } else { OutputLineAll(NULL, "\n", Line_ContinueAfterTyping); }


//　豪華なドレスを着た、いかにもままごとに使いそうなぬいぐるみだ＠
	if (AdvMode) { OutputLineAll("", NULL, Line_ContinueAfterTyping); }
	OutputLine(NULL, "　豪華なドレスを着た、いかにもままごとに使いそうなぬいぐるみだ。",
		   NULL, "It was a stuffed toy wearing a beautiful dress.  One you'd use to play house.", Line_ModeSpecific);
	if (AdvMode) { ClearMessage(); } else { OutputLineAll(NULL, "\n\n", Line_ContinueAfterTyping); }


//　レナの目が俺のぬいぐるみに釘付けになる＠
	if (AdvMode) { OutputLineAll("", NULL, Line_ContinueAfterTyping); }
	OutputLine(NULL, "　レナの目が俺のぬいぐるみに釘付けになる！",
		   NULL, "Rena's eyes were glued to my stuffed doll!", Line_ModeSpecific);
	if (AdvMode) { ClearMessage(); } else { OutputLineAll(NULL, "\n", Line_ContinueAfterTyping); }


//　...いや、沙都子もだ＠心なしか梨花ちゃんも...？￥
	if (AdvMode) { OutputLineAll("", NULL, Line_ContinueAfterTyping); }
	OutputLine(NULL, "　…いや、沙都子もだ。",
		   NULL, "...Satoko was the same, and...", Line_WaitForInput);
	OutputLine(NULL, "心なしか梨花ちゃんも…？！",
		   NULL, " Rika-chan too...!?", Line_Normal);
	ClearMessage();
	DisableWindow();
	DrawSceneWithMask( "bg_153", "left", 0, 0, 300 );
	DrawBustshotWithFiltering( 2, "me_si_wa_a1", "right", 1, 0, 0, FALSE, 0, 0, 0, 0, 0, 10, 300, TRUE );

//「あっはっはっは＠　圭ちゃんには一番似合わないのが出てきちゃったねぇ！＠
	PlaySE(4, "s19/03/990300471", 128, 64);
	if (AdvMode) { OutputLine("<color=#5ec69a>魅音</color>", NULL, "<color=#5ec69a>Mion</color>", NULL, Line_ContinueAfterTyping); }
	OutputLine(NULL, "「あっはっはっは！",
		   NULL, "\"Ahahahaha!", Line_WaitForInput);
	PlaySE(4, "s19/03/990300472", 128, 64);
	OutputLine(NULL, "　圭ちゃんには一番似合わないのが出てきちゃったねぇ！」",
		   NULL, " Kei-chan got the one that fits him the least!\"", Line_ModeSpecific);
	if (AdvMode) { ClearMessage(); } else { OutputLineAll(NULL, "\n", Line_ContinueAfterTyping); }


//「...なんつーのか、プリティーって言うかキュートって言うか＠...可愛いのは認めるんだが...着せ替え人形はちょっとなぁ...。＠
	PlaySE(4, "s19/01/hr_kei10150", 128, 64);
	if (AdvMode) { OutputLine("<color=#956f6e>圭一</color>", NULL, "<color=#956f6e>Keiichi</color>", NULL, Line_ContinueAfterTyping); }
	OutputLine(NULL, "「…なんつーのか、プリティーって言うかキュートって言うか、",
		   NULL, "\"...How do I say this... I could say it's pretty or cute...", Line_WaitForInput);
	PlaySE(4, "s19/01/hr_kei10160", 128, 64);
	OutputLine(NULL, "…可愛いのは認めるんだが…着せ替え人形はちょっとなぁ…。」",
		   NULL, " ...Well, I guess it's cute and pretty... I can admit, it's adorable... but a doll with changable clothes is... eh...\"", Line_ModeSpecific);
	if (AdvMode) { ClearMessage(); } else { OutputLineAll(NULL, "\n", Line_ContinueAfterTyping); }


	DisableWindow();
	DrawBustshot( 2, "me_si_wi_a1", 0, 0, 0, FALSE, 0, 0, 0, 0, 0, 0, 0, 10, 200, TRUE );

//「圭ちゃんが持ってたら、確実に明日から変態扱いだね。うん！￥
	PlaySE(4, "s19/03/990300473", 128, 64);
	if (AdvMode) { OutputLine("<color=#5ec69a>魅音</color>", NULL, "<color=#5ec69a>Mion</color>", NULL, Line_ContinueAfterTyping); }
	OutputLine(NULL, "「圭ちゃんが持ってたら、確実に明日からアレな趣味の人扱いだね。うん！」",
		   NULL, "\"If you walked around with it, then you'd be treated like a weirdo starting tomorrow. Definitely!\"", Line_Normal);
	ClearMessage();

//　...魅音に嫌味を言われるまでもない＠これは男の俺の持ち物ではない＠
	if (AdvMode) { OutputLineAll("", NULL, Line_ContinueAfterTyping); }
	OutputLine(NULL, "　…魅音に嫌味を言われるまでもない。",
		   NULL, "...Mion didn't have to go that far.", Line_WaitForInput);
	OutputLine(NULL, "これは男の俺の持ち物ではない。",
		   NULL, " This wasn't something a guy like me should be carrying around.", Line_ModeSpecific);
	if (AdvMode) { ClearMessage(); } else { OutputLineAll(NULL, "\n\n", Line_ContinueAfterTyping); }


//　魅音だけおみやげをもらってないので、魅音に渡そうかと思ったが、ちょっと考えてからレナに渡すことにした￥
	if (AdvMode) { OutputLineAll("", NULL, Line_ContinueAfterTyping); }
	OutputLine(NULL, "　魅音だけおみやげをもらってないので、魅音に渡そうかと思ったが、ちょっと考えてからレナに渡すことにした。",
		   NULL, "Mion was the only one who hadn't received a present, so I thought about giving it to her. However, after briefly considering, I gave it to Rena instead.", Line_Normal);

	ClearMessage();
	DisableWindow();
	DrawSceneWithMask( "cg_006", "m1", 0, 0, 300 );

//「えッ？！？＠　くれるの？＠　レナに？＠　ありがと～～～！！！！！＠
	PlaySE(4, "s19/02/990200431", 128, 64);
	if (AdvMode) { OutputLine("<color=#f0953d>レナ</color>", NULL, "<color=#f0953d>Rena</color>", NULL, Line_ContinueAfterTyping); }
	OutputLine(NULL, "「えッ？！？！",
		   NULL, "\"Huh!?!?", Line_WaitForInput);
	PlaySE(4, "s19/02/990200432", 128, 64);
	OutputLine(NULL, "　くれるの？！",
		   NULL, " You're giving it to me!?", Line_WaitForInput);
	PlaySE(4, "s19/02/990200433", 128, 64);
	OutputLine(NULL, "　レナに？！",
		   NULL, " To Rena!?", Line_WaitForInput);
	PlaySE(4, "s19/02/990200434", 128, 64);
	OutputLine(NULL, "　ありがと〜〜〜！！！！！」",
		   NULL, " Thank you~~~!!!!!\"", Line_ModeSpecific);
	if (AdvMode) { ClearMessage(); } else { OutputLineAll(NULL, "\n", Line_ContinueAfterTyping); }


//「保身のためだよ＠...レナにあげないと夜道が怖い。＠
	PlaySE(4, "s19/01/hr_kei10170", 128, 64);
	if (AdvMode) { OutputLine("<color=#956f6e>圭一</color>", NULL, "<color=#956f6e>Keiichi</color>", NULL, Line_ContinueAfterTyping); }
	OutputLine(NULL, "「保身のためだよ。",
		   NULL, "\"Just protecting myself.", Line_WaitForInput);
	PlaySE(4, "s19/01/hr_kei10180", 128, 64);
	OutputLine(NULL, "…レナにあげないと夜道が怖い。」",
		   NULL, " ...If I didn't give it to Rena, then walking the streets at night would be scary.\"", Line_ModeSpecific);
	if (AdvMode) { ClearMessage(); } else { OutputLineAll(NULL, "\n", Line_ContinueAfterTyping); }

	if (AdvMode == 0) { ClearMessage(); }
	DisableWindow();
	DrawSceneWithMask( "bg_153", "m1", 0, 0, 300 );
	DrawBustshot( 2, "me_si_wa_a1", 0, 0, 0, FALSE, 0, 0, 0, 0, 0, 0, 0, 10, 400, TRUE );

//me_si_wa_a1

//「あっはっはっは！＠　違いない違いない！￥
	PlaySE(4, "s19/03/990300474", 128, 64);
	if (AdvMode) { OutputLine("<color=#5ec69a>魅音</color>", NULL, "<color=#5ec69a>Mion</color>", NULL, Line_ContinueAfterTyping); }
	OutputLine(NULL, "「あっはっはっは！！",
		   NULL, "\"Ahahaha!!", Line_WaitForInput);
	PlaySE(4, "s19/03/990300475", 128, 64);
	OutputLine(NULL, "　違いない違いない！」",
		   NULL, " No doubt! No doubt!\"", Line_Normal);


//「魅音にあげようかと思ったけど...ちょっと違うよな！＠
	PlaySE(4, "s19/01/hr_kei10190", 128, 64);
	OutputLine(NULL, "「魅音にあげようかと思ったけど…ちょっと違うよな！」",
		   NULL, "\"I thought about giving it to Mion, but it just didn't feel right!\"", Line_ModeSpecific);
	if (AdvMode) { ClearMessage(); } else { OutputLineAll(NULL, "\n", Line_ContinueAfterTyping); }

	if (AdvMode == 0) { ClearMessage(); }
	DisableWindow();
	DrawBustshot( 2, "me_si_to_a1", 0, 0, 0, FALSE, 0, 0, 0, 0, 0, 0, 0, 10, 400, TRUE );

//「へっへっへ、わかってるじゃない＠　私さ、どーして男に生まれなかったのかなーって思う時あるよ。＠
	PlaySE(4, "s19/03/990300476", 128, 64);
	if (AdvMode) { OutputLine("<color=#5ec69a>魅音</color>", NULL, "<color=#5ec69a>Mion</color>", NULL, Line_ContinueAfterTyping); }
	OutputLine(NULL, "「へっへっへ、わかってるじゃない！",
		   NULL, "\"Heh heh heh, you know it!", Line_WaitForInput);
	PlaySE(4, "s19/03/990300477", 128, 64);
	OutputLine(NULL, "　私さ、どーして男に生まれなかったのかなーって思う時あるよ。」",
		   NULL, " I sometimes wonder why I wasn't born a boy.\"", Line_ModeSpecific);
	if (AdvMode) { ClearMessage(); } else { OutputLineAll(NULL, "\n", Line_ContinueAfterTyping); }


//「女でよかったな＠男だったらもうとっくに殺してる！￥
	PlaySE(4, "s19/01/hr_kei10200", 128, 64);
	if (AdvMode) { OutputLine("<color=#956f6e>圭一</color>", NULL, "<color=#956f6e>Keiichi</color>", NULL, Line_ContinueAfterTyping); }
	OutputLine(NULL, "「女でよかったな。",
		   NULL, "\"It's better that you're a girl.", Line_WaitForInput);
	PlaySE(4, "s19/01/hr_kei10210", 128, 64);
	OutputLine(NULL, "男だったらもうとっくに殺してる！」",
		   NULL, " If you were a boy, I would have killed you already!\"", Line_Normal);
	ClearMessage();
	DisableWindow();
	DrawBustshot( 2, "me_si_wa_a2", 0, 0, 0, FALSE, 0, 0, 0, 0, 0, 0, 0, 10, 200, TRUE );

//「あっはっはっはっは！＠　今のうちに殺しといた方がいいよ～＠　じゃないと圭ちゃん、死んで後悔することになるから＠あっははははは！！＠
	PlaySE(4, "s19/03/990300478", 128, 64);
	if (AdvMode) { OutputLine("<color=#5ec69a>魅音</color>", NULL, "<color=#5ec69a>Mion</color>", NULL, Line_ContinueAfterTyping); }
	OutputLine(NULL, "「あっはっはっはっは！！",
		   NULL, "\"Ahahahahaha!!", Line_WaitForInput);
	PlaySE(4, "s19/03/990300479", 128, 64);
	OutputLine(NULL, "　今のうちに殺しといた方がいいよ〜？",
		   NULL, " You should kill me while you still can!", Line_WaitForInput);
	PlaySE(4, "s19/03/990300480", 128, 64);
	OutputLine(NULL, "　じゃないと圭ちゃん、死んで後悔することになるから。",
		   NULL, " If you don't, Kei-chan, you might not live to regret it.", Line_WaitForInput);
	PlaySE(4, "s19/03/990300481", 128, 64);
	OutputLine(NULL, "あっははははは！！」",
		   NULL, " Ahahahahaha!!\"", Line_ModeSpecific);
	if (AdvMode) { ClearMessage(); } else { OutputLineAll(NULL, "\n", Line_ContinueAfterTyping); }


//　物騒なことを言って大笑いする魅音＠
	if (AdvMode) { OutputLineAll("", NULL, Line_ContinueAfterTyping); }
	OutputLine(NULL, "　物騒なことを言って大笑いする魅音。",
		   NULL, "Mion laughed after saying such an ominous line.", Line_ModeSpecific);
	if (AdvMode) { ClearMessage(); } else { OutputLineAll(NULL, "\n", Line_ContinueAfterTyping); }


//　みんなも一緒に大笑いする￥
	if (AdvMode) { OutputLineAll("", NULL, Line_ContinueAfterTyping); }
	OutputLine(NULL, "　みんなも一緒に大笑いする。",
		   NULL, "Everybody laughed heartily along with her.", Line_Normal);
	ClearMessage();

//「来世では神さまに男にしてもらえるように頼めよ＠　俺も男にしてもらうから。＠
	PlaySE(4, "s19/01/hr_kei10220", 128, 64);
	if (AdvMode) { OutputLine("<color=#956f6e>圭一</color>", NULL, "<color=#956f6e>Keiichi</color>", NULL, Line_ContinueAfterTyping); }
	OutputLine(NULL, "「来世では神さまに男にしてもらえるように頼めよ！",
		   NULL, "\"Ask God to make you a boy in your next life!", Line_WaitForInput);
	PlaySE(4, "s19/01/hr_kei10230", 128, 64);
	OutputLine(NULL, "　俺も男にしてもらうから。」",
		   NULL, " I'll also have Him make me a boy.\"", Line_ModeSpecific);
	if (AdvMode) { ClearMessage(); } else { OutputLineAll(NULL, "\n", Line_ContinueAfterTyping); }


//「そしたら圭ちゃんと組んで、軽く全国制覇から始めようかね＠　あっはははは！＠
	PlaySE(4, "s19/03/990300482", 128, 64);
	if (AdvMode) { OutputLine("<color=#5ec69a>魅音</color>", NULL, "<color=#5ec69a>Mion</color>", NULL, Line_ContinueAfterTyping); }
	OutputLine(NULL, "「そしたら圭ちゃんと組んで、軽く全国制覇から始めようかね！",
		   NULL, "\"Then together, the two of us will start with taking over the country as a warm-up!", Line_WaitForInput);
	PlaySE(4, "s19/03/990300483", 128, 64);
	OutputLine(NULL, "　あっはははは！」",
		   NULL, " Ahahahaha!\"", Line_ModeSpecific);
	if (AdvMode) { ClearMessage(); } else { OutputLineAll(NULL, "\n", Line_ContinueAfterTyping); }


//　魅音ちゃん、そろそろ急がないと...。!w1000マスターがすごく遠慮がちに告げた＠
	if (AdvMode) { OutputLineAll("", NULL, Line_ContinueAfterTyping); }
	OutputLine(NULL, "　魅音ちゃん、そろそろ急がないと…。",
		   NULL, "\"Mion-chan, if you don't get going soon...\"", Line_ContinueAfterTyping);

	SetValidityOfInput( FALSE );
	Wait( 1000 );
	SetValidityOfInput( TRUE );

	OutputLine(NULL, "マスターがすごく遠慮がちに告げた。",
		   NULL, " the shop owner told her meekly.", Line_ModeSpecific);
	if (AdvMode) { ClearMessage(); } else { OutputLineAll(NULL, "\n\n", Line_ContinueAfterTyping); }


//　俺たちが本当に楽しそうに盛り上がってたから、水を刺し辛かったんだろうな￥
	if (AdvMode) { OutputLineAll("", NULL, Line_ContinueAfterTyping); }
	OutputLine(NULL, "　俺たちが本当に楽しそうに盛り上がってたから、水を刺し辛かったんだろうな。",
		   NULL, "The lot of us looked like we were having a lot of fun, so it must have been hard to put a wet blanket on things.", Line_Normal);
	ClearMessage();
	DisableWindow();
	PlayBGM( 1, "msys11", 128, 0 );
	DrawBustshot( 2, "me_si_de_a1", 0, 0, 0, FALSE, 0, 0, 0, 0, 0, 0, 0, 10, 200, TRUE );

//「じゃね＠今日は最高に楽しかった＠またねみんな＠明日、学校で～！＠
	PlaySE(4, "s19/03/990300484", 128, 64);
	if (AdvMode) { OutputLine("<color=#5ec69a>魅音</color>", NULL, "<color=#5ec69a>Mion</color>", NULL, Line_ContinueAfterTyping); }
	OutputLine(NULL, "「じゃね。",
		   NULL, "\"Later then.", Line_WaitForInput);
	PlaySE(4, "s19/03/990300485", 128, 64);
	OutputLine(NULL, "今日は最高に楽しかった。",
		   NULL, " Today was really fun.", Line_WaitForInput);
	PlaySE(4, "s19/03/990300486", 128, 64);
	OutputLine(NULL, "またねみんな。",
		   NULL, " I'll see you later guys.", Line_WaitForInput);
	PlaySE(4, "s19/03/990300487", 128, 64);
	OutputLine(NULL, "明日、学校で〜！」",
		   NULL, " Tomorrow, at school~!\"", Line_ModeSpecific);
	if (AdvMode) { ClearMessage(); } else { OutputLineAll(NULL, "\n", Line_ContinueAfterTyping); }


	DisableWindow();
	FadeBustshotWithFiltering( 2, "right", 1, FALSE, 0, 0, 300, TRUE );

//「バイト、遅刻すんなよー！＠
	PlaySE(4, "s19/01/hr_kei10240", 128, 64);
	if (AdvMode) { OutputLine("<color=#956f6e>圭一</color>", NULL, "<color=#956f6e>Keiichi</color>", NULL, Line_ContinueAfterTyping); }
	OutputLine(NULL, "「バイト、遅刻すんなよー！」",
		   NULL, "\"Don't be late for work!\"", Line_ModeSpecific);
	if (AdvMode) { ClearMessage(); } else { OutputLineAll(NULL, "\n", Line_ContinueAfterTyping); }


//　みんなで手を振り、魅音の後姿を見送った＠
	if (AdvMode) { OutputLineAll("", NULL, Line_ContinueAfterTyping); }
	OutputLine(NULL, "　みんなで手を振り、魅音の後姿を見送った。",
		   NULL, "Everybody waved their hands and watched as Mion left.", Line_ModeSpecific);
	if (AdvMode) { ClearMessage(); } else { OutputLineAll(NULL, "\n\n", Line_ContinueAfterTyping); }


//　...気付けば日も落ちかけ、風はほんのり涼しさを運ぶようになっている￥
	if (AdvMode) { OutputLineAll("", NULL, Line_ContinueAfterTyping); }
	OutputLine(NULL, "　…気付けば日も落ちかけ、風はほんのり涼しさを運ぶようになっている。",
		   NULL, "...Before I knew it, the sun was already setting, and the breeze carried a hint of chill.", Line_Normal);
	ClearMessage();
	DisableWindow();
	DrawBustshot( 2, "re_si_de_a1", 0, 0, 0, FALSE, 0, 0, 0, 0, 0, 0, 0, 10, 400, TRUE );

//「もうちょっと町で遊んでいく＠　それとも帰るかな？＠
	PlaySE(4, "s19/02/990200435", 128, 64);
	if (AdvMode) { OutputLine("<color=#f0953d>レナ</color>", NULL, "<color=#f0953d>Rena</color>", NULL, Line_ContinueAfterTyping); }
	OutputLine(NULL, "「もうちょっと町で遊んでいく？",
		   NULL, "\"Should we play for a bit more in town?", Line_WaitForInput);
	PlaySE(4, "s19/02/990200436", 128, 64);
	OutputLine(NULL, "　それとも帰るかな？」",
		   NULL, " Or should we go home?\"", Line_ModeSpecific);
	if (AdvMode) { ClearMessage(); } else { OutputLineAll(NULL, "\n", Line_ContinueAfterTyping); }


	DisableWindow();
	DrawBustshotWithFiltering( 1, "ri_si_ni_a1", "left", 1, -160, 0, FALSE, 0, 0, 0, 0, 0, 0, 300, TRUE );

//「......暗くなると道が怖いですよ。＠
	PlaySE(4, "s19/05/990500098", 128, 64);
	if (AdvMode) { OutputLine("<color=#6972c1>梨花</color>", NULL, "<color=#6972c1>Rika</color>", NULL, Line_ContinueAfterTyping); }
	OutputLine(NULL, "「……暗くなると道が怖いですよ。」",
		   NULL, "\"...The road gets scary when it's dark.\"", Line_ModeSpecific);
	if (AdvMode) { ClearMessage(); } else { OutputLineAll(NULL, "\n", Line_ContinueAfterTyping); }

	DisableWindow();
	DrawBustshotWithFiltering( 3, "sa_si_aw_a1", "right", 1, 160, 0, FALSE, 0, 0, 0, 0, 0, 20, 300, TRUE );

//「では、引き上げ時ですわね＠今日は本当にいっぱい騒ぎましたわぁ！＠
	PlaySE(4, "s19/04/990400207", 128, 64);
	if (AdvMode) { OutputLine("<color=#fcdb77>沙都子</color>", NULL, "<color=#fcdb77>Satoko</color>", NULL, Line_ContinueAfterTyping); }
	OutputLine(NULL, "「では、引き上げ時ですわね。",
		   NULL, "\"Then, I guess it's time to leave.", Line_WaitForInput);
	PlaySE(4, "s19/04/990400208", 128, 64);
	OutputLine(NULL, "今日は本当にいっぱい騒ぎましたわぁ！」",
		   NULL, " We certainly caused a ruckus today!\"", Line_ModeSpecific);
	if (AdvMode) { ClearMessage(); } else { OutputLineAll(NULL, "\n", Line_ContinueAfterTyping); }


//「そうだな！......よっしゃ＠　帰ろうぜ。￥
	PlaySE(4, "s19/01/hr_kei10250", 128, 64);
	if (AdvMode) { OutputLine("<color=#956f6e>圭一</color>", NULL, "<color=#956f6e>Keiichi</color>", NULL, Line_ContinueAfterTyping); }
	OutputLine(NULL, "「そうだな！……よっしゃ！",
		   NULL, "\"We sure did! ...Okay!", Line_WaitForInput);
	PlaySE(4, "s19/01/hr_kei10260", 128, 64);
	OutputLine(NULL, "　帰ろうぜ。」",
		   NULL, " Let's go home.\"", Line_Normal);
	ClearMessage();
	DisableWindow();
	DrawScene( "black", 1000 );
	DrawScene( "bg_125", 400 );
	PlayBGM( 1, "msys05", 128, 0 );

//　熱気で火照った体を鎮めるように、いつの間にか風はやさしく涼しくなっていた＠
	if (AdvMode) { OutputLineAll("", NULL, Line_ContinueAfterTyping); }
	OutputLine(NULL, "　熱気で火照った体を鎮めるように、いつの間にか風はやさしく涼しくなっていた。",
		   NULL, "The wind blew gently, as if to cool down those of us flushed with enthusiasm.", Line_ModeSpecific);
	if (AdvMode) { ClearMessage(); } else { OutputLineAll(NULL, "\n", Line_ContinueAfterTyping); }


//　雛見沢への帰り道は長いはずなのに、あまり気にはならない￥
	if (AdvMode) { OutputLineAll("", NULL, Line_ContinueAfterTyping); }
	OutputLine(NULL, "　雛見沢への帰り道は長いはずなのに、あまり気にはならない。",
		   NULL, "The road back to Hinamizawa was long, but I didn't really mind.", Line_Normal);
	ClearMessage();
	DisableWindow();
	DrawBustshotWithFiltering( 1, "sa_si_de_a1", "left", 1, -160, 0, FALSE, 0, 0, 0, 0, 0, 0, 300, TRUE );

//「そうそう＠　レナさん、圧勝でございましたわね！＠
	PlaySE(4, "s19/04/990400209", 128, 64);
	if (AdvMode) { OutputLine("<color=#fcdb77>沙都子</color>", NULL, "<color=#fcdb77>Satoko</color>", NULL, Line_ContinueAfterTyping); }
	OutputLine(NULL, "「そうそう！",
		   NULL, "\"Oh, that's right!", Line_WaitForInput);
	PlaySE(4, "s19/04/990400210", 128, 64);
	OutputLine(NULL, "　レナさん、圧勝でございましたわね！」",
		   NULL, " Rena-san, you achieved an overwhelming victory, didn't you?\"", Line_ModeSpecific);
	if (AdvMode) { ClearMessage(); } else { OutputLineAll(NULL, "\n", Line_ContinueAfterTyping); }


//「レナがああなっちゃ、悪いけど誰にも勝ち目はないな...！＠
	PlaySE(4, "s19/01/hr_kei10270", 128, 64);
	if (AdvMode) { OutputLine("<color=#956f6e>圭一</color>", NULL, "<color=#956f6e>Keiichi</color>", NULL, Line_ContinueAfterTyping); }
	OutputLine(NULL, "「レナがああなっちゃ、悪いけど誰にも勝ち目はないな…！」",
		   NULL, "\"When Rena gets like that, I'm sorry to say it, but there's no winning against her!\"", Line_ModeSpecific);
	if (AdvMode) { ClearMessage(); } else { OutputLineAll(NULL, "\n", Line_ContinueAfterTyping); }


	DisableWindow();
	DrawBustshotWithFiltering( 3, "re_si_wa_b1", "right", 1, 160, 0, FALSE, 0, 0, 0, 0, 0, 20, 300, TRUE );

//「あはははは＠　だってすごいかぁいいカルタだったんだもの＠ほら＠　買っちゃったんだよ☆　はぅ～～！￥
	PlaySE(4, "s19/02/990200437", 128, 64);
	if (AdvMode) { OutputLine("<color=#f0953d>レナ</color>", NULL, "<color=#f0953d>Rena</color>", NULL, Line_ContinueAfterTyping); }
	OutputLine(NULL, "「あはははは！",
		   NULL, "\"Ahahahaha!", Line_WaitForInput);
	PlaySE(4, "s19/02/990200438", 128, 64);
	OutputLine(NULL, "　だってすごいかぁいいカルタだったんだもの。",
		   NULL, " It was because the cards were so kyute.", Line_WaitForInput);
	PlaySE(4, "s19/02/990200439", 128, 64);
	OutputLine(NULL, "ほら！",
		   NULL, " See!", Line_WaitForInput);
	PlaySE(4, "s19/02/990200440", 128, 64);
	OutputLine(NULL, "　買っちゃったんだよ☆　はぅ〜〜！」",
		   NULL, " I bought them☆. Hau~~!\"", Line_Normal);
	ClearMessage();
	DisableWindow();
	DrawScene( "black", 1000 );
	DrawSceneWithMask( "bg_125", "left", 0, 0, 300 );
	PlayBGM( 2, "lsys11", 128, 0 );
	DrawBustshotWithFiltering( 3, "sa_si_de_a1", "right", 1, 160, 0, FALSE, 0, 0, 0, 0, 0, 20, 300, TRUE );

//「梨花も相変わらずですわ＠梨花にかかれば、男どもなんて赤子の手をひねるようなものですわね！＠
	PlaySE(4, "s19/04/990400211", 128, 64);
	if (AdvMode) { OutputLine("<color=#fcdb77>沙都子</color>", NULL, "<color=#fcdb77>Satoko</color>", NULL, Line_ContinueAfterTyping); }
	OutputLine(NULL, "「梨花も相変わらずですわ。",
		   NULL, "\"Rika was the same as usual.", Line_WaitForInput);
	PlaySE(4, "s19/04/990400212", 128, 64);
	OutputLine(NULL, "梨花にかかれば、男どもなんて赤子の手をひねるようなものですわね！」",
		   NULL, " When it comes to boys, it's like taking candy from a baby!\"", Line_ModeSpecific);
	if (AdvMode) { ClearMessage(); } else { OutputLineAll(NULL, "\n", Line_ContinueAfterTyping); }


	DisableWindow();
	DrawBustshotWithFiltering( 1, "ri_si_wa_a1", "left", 1, -160, 0, FALSE, 0, 0, 0, 0, 0, 0, 300, TRUE );

//「......楽勝だったのです。＠
	PlaySE(4, "s19/05/990500099", 128, 64);
	if (AdvMode) { OutputLine("<color=#6972c1>梨花</color>", NULL, "<color=#6972c1>Rika</color>", NULL, Line_ContinueAfterTyping); }
	OutputLine(NULL, "「……楽勝だったのです。」",
		   NULL, "\"...It was an easy win.\"", Line_ModeSpecific);
	if (AdvMode) { ClearMessage(); } else { OutputLineAll(NULL, "\n", Line_ContinueAfterTyping); }


//「...どこまで計算ずくでどこまでが天然なのか...＠梨花ちゃんの行く末が実に怖いな...。＠
	PlaySE(4, "s19/01/hr_kei10280", 128, 64);
	if (AdvMode) { OutputLine("<color=#956f6e>圭一</color>", NULL, "<color=#956f6e>Keiichi</color>", NULL, Line_ContinueAfterTyping); }
	OutputLine(NULL, "「…どこまで計算ずくでどこまでが天然なのか…。",
		   NULL, "\"...How much was calculated and how much was natural...?", Line_WaitForInput);
	PlaySE(4, "s19/01/hr_kei10290", 128, 64);
	OutputLine(NULL, "梨花ちゃんの行く末が実に怖いな…。」",
		   NULL, " I get scared when I think about how Rika will turn out in the future...\"", Line_ModeSpecific);
	if (AdvMode) { ClearMessage(); } else { OutputLineAll(NULL, "\n", Line_ContinueAfterTyping); }


	DisableWindow();
	FadeBustshotWithFiltering( 1, "right", 1, FALSE, 0, 0, 300, TRUE );
	DrawBustshotWithFiltering( 1, "re_si_wa_a1", "left", 1, -160, 0, FALSE, 0, 0, 0, 0, 0, 0, 300, TRUE );

//「あはははは＠　沙都子ちゃんだってすごかったね＠　最後は大盛り上がりだったよ！＠
	PlaySE(4, "s19/02/990200441", 128, 64);
	if (AdvMode) { OutputLine("<color=#f0953d>レナ</color>", NULL, "<color=#f0953d>Rena</color>", NULL, Line_ContinueAfterTyping); }
	OutputLine(NULL, "「あはははは！",
		   NULL, "\"Ahahahaha!", Line_WaitForInput);
	PlaySE(4, "s19/02/990200442", 128, 64);
	OutputLine(NULL, "　沙都子ちゃんだってすごかったね！",
		   NULL, " Satoko-chan was amazing too!", Line_WaitForInput);
	PlaySE(4, "s19/02/990200443", 128, 64);
	OutputLine(NULL, "　最後は大盛り上がりだったよ！」",
		   NULL, " The way it ended was really exciting!\"", Line_ModeSpecific);
	if (AdvMode) { ClearMessage(); } else { OutputLineAll(NULL, "\n", Line_ContinueAfterTyping); }


	DisableWindow();
	DrawBustshot( 3, "sa_si_wa_a1", 160, 0, 0, FALSE, 0, 0, 0, 0, 0, 0, 0, 20, 200, TRUE );

//「褒められるようなゲームではありませんでしてよ＠　をーっほっほっほ！￥
	PlaySE(4, "s19/04/990400213", 128, 64);
	if (AdvMode) { OutputLine("<color=#fcdb77>沙都子</color>", NULL, "<color=#fcdb77>Satoko</color>", NULL, Line_ContinueAfterTyping); }
	OutputLine(NULL, "「褒められるようなゲームではありませんでしてよ？",
		   NULL, "\"It wasn't the sort of game where I should be complimented.", Line_WaitForInput);
	PlaySE(4, "s19/04/990400214", 128, 64);
	OutputLine(NULL, "　をーっほっほっほ！」",
		   NULL, " Ohohoho!\"", Line_Normal);
	ClearMessage();
	DisableWindow();
	DrawSceneWithMask( "bg_125", "left", 0, 0, 300 );
	DrawBustshotWithFiltering( 3, "ri_si_de_a1", "right", 1, 160, 0, FALSE, 0, 0, 0, 0, 0, 20, 300, TRUE );

//「......圭一も、最後はとうとう牙を剥きましたです。＠
	PlaySE(4, "s19/05/990500100", 128, 64);
	if (AdvMode) { OutputLine("<color=#6972c1>梨花</color>", NULL, "<color=#6972c1>Rika</color>", NULL, Line_ContinueAfterTyping); }
	OutputLine(NULL, "「……圭一も、最後はとうとう牙を剥きましたです。」",
		   NULL, "\"...Keiichi, you also showed your fangs at the end there.\"", Line_ModeSpecific);
	if (AdvMode) { ClearMessage(); } else { OutputLineAll(NULL, "\n", Line_ContinueAfterTyping); }


//「ん＠　ま、まぁな＠　俺は追い詰められてからが強い男なんだ！＠
	PlaySE(4, "s19/01/hr_kei10300", 128, 64);
	if (AdvMode) { OutputLine("<color=#956f6e>圭一</color>", NULL, "<color=#956f6e>Keiichi</color>", NULL, Line_ContinueAfterTyping); }
	OutputLine(NULL, "「ん？",
		   NULL, "\"Hm?", Line_WaitForInput);
	PlaySE(4, "s19/01/hr_kei10310", 128, 64);
	OutputLine(NULL, "　ま、まぁな！",
		   NULL, " Well, I guess!", Line_WaitForInput);
	PlaySE(4, "s19/01/hr_kei10320", 128, 64);
	OutputLine(NULL, "　俺は追い詰められてからが強い男なんだ！」",
		   NULL, " I'm the type of guy who's strongest when he's cornered!\"", Line_ModeSpecific);
	if (AdvMode) { ClearMessage(); } else { OutputLineAll(NULL, "\n", Line_ContinueAfterTyping); }


	DisableWindow();
	DrawBustshotWithFiltering( 1, "sa_si_ak_a1", "left", 1, -160, 0, FALSE, 0, 0, 0, 0, 0, 0, 300, TRUE );

//「...富田さんたち、何だかすっごく応援してましたけど、...何ですかしらね？＠
	PlaySE(4, "s19/04/990400215", 128, 64);
	if (AdvMode) { OutputLine("<color=#fcdb77>沙都子</color>", NULL, "<color=#fcdb77>Satoko</color>", NULL, Line_ContinueAfterTyping); }
	OutputLine(NULL, "「…富田さんたち、何だかすっごく応援してましたけど、…何ですかしらね？」",
		   NULL, "\"...Tomita-san and the others seemed to be cheering you on really hard... what was that about?\"", Line_ModeSpecific);
	if (AdvMode) { ClearMessage(); } else { OutputLineAll(NULL, "\n", Line_ContinueAfterTyping); }


//「......富田と岡村に何か約束してましたです＠...きっと内緒話なのですよ。￥
	PlaySE(4, "s19/05/990500101", 128, 64);
	if (AdvMode) { OutputLine("<color=#6972c1>梨花</color>", NULL, "<color=#6972c1>Rika</color>", NULL, Line_ContinueAfterTyping); }
	OutputLine(NULL, "「……富田と岡村に何か約束してましたです。",
		   NULL, "\"...He made some sort of promise with Tomita and Okamura.", Line_WaitForInput);
	PlaySE(4, "s19/05/990500102", 128, 64);
	OutputLine(NULL, "…きっと内緒話なのですよ。」",
		   NULL, " ...It's probably a secret.\"", Line_Normal);
	ClearMessage();
	DisableWindow();
	FadeBustshotWithFiltering( 3, "left", 1, FALSE, 0, 0, 300, TRUE );
	DrawBustshotWithFiltering( 3, "re_si_na_a1", "right", 1, 160, 0, FALSE, 0, 0, 0, 0, 0, 20, 300, TRUE );

//「な、...内緒話...内緒話...＠/
	PlaySE(4, "s19/02/990200444", 128, 64);
	if (AdvMode) { OutputLine("<color=#f0953d>レナ</color>", NULL, "<color=#f0953d>Rena</color>", NULL, Line_ContinueAfterTyping); }
	OutputLine(NULL, "「な、…内緒話…内緒話…。",
		   NULL, "\"A... a secret... a secret...", Line_WaitForInput);

	DisableWindow();
	DrawBustshot( 3, "re_si_ka_b1", 160, 0, 0, FALSE, 0, 0, 0, 0, 0, 0, 0, 20, 200, TRUE );

//......はぅ～～...何だろね、何だろね！＠
	PlaySE(4, "s19/02/990200445", 128, 64);
	OutputLine(NULL, "……はぅ〜〜…何だろね、何だろね！」",
		   NULL, " ... Hau~~... I wonder what it is, I wonder!\"", Line_ModeSpecific);
	if (AdvMode) { ClearMessage(); } else { OutputLineAll(NULL, "\n", Line_ContinueAfterTyping); }


//「............お、男には時に、戦いを通じてしか語り合えないものがあるんだよ...＠　わっはっはっは...！！＠
	PlaySE(4, "s19/01/hr_kei10330", 128, 64);
	if (AdvMode) { OutputLine("<color=#956f6e>圭一</color>", NULL, "<color=#956f6e>Keiichi</color>", NULL, Line_ContinueAfterTyping); }
	OutputLine(NULL, "「…………お、男には時に、戦いを通じてしか語り合えないものがあるんだよ…！",
		   NULL, "\"....Ah, sometimes, for a man, there are times we can only understand one another by fighting...!", Line_WaitForInput);
	PlaySE(4, "s19/01/hr_kei10340", 128, 64);
	OutputLine(NULL, "　わっはっはっは…！！」",
		   NULL, " Wahahahaha!!\"", Line_ModeSpecific);
	if (AdvMode) { ClearMessage(); } else { OutputLineAll(NULL, "\n", Line_ContinueAfterTyping); }


//　苦し紛れに大笑いし、必死に話題を逸らす￥
	if (AdvMode) { OutputLineAll("", NULL, Line_ContinueAfterTyping); }
	OutputLine(NULL, "　苦し紛れに大笑いし、必死に話題を逸らす。",
		   NULL, "Desperately laughing, I frantically tried to avoid the subject.", Line_Normal);
	ClearMessage();
	DisableWindow();
	DrawScene( "black", 1000 );
	DrawScene( "bg_126", 400 );

//　その後もみんなで互いの戦果を称え合い、今日がいかに楽しかったかをいつまでも噛み締め合うのだった￥
	if (AdvMode) { OutputLineAll("", NULL, Line_ContinueAfterTyping); }
	OutputLine(NULL, "　その後もみんなで互いの戦果を称え合い、今日がいかに楽しかったかをいつまでも噛み締め合うのだった。",
		   NULL, "After that, everybody continued to praise each other for how they defeated their opponents, and reflected on how fun today was.", Line_Normal);
	ClearMessage();
	DisableWindow();
	DrawBustshot( 2, "sa_si_wa_a1", 0, 0, 0, FALSE, 0, 0, 0, 0, 0, 0, 0, 10, 400, TRUE );

//「見てご覧なさいませーー！＠　夕日がきれいでございますわよ～！！！＠
	PlaySE(4, "s19/04/990400216", 128, 64);
	if (AdvMode) { OutputLine("<color=#fcdb77>沙都子</color>", NULL, "<color=#fcdb77>Satoko</color>", NULL, Line_ContinueAfterTyping); }
	OutputLine(NULL, "「見てご覧なさいませーー！！",
		   NULL, "\"Everybody look!!", Line_WaitForInput);
	PlaySE(4, "s19/04/990400217", 128, 64);
	OutputLine(NULL, "　夕日がきれいでございますわよ〜！！！」",
		   NULL, " The sunset is beautiful~!!!\"", Line_ModeSpecific);
	if (AdvMode) { ClearMessage(); } else { OutputLineAll(NULL, "\n\n", Line_ContinueAfterTyping); }


//　沙都子がはしゃぎながら指差す先には、でっかいでっかい夕日があり、俺たちの自転車の影を、さらに長く見せていた＠
	if (AdvMode) { OutputLineAll("", NULL, Line_ContinueAfterTyping); }
	OutputLine(NULL, "　沙都子がはしゃぎながら指差す先には、でっかいでっかい夕日があり、俺たちの自転車の影を、さらに長く見せていた。",
		   NULL, "Satoko, getting even more excited, pointed. Waiting where her finger indicated was an immense sunset, casting even longer shadows of us on our bikes.", Line_ModeSpecific);
	if (AdvMode) { ClearMessage(); } else { OutputLineAll(NULL, "\n\n", Line_ContinueAfterTyping); }


//　ひぐらしの鳴き声がやさしくて、とても心地よかった...￥
	if (AdvMode) { OutputLineAll("", NULL, Line_ContinueAfterTyping); }
	OutputLine(NULL, "　ひぐらしの鳴き声がやさしくて、とても心地よかった…。",
		   NULL, "The cries of the higurashi were gentle and very comforting...", Line_Normal);
	ClearMessage();
	DisableWindow();
	DrawScene( "bg_126", 1000 );

//■１日目幕間

//ＴＩＰＳ：魅音の叔父さんって？
//（魅音の親類が、結構、興宮にいて、親類が経営するお店も多いことの説明）
//if %kaisou_mode = 1 goto *kaisou_mode

//mov ?Tip[21],TIPS_NEW : mov ?GET_TIPS_BUF[%NEW_TIPS],TIPS_021 :mov %TIPS_021,2:inc %NEW_TIPS

//mov %CAMP_MUGIC,0
//gosub *Sub_Camp_Mode

	DisableWindow();
	SetValidityOfInput( FALSE );
	Wait( 3000 );
	DrawBustshotWithFiltering( 6, "cinema", "x", 1, 0, 0, FALSE, 0, 0, 0, 0, 0, 25, 3000, TRUE );
	DrawBustshot( 7, "Title02", 0, 0, 0, FALSE, 0, 0, 0, 0, 0, 0, 0, 26, 3000, TRUE );
	Wait( 2000 );
//	DrawBustshot( 5, "black", 0, 0, 0, FALSE, 0, 0, 0, 0, 0, 0, 0, 25, 3000, TRUE );
	Wait( 1000 );
//	FadeBustshotWithFiltering( 7, "x", 1, FALSE, 0, 0, 1000, TRUE );
	DrawScene( "black", 3000 );

	SetValidityOfInput( FALSE );
	Wait( 1000 );
	SetValidityOfInput( TRUE );

	DrawSceneWithMask( "wata001", "mask_1900", 7, 0, 300 );
	SetValidityOfInput( FALSE );
	Wait( 5000 );
	SetValidityOfInput( TRUE );
	DrawSceneWithMask( "black", "mask_1900", 7, 0, 300 );



}<|MERGE_RESOLUTION|>--- conflicted
+++ resolved
@@ -4329,12 +4329,8 @@
 	ClearMessage();
 
 //「ロリ！/
-<<<<<<< HEAD
-	PlaySE(4, "s19/01/hr_kei09760", 128, 64);
-	if (AdvMode) { OutputLine("<color=#956f6e>圭一</color>", NULL, "<color=#956f6e>Keiichi</color>", NULL, Line_ContinueAfterTyping); }
-=======
 	PlaySE(4, "s19/01/hr_kei09770", 128, 64);
->>>>>>> 7b842f29
+	if (AdvMode) { OutputLine("<color=#956f6e>圭一</color>", NULL, "<color=#956f6e>Keiichi</color>", NULL, Line_ContinueAfterTyping); }
 	OutputLine(NULL, "「ロリ！",
 		   NULL, "\"Lolis!", Line_ContinueAfterTyping);
 	PlaySE( 3, "wa_010", 128, 64 );
