--- conflicted
+++ resolved
@@ -26,13 +26,8 @@
 		   NULL, "— Vous connaissez les trois clans fondateurs ?", Line_WaitForInput);
 	ModPlayVoiceLS(4, 11, "ps3/s02/11/130700161", 256, TRUE);
 	OutputLine(NULL, "　綿流しのお祭りの開会式典で、各家の代表がそれぞれ挨拶をなさっているでしょう。",
-<<<<<<< HEAD
 		   NULL, " Lors de la fête de la purification du coton, les chefs de ces clans font un discours.", Line_WaitForInput);
-	ModPlayVoiceLS(4, 11, "ps2/11/130700161-162(from130100732)", 256, TRUE);
-=======
-		   NULL, " Representatives from each of them gave short addresses at the Watanagashi festival's opening ceremony.", Line_WaitForInput);
 	ModPlayVoiceLS(4, 11, "ps2/11/130700161-162(from130100732)", 540, TRUE);
->>>>>>> 2b203ae9
 	OutputLine(NULL, "見ていません？」",
 		   NULL, " Vous les avez vus ?", GetGlobalFlag(GLinemodeSp));
 	if (GetGlobalFlag(GADVMode)) { ClearMessage(); } else { OutputLineAll(NULL, "\n", Line_ContinueAfterTyping); }
