--- conflicted
+++ resolved
@@ -3673,13 +3673,8 @@
 	if (GetGlobalFlag(GADVMode)) { OutputLine("<color=#5ec69a>魅音</color>", NULL, "<color=#5ec69a>Mion</color>", NULL, Line_ContinueAfterTyping); }
 	ModPlayVoiceLS(4, 3, "ps2/03/130300404", 540, TRUE);
 	OutputLine(NULL, "「……お腹を空かせた前線の兵隊さんにはどの試作品もとても好評だったそうです。",
-<<<<<<< HEAD
 		   NULL, "— Il paraît que les soldats ont adoré.", Line_WaitForInput);
-	ModPlayVoiceLS(4, 3, "ps2/03/130300405", 256, TRUE);
-=======
-		   NULL, "\"...The starved soldiers on the front lines apparently loved all the prototypes they were sent.", Line_WaitForInput);
 	ModPlayVoiceLS(4, 3, "ps2/03/130300405", 540, TRUE);
->>>>>>> 2b203ae9
 	OutputLine(NULL, "中でも醤油で煮たすき焼き風のものが一番好評だったそうで…。」",
 		   NULL, " Surtout les boîtes de fondue de viande à la sauce de soja.", GetGlobalFlag(GLinemodeSp));
 	if (GetGlobalFlag(GADVMode)) { ClearMessage(); } else { OutputLineAll(NULL, "\n", Line_ContinueAfterTyping); }
