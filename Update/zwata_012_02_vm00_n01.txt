﻿void main()
{
}

void dialog000()
{
}

void dialog001()
{
	if (GetGlobalFlag(GADVMode)) { OutputLine("<color=#5ec69a>魅音</color>", NULL, "<color=#5ec69a>Mion</color>", NULL, Line_ContinueAfterTyping); }
	ModPlayVoiceLS(4, 3, "ps3/s02/03/130300361_1", 256, TRUE);
	OutputLine(NULL, "「この頃には、…もう鬼ヶ淵村の不可侵性は失われていました。",
<<<<<<< HEAD
		   NULL, "— Entre temps, le village avait perdu son caractère sacré et inviolable.", Line_WaitForInput);
	ModPlayVoiceLS(4, 3, "ps2/03/130300363", 256, TRUE);
=======
		   NULL, "\"At the time... Onigafuchi Village had already lost its impenetrability.", Line_WaitForInput);
	ModPlayVoiceLS(4, 3, "ps2/03/130300363", 540, TRUE);
>>>>>>> 2b203ae9
	OutputLine(NULL, "……かつて仙人と崇められた村人たちは、非人扱いを受け…。",
		   NULL, " Les habitants autrefois vénérés étaient maintenant au ban de la société, considérés comme des non-humains...", GetGlobalFlag(GLinemodeSp));

	if (GetGlobalFlag(GADVMode)) { ClearMessage(); } else { OutputLineAll(NULL, "\n", Line_ContinueAfterTyping); }


//　...神聖な鬼ヶ淵村は、いつの間にか、業病患者の隔離集落の成れの果てであるという根も葉もないレッテルを貼られ、...苦難の時代を迎えることになったのでした。￥
	if (GetGlobalFlag(GADVMode)) { OutputLine("<color=#5ec69a>魅音</color>", NULL, "<color=#5ec69a>Mion</color>", NULL, Line_ContinueAfterTyping); }
	ModPlayVoiceLS(4, 3, "ps2/03/130300364", 540, TRUE);
	OutputLine(NULL, "　…神聖な鬼ヶ淵村は、いつの間にか、疫病患者の隔離集落の成れの果てであるという根も葉もないレッテルを貼られ、",
		   NULL, "Les terres sacrées étaient, on ne sait comment, devenues une zone de quarantaine où l'on abandonnait les malades incurables.", Line_Continue);
	OutputLine(NULL, "…苦難の時代を迎えることになったのでした。」",
		   NULL, " Ce fut une période très difficile.", Line_Normal);
}

void dialog002()
{
	if (GetGlobalFlag(GADVMode)) { OutputLine("<color=#5ec69a>魅音</color>", NULL, "<color=#5ec69a>Mion</color>", NULL, Line_ContinueAfterTyping); }
	ModPlayVoiceLS(4, 3, "ps2/03/130300365", 540, TRUE);
	OutputLine(NULL, "「……裁判も起こしました。",
<<<<<<< HEAD
		   NULL, "— Il y a même eu un procès à l'époque.", Line_WaitForInput);
	ModPlayVoiceLS(4, 3, "ps2/03/130300366", 256, TRUE);
	OutputLine(NULL, "…出身の問題は離婚する重要な理由にはなりえないと訴えて。",
		   NULL, " L'origine géographique ne pouvait pas servir à justifier le divorce, d'après les textes de loi,", Line_WaitForInput);
	ModPlayVoiceLS(4, 3, "ps2/03/130300367", 256, TRUE);
=======
		   NULL, "\"......It even caused trials.", Line_WaitForInput);
	ModPlayVoiceLS(4, 3, "ps2/03/130300366", 540, TRUE);
	OutputLine(NULL, "…出身の問題は離婚する重要な理由にはなりえないと訴えて。",
		   NULL, " ...They would appeal that where one came from wasn't an important enough reason to divorce.", Line_WaitForInput);
	ModPlayVoiceLS(4, 3, "ps2/03/130300367", 540, TRUE);
>>>>>>> 2b203ae9
	OutputLine(NULL, "…でも敗訴しました。",
		   NULL, " mais le village perdit quand même le procès. ", GetGlobalFlag(GLinemodeSp));
	if (GetGlobalFlag(GADVMode)) { OutputLine("<color=#5ec69a>魅音</color>", NULL, "<color=#5ec69a>Mion</color>", NULL, Line_ContinueAfterTyping); }
	ModPlayVoiceLS(4, 3, "ps2/03/130300368", 540, TRUE);
	OutputLine(NULL, "……出身の虚偽は、結婚の上での重大な詐称行為にあたるのだそうで……。」",
		   NULL, "Le fait de mentir sur ses origines était considéré comme une trahison envers le conjoint.", GetGlobalFlag(GLinemodeSp));
	if (GetGlobalFlag(GADVMode)) { ClearMessage(); } else { OutputLineAll(NULL, "\n", Line_ContinueAfterTyping); }
}

void dialog003()
{
	if (GetGlobalFlag(GADVMode)) { OutputLine("<color=#5ec69a>魅音</color>", NULL, "<color=#5ec69a>Mion</color>", NULL, Line_ContinueAfterTyping); }
	ModPlayVoiceLS(4, 3, "ps2/03/130300372", 540, TRUE);
	OutputLine(NULL, "「……太平洋戦争中は、国民一丸のスローガンが流れながらも、…雛見沢村の人々はさまざまな差別を受け続けました。",
		   NULL, "— Pendant la guerre du Pacifique, le slogan national, c'était “Tous ensemble, ne faisons qu'un”, mais les habitants d'ici subissaient quand même encore des brimades.", Line_WaitForInput);
	ModPlayVoiceLS(4, 3, "ps3/s02/03/130300361_6", 256, TRUE);
	OutputLine(NULL, "……数えだしたらキリがないくらい。",
		   NULL, " Bien trop pour qu'on puisse les dénombrer. ", GetGlobalFlag(GLinemodeSp));
}

void dialog004()
{
	if (GetGlobalFlag(GADVMode)) { OutputLine("<color=#5ec69a>魅音</color>", NULL, "<color=#5ec69a>Mion</color>", NULL, Line_ContinueAfterTyping); }
	ModPlayVoiceLS(4, 3, "ps2/03/130300381", 540, TRUE);
	if (GetGlobalFlag(GADVMode)) { OutputLine(NULL, "", NULL, "<size=-2>", Line_Continue); }
	OutputLine(NULL, "「宗平は中国大陸に出兵し、ハルピンで食料倉庫の管理をしていたと言い、撤退時に上官や仲間たちと共謀して、軍の缶詰をごっそりと盗み出していたのでした。",
		   NULL, "— Shûhei était un volontaire engagé pour administrer les réserves alimentaires dans la province annexée de Harbin, en Chine. Juste avant le retrait des troupes, il soudoya ses supérieurs et put emporter une quantité immense de boîtes de nourriture en conserves. ", GetGlobalFlag(GLinemodeSp));
}

void dialog005()
{
	if (GetGlobalFlag(GADVMode)) { OutputLine("<color=#5ec69a>魅音</color>", NULL, "<color=#5ec69a>Mion</color>", NULL, Line_ContinueAfterTyping); }
	ModPlayVoiceLS(4, 3, "ps3/s02/03/130300388", 256, TRUE);
	OutputLine(NULL, "「…ですが、…昭和３０年頃に、またしても逆風が吹き始めます。",
		   NULL, "— Malheureusement, à peine dix ans après la fin de la guerre, la vapeur s'inversa.", Line_WaitForInput);
	ModPlayVoiceLS(4, 3, "ps3/s02/03/130300389", 256, TRUE);
	OutputLine(NULL, "…それが「人肉缶詰疑惑」でした。」",
		   NULL, " C'est ce que l'on a appelé l'“affaire des boîtes de conserves humaines”.", GetGlobalFlag(GLinemodeSp));
	if (GetGlobalFlag(GADVMode)) { ClearMessage(); } else { OutputLineAll(NULL, "\n", Line_ContinueAfterTyping); }


//　人肉缶詰......＠
	if (GetGlobalFlag(GADVMode)) { OutputLineAll("", NULL, Line_ContinueAfterTyping); }
	OutputLine(NULL, "　人肉缶詰……。",
		   NULL, "Des conserves de viande humaine ?", GetGlobalFlag(GLinemodeSp));
	if (GetGlobalFlag(GADVMode)) { ClearMessage(); } else { OutputLineAll(NULL, "\n", Line_ContinueAfterTyping); }
}

void dialog006()
{
	if (GetGlobalFlag(GADVMode)) { OutputLine("<color=#5ec69a>魅音</color>", NULL, "<color=#5ec69a>Mion</color>", NULL, Line_ContinueAfterTyping); }
	ModPlayVoiceLS(4, 3, "ps3/s02/03/130300390", 256, TRUE);
	OutputLine(NULL, "「祖父、園崎宗平の上官だったと名乗る男が告白したのです。",
		   NULL, "— L'un des supérieurs de Shûhei a parlé.", Line_WaitForInput);
	ModPlayVoiceLS(4, 3, "ps3/s02/03/130300391", 256, TRUE);
	OutputLine(NULL, "…あの缶詰は人肉の缶詰だったと。」",
		   NULL, " Il a expliqué que les boîtes de conserves de l'armée contenaient de la chair humaine.", GetGlobalFlag(GLinemodeSp));
	if (GetGlobalFlag(GADVMode)) { ClearMessage(); } else { OutputLineAll(NULL, "\n\n", Line_ContinueAfterTyping); }
}

void dialog007()
{
	if (GetGlobalFlag(GADVMode)) { OutputLine("<color=#5ec69a>魅音</color>", NULL, "<color=#5ec69a>Mion</color>", NULL, Line_ContinueAfterTyping); }
	ModPlayVoiceLS(4, 3, "ps3/s02/03/130300392", 256, TRUE);
	OutputLine(NULL, "「宗平がいた部隊は、それよりはもっと温情的な研究をしていました。",
		   NULL, "— Les recherches de l'unité de Shûhei n'étaient pas aussi atroces.", Line_WaitForInput);
	ModPlayVoiceLS(4, 3, "ps3/s02/03/130300393", 256, TRUE);
	OutputLine(NULL, "…それは、戦地での困難な食料調達に関する具体的な手法の研究でした。」",
		   NULL, " Shûhei en particulier avait pour mission de rechercher le meilleur moyen de faire parvenir aux soldats tout ce dont ils avaient besoin en nourriture.", Line_Normal);
}

void dialog008()
{
	if (GetGlobalFlag(GADVMode)) { OutputLine("<color=#5ec69a>魅音</color>", NULL, "<color=#5ec69a>Mion</color>", NULL, Line_ContinueAfterTyping); }
	ModPlayVoiceLS(4, 3, "ps3/s02/03/130300395", 256, TRUE);
	OutputLine(NULL, "「……そう。",
		   NULL, "— ... Vous vous en doutez, je suppose.", Line_WaitForInput);
	ModPlayVoiceLS(4, 3, "ps3/s02/03/130300396", 256, TRUE);
	OutputLine(NULL, "…彼らは、人間を食材として扱う方法を研究していたのです。",
		   NULL, " Ce sont effectivement les êtres humains. ", GetGlobalFlag(GLinemodeSp));
	if (GetGlobalFlag(GADVMode)) { OutputLine("<color=#5ec69a>魅音</color>", NULL, "<color=#5ec69a>Mion</color>", NULL, Line_ContinueAfterTyping); }
	ModPlayVoiceLS(4, 3, "ps3/s02/03/130300397", 256, TRUE);
	OutputLine(NULL, "…彼らは、時には敵の、時には戦友の血肉を食んででも戦い抜くことが、国に報いる究極の奉仕になる。",
		   NULL, "C'est pourquoi son unité étudiait la meilleure façon de préparer de l'humain en cuisine.", Line_WaitForInput);
	ModPlayVoiceLS(4, 3, "ps3/s02/03/130300398", 256, TRUE);
	OutputLine(NULL, "…そういう教義を大真面目に組み上げて行ったのです。",
		   NULL, " Manger leurs ennemis ou même les cadavres de leurs amis fraîchement tombés au combat devint pour eux une activité grassement payée par la mère patrie.", Line_WaitForInput);
	ModPlayVoiceLS(4, 3, "ps3/s02/03/130300399", 256, TRUE);
	OutputLine(NULL, "……滑稽な話ですね。",
		   NULL, " ... Quelle ironie du sort. ", GetGlobalFlag(GLinemodeSp));
	if (GetGlobalFlag(GADVMode)) { OutputLine("<color=#5ec69a>魅音</color>", NULL, "<color=#5ec69a>Mion</color>", NULL, Line_ContinueAfterTyping); }
	ModPlayVoiceLS(4, 3, "ps3/s02/03/130300400", 256, TRUE);
	OutputLine(NULL, "祖父を人肉食いと蔑んでおきながら、自分たちはさらにその上を行っていたのですから。",
		   NULL, "Ils méprisaient mon grand-père car ses ancêtres étaient soi-disant cannibales, mais eux faisaient pire.", Line_WaitForInput);
	ModPlayVoiceLS(4, 3, "ps3/s02/03/130300401", 256, TRUE);
	OutputLine(NULL, "祖父はいつも思っていたそうです。",
		   NULL, " Il paraît qu'il en parlait souvent. ", GetGlobalFlag(GLinemodeSp));
	if (GetGlobalFlag(GADVMode)) { OutputLine("<color=#5ec69a>魅音</color>", NULL, "<color=#5ec69a>Mion</color>", NULL, Line_ContinueAfterTyping); }
	ModPlayVoiceLS(4, 3, "ps3/s02/03/130300402", 256, TRUE);
	OutputLine(NULL, "例え自分が卑しい食人鬼だとしても、彼らはそれよりも遥かに醜い鬼なんだと。",
		   NULL, "Il disait que lui était peut-être un ogre mangeur d'hommes, mais eux étaient des monstres de la pire espèce.", Line_WaitForInput);
	ModPlayVoiceLS(4, 3, "ps3/s02/03/130300403", 256, TRUE);
	OutputLine(NULL, "だからいくら蔑まれたって、ちっとも堪えないと。」",
		   NULL, " Peu lui chalait leur mépris.", Line_Normal);
}

void dialog009()
{
//deleted
}

void dialog010()
{
//deleted
}

void dialog011()
{
	if (GetGlobalFlag(GADVMode)) { OutputLine("<color=#5ec69a>魅音</color>", NULL, "<color=#5ec69a>Mion</color>", NULL, Line_ContinueAfterTyping); }
	ModPlayVoiceLS(4, 3, "ps3/s02/03/130300406", 256, TRUE);
	OutputLine(NULL, "「……真偽はわかりません。",
		   NULL, "— Personne n'a jamais su la vérité.", Line_WaitForInput);
	ModPlayVoiceLS(4, 3, "ps3/s02/03/130300407", 256, TRUE);
	OutputLine(NULL, "晩年まで宗平は人肉であることを否定し続けました。",
		   NULL, " Shûhei a nié jusque sur son lit de mort que les boîtes qu'il avait ramenées contenaient ce genre de viande.", GetGlobalFlag(GLinemodeSp));

	if (GetGlobalFlag(GADVMode)) { ClearMessage(); } else { OutputLineAll(NULL, "\n", Line_ContinueAfterTyping); }

//　ですが、雛見沢の急激な復興を妬む人々は、人肉を売って財を成した鬼畜と呼び、...村人をまたしても蔑み始めたのです＠......また、子供たちがはやし立てられ、石を投げつけられる時代に戻ってしまったのです。￥
	if (GetGlobalFlag(GADVMode)) { OutputLine("<color=#5ec69a>魅音</color>", NULL, "<color=#5ec69a>Mion</color>", NULL, Line_ContinueAfterTyping); }
	ModPlayVoiceLS(4, 3, "ps3/s02/03/130300408", 256, TRUE);
	OutputLine(NULL, "　ですが、雛見沢の急激な復興を妬む人々は、人肉を売って財を成した鬼畜と呼び、…村人をまたしても蔑み始めたのです。",
		   NULL, "Mais les gens qui avaient été jaloux se remirent à mépriser les gens de Hinamizawa. ", GetGlobalFlag(GLinemodeSp));
	if (GetGlobalFlag(GADVMode)) { OutputLine("<color=#5ec69a>魅音</color>", NULL, "<color=#5ec69a>Mion</color>", NULL, Line_ContinueAfterTyping); }
	ModPlayVoiceLS(4, 3, "ps3/s02/03/130300409", 256, TRUE);
	OutputLine(NULL, "……また、子供たちがはやし立てられ、石を投げつけられる時代に戻ってしまったのです。」",
		   NULL, "Le temps des jets de pierre et des insultes collectives réapparut.", Line_Normal);
}<|MERGE_RESOLUTION|>--- conflicted
+++ resolved
@@ -11,13 +11,8 @@
 	if (GetGlobalFlag(GADVMode)) { OutputLine("<color=#5ec69a>魅音</color>", NULL, "<color=#5ec69a>Mion</color>", NULL, Line_ContinueAfterTyping); }
 	ModPlayVoiceLS(4, 3, "ps3/s02/03/130300361_1", 256, TRUE);
 	OutputLine(NULL, "「この頃には、…もう鬼ヶ淵村の不可侵性は失われていました。",
-<<<<<<< HEAD
 		   NULL, "— Entre temps, le village avait perdu son caractère sacré et inviolable.", Line_WaitForInput);
-	ModPlayVoiceLS(4, 3, "ps2/03/130300363", 256, TRUE);
-=======
-		   NULL, "\"At the time... Onigafuchi Village had already lost its impenetrability.", Line_WaitForInput);
 	ModPlayVoiceLS(4, 3, "ps2/03/130300363", 540, TRUE);
->>>>>>> 2b203ae9
 	OutputLine(NULL, "……かつて仙人と崇められた村人たちは、非人扱いを受け…。",
 		   NULL, " Les habitants autrefois vénérés étaient maintenant au ban de la société, considérés comme des non-humains...", GetGlobalFlag(GLinemodeSp));
 
@@ -38,19 +33,11 @@
 	if (GetGlobalFlag(GADVMode)) { OutputLine("<color=#5ec69a>魅音</color>", NULL, "<color=#5ec69a>Mion</color>", NULL, Line_ContinueAfterTyping); }
 	ModPlayVoiceLS(4, 3, "ps2/03/130300365", 540, TRUE);
 	OutputLine(NULL, "「……裁判も起こしました。",
-<<<<<<< HEAD
 		   NULL, "— Il y a même eu un procès à l'époque.", Line_WaitForInput);
-	ModPlayVoiceLS(4, 3, "ps2/03/130300366", 256, TRUE);
+	ModPlayVoiceLS(4, 3, "ps2/03/130300366", 540, TRUE);
 	OutputLine(NULL, "…出身の問題は離婚する重要な理由にはなりえないと訴えて。",
 		   NULL, " L'origine géographique ne pouvait pas servir à justifier le divorce, d'après les textes de loi,", Line_WaitForInput);
-	ModPlayVoiceLS(4, 3, "ps2/03/130300367", 256, TRUE);
-=======
-		   NULL, "\"......It even caused trials.", Line_WaitForInput);
-	ModPlayVoiceLS(4, 3, "ps2/03/130300366", 540, TRUE);
-	OutputLine(NULL, "…出身の問題は離婚する重要な理由にはなりえないと訴えて。",
-		   NULL, " ...They would appeal that where one came from wasn't an important enough reason to divorce.", Line_WaitForInput);
 	ModPlayVoiceLS(4, 3, "ps2/03/130300367", 540, TRUE);
->>>>>>> 2b203ae9
 	OutputLine(NULL, "…でも敗訴しました。",
 		   NULL, " mais le village perdit quand même le procès. ", GetGlobalFlag(GLinemodeSp));
 	if (GetGlobalFlag(GADVMode)) { OutputLine("<color=#5ec69a>魅音</color>", NULL, "<color=#5ec69a>Mion</color>", NULL, Line_ContinueAfterTyping); }
