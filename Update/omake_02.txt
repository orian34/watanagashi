void main()
{

//■お疲れさま会２
//*UTage_Watanagasi
//rmode on
//gosub *Omake_s
//csp -1

	FadeOutBGM( 0, 1000, FALSE );
	FadeOutBGM( 1, 1000, FALSE );
	FadeOutBGM( 2, 1000, FALSE );
	FadeOutBGM( 3, 1000, TRUE );
	SetFontOfMessage( 2, 24, 1) ;
	SetValidityOfSaving( TRUE );
	SetValidityOfLoading( TRUE );
	SetValidityOfInput( TRUE );
	SetValidityOfSkipping( TRUE );
	ActivateScreenEffectForcedly( TRUE );


	DisableWindow();
	DrawScene("black", 1000 );
////setwindow 31,16,22,16,26,26,0,2,20,1,1,#999999,0,0,639,479
//!sd
//gosub *data_tati

	DisableWindow();
	DrawScene("background/res1_01", 1000 );
	PlayBGM( 1, "msys01", 128, 0 );
	ModDrawCharacterWithFiltering(3, 2, "sprite/normal/re1a_warai_a1_", "2", "right", 1, 160, 0, FALSE, 0, 0, 0, 0, 0, 20, 300, TRUE );

//「ひぐらしのなく頃に～綿流し編～を、最後までお楽しみいただき、誠にありがとうございました＠　この度のシナリオはいかがだったでしょうか＠　ちょっぴりでもお楽しみいただければ幸いです。￥
	ClearMessage();
	if (GetGlobalFlag(GADVMode)) { OutputLine("<color=#f0953d>レナ</color>", NULL, "<color=#f0953d>Rena</color>", NULL, Line_ContinueAfterTyping); }
	ModPlayVoiceLS(4, 2, "s20/02/440200174", 128, TRUE);
	OutputLine(NULL, "「『ひぐらしのなく頃に粋』、『綿流し』を最後までお楽しみいただき、誠にありがとうございました！",
		   NULL, "\"Thank you very much for enjoying Higurashi When They Cry: Watanagashi!", Line_WaitForInput);
	ModPlayVoiceLS(4, 2, "s20/02/440200175", 128, TRUE);
	OutputLine(NULL, "　この度のシナリオはいかがだったでしょうか？",
		   NULL, " How did you like the story this time?", Line_WaitForInput);
	ModPlayVoiceLS(4, 2, "s20/02/440200175_01", 128, TRUE);
	OutputLine(NULL, "　ちょっぴりでもお楽しみいただければ幸いです。」",
		   NULL, " If you enjoyed it even a little, I'm happy.\"", Line_Normal);
	ClearMessage();

//＜レナ
	DisableWindow();
	DrawSceneWithMask("background/res5", "right", 0, 0, 300 );
	ModDrawCharacterWithFiltering(1, 4, "sprite/normal/sa1b_odoroki_b1_", "1", "left", 1, -160, 0, FALSE, 0, 0, 0, 0, 0, 0, 300, TRUE );

//「ちょっぴりも何もー＠　また＠　大々バッドエンドですわー？＠　ぷんぷんでございますのことよー？！＠
	if (GetGlobalFlag(GADVMode)) { OutputLine("<color=#fcdb77>沙都子</color>", NULL, "<color=#fcdb77>Satoko</color>", NULL, Line_ContinueAfterTyping); }
	ModPlayVoiceLS(4, 4, "s20/04/440400160", 128, TRUE);
	OutputLine(NULL, "「ちょっぴりも何もー！",
		   NULL, "\"A little, nothing!", Line_WaitForInput);
	ModPlayVoiceLS(4, 4, "s20/04/440400161", 128, TRUE);
	OutputLine(NULL, "　また！",
		   NULL, " Not again!", Line_WaitForInput);
	ModPlayVoiceLS(4, 4, "s20/04/440400162", 128, TRUE);
	OutputLine(NULL, "　大々バッドエンドですわー？！",
		   NULL, " It was a huge bad ending again, was it not?!", Line_WaitForInput);
	ModPlayVoiceLS(4, 4, "s20/04/440400163", 128, TRUE);
	OutputLine(NULL, "　ぷんぷんでございますのことよー？！」",
		   NULL, " It is enough to make me simply furious!\"", GetGlobalFlag(GLinemodeSp));
	if (GetGlobalFlag(GADVMode)) { ClearMessage(); } else { OutputLineAll(NULL, "\n", Line_ContinueAfterTyping); }



	DisableWindow();
	ModDrawCharacterWithFiltering(3, 5, "sprite/normal/ri1_niko_a1_", "0", "right", 1, 160, 0, FALSE, 0, 0, 0, 0, 0, 20, 300, TRUE );

//「......ぷんぷんなのです。￥
	if (GetGlobalFlag(GADVMode)) { OutputLine("<color=#6972c1>梨花</color>", NULL, "<color=#6972c1>Rika</color>", NULL, Line_ContinueAfterTyping); }
	ModPlayVoiceLS(4, 5, "s20/05/440500104", 128, TRUE);
	OutputLine(NULL, "「……ぷんぷんなのです。」",
		   NULL, "\"......I'm furious.\"", Line_Normal);
	ClearMessage();

	DisableWindow();
	DrawSceneWithMask("background/res5", "left", 0, 0, 300 );
	ModDrawCharacterWithFiltering(3, 3, "sprite/normal/me1a_wink_a1_", "1", "right", 1, 160, 0, FALSE, 0, 0, 0, 0, 0, 20, 300, TRUE );

//「いやぁ～、みんなお疲れ～！＠　まぁその、何＠　終わり方こそアレだったけど、今回のシナリオは事実上「魅音編」みたいなモンだったんじゃない＠　私、大活躍で大満足！　にゃっはっはっは！！￥
	if (GetGlobalFlag(GADVMode)) { OutputLine("<color=#5ec69a>魅音</color>", NULL, "<color=#5ec69a>Mion</color>", NULL, Line_ContinueAfterTyping); }
	ModPlayVoiceLS(4, 3, "s20/03/440300304", 128, TRUE);
	OutputLine(NULL, "「いやぁ〜、みんなお疲れ〜！！",
		   NULL, "\"Well, err, good work, everyone~!!", Line_WaitForInput);
	ModPlayVoiceLS(4, 3, "s20/03/440300305", 128, TRUE);
	OutputLine(NULL, "　まぁその、何？",
		   NULL, " Well, hmm?", Line_WaitForInput);
	ModPlayVoiceLS(4, 3, "s20/03/440300306", 128, TRUE);
	OutputLine(NULL, "　終わり方こそアレだったけど、今回のシナリオは事実上「魅音編」みたいなモンだったんじゃない？",
		   NULL, " That's how it ended, but don't you think this story was kind of like a 'Mion Chapter'?", Line_WaitForInput);
	ModPlayVoiceLS(4, 3, "s20/03/440300307", 128, TRUE);
	OutputLine(NULL, "　私、大活躍で大満足！　にゃっはっはっは！！」",
		   NULL, " I'm extremely satisfied with how big a role I played! Nya-ha-ha-ha!!\"", Line_Normal);
	ClearMessage();

//＜魅音
	DisableWindow();
	ModDrawCharacterWithFiltering(1, 4, "sprite/normal/sa1a_odoroki_a1_", "1", "left", 1, -160, 0, FALSE, 0, 0, 0, 0, 0, 0, 300, TRUE );

//「あ、あ、あんなの大活躍とは言いませんですわー！＠　私も梨花も殺されちゃったですのよーッ？！＠
	if (GetGlobalFlag(GADVMode)) { OutputLine("<color=#fcdb77>沙都子</color>", NULL, "<color=#fcdb77>Satoko</color>", NULL, Line_ContinueAfterTyping); }
	ModPlayVoiceLS(4, 4, "s20/04/440400164", 128, TRUE);
	OutputLine(NULL, "「あ、あ、あんなの大活躍とは言いませんですわー！！",
		   NULL, "\"Y-Y-You cannot call such a thing a success!!", Line_WaitForInput);
	ModPlayVoiceLS(4, 4, "s20/04/440400165", 128, TRUE);
	OutputLine(NULL, "　私も梨花も殺されちゃったですのよーッ？！」",
		   NULL, " Rika and I got killed too, didn't we?!\"", GetGlobalFlag(GLinemodeSp));
	if (GetGlobalFlag(GADVMode)) { ClearMessage(); } else { OutputLineAll(NULL, "\n", Line_ContinueAfterTyping); }



	DisableWindow();
	FadeBustshotWithFiltering( 3, "left", 1, FALSE, 0, 0, 300, TRUE );
	ModDrawCharacterWithFiltering(3, 5, "sprite/normal/ri1_def_a1_", "0", "right", 1, 160, 0, FALSE, 0, 0, 0, 0, 0, 20, 300, TRUE );

//「......しかも沙都子はただのとばっちりなのですよ。＠
	if (GetGlobalFlag(GADVMode)) { OutputLine("<color=#6972c1>梨花</color>", NULL, "<color=#6972c1>Rika</color>", NULL, Line_ContinueAfterTyping); }
	ModPlayVoiceLS(4, 5, "s20/05/440500105", 128, TRUE);
	OutputLine(NULL, "「……しかも沙都子はただのとばっちりなのですよ。」",
		   NULL, "\"......None of this concerned Satoko at all, either.\"", GetGlobalFlag(GLinemodeSp));
	if (GetGlobalFlag(GADVMode)) { ClearMessage(); } else { OutputLineAll(NULL, "\n", Line_ContinueAfterTyping); }



	DisableWindow();
	ModDrawCharacter(1, 4, "sprite/normal/sa1b_naku_b1_", "1", -160, 0, 0, FALSE, 0, 0, 0, 0, 0, 0, 0, 0, 200, TRUE );

//「わぁああぁあぁああああぁああぁあんッ！！＠　あんな死に方、嫌なのですの～！！＠
	if (GetGlobalFlag(GADVMode)) { OutputLine("<color=#fcdb77>沙都子</color>", NULL, "<color=#fcdb77>Satoko</color>", NULL, Line_ContinueAfterTyping); }
	ModPlayVoiceLS(4, 4, "s20/04/440400166", 128, TRUE);
	OutputLine(NULL, "「わぁああぁあぁああああぁああぁあんッ！！！",
		   NULL, "\"Waaaaaaaaaaaaaaaaahhhhhhh!!!", Line_WaitForInput);
	ModPlayVoiceLS(4, 4, "s20/04/440400167", 128, TRUE);
	OutputLine(NULL, "　あんな死に方、嫌なのですの〜！！」",
		   NULL, " I didn't want to die like that~!!\"", GetGlobalFlag(GLinemodeSp));
	if (GetGlobalFlag(GADVMode)) { ClearMessage(); } else { OutputLineAll(NULL, "\n", Line_ContinueAfterTyping); }



	DisableWindow();
	FadeBustshotWithFiltering( 3, "left", 1, FALSE, 0, 0, 300, TRUE );
	ModDrawCharacterWithFiltering(3, 2, "sprite/normal/re1b_bikkuri_b1_", "2", "right", 1, 160, 0, FALSE, 0, 0, 0, 0, 0, 20, 300, TRUE );

//「ほーら、泣かないで＠　魅ぃちゃんメインのお話だったように、きっと沙都子ちゃんメインのお話もあるよ＠今から楽しみだね！￥
	if (GetGlobalFlag(GADVMode)) { OutputLine("<color=#f0953d>レナ</color>", NULL, "<color=#f0953d>Rena</color>", NULL, Line_ContinueAfterTyping); }
	ModPlayVoiceLS(4, 2, "s20/02/440200176", 128, TRUE);
	OutputLine(NULL, "「ほーら、泣かないで！",
		   NULL, "\"Now, now, don't cry!", Line_WaitForInput);
	ModPlayVoiceLS(4, 2, "s20/02/440200177", 128, TRUE);
	OutputLine(NULL, "　魅ぃちゃんメインのお話だったように、きっと沙都子ちゃんメインのお話もあるんだから。",
		   NULL, " There was a story centering around Mii-chan, so there will probably be one that centers around Satoko-chan, too.", Line_WaitForInput);
	ModPlayVoiceLS(4, 2, "s20/02/440200178", 128, TRUE);
	OutputLine(NULL, "今から楽しみだね！」",
		   NULL, " Look forward to it!\"", Line_Normal);
	ClearMessage();

	DisableWindow();
	ModDrawCharacter(2, 3, "sprite/normal/me1a_akuwarai_a1_", "1", 0, 0, 0, FALSE, 0, 0, 0, 0, 0, 0, 0, 10, 400, TRUE );

//「きっと、沙都子がおかしな人たちによってたかって襲われて、虐め殺されちゃう話に違いないね～。＠
	if (GetGlobalFlag(GADVMode)) { OutputLine("<color=#5ec69a>魅音</color>", NULL, "<color=#5ec69a>Mion</color>", NULL, Line_ContinueAfterTyping); }
	ModPlayVoiceLS(4, 3, "s20/03/440300308", 128, TRUE);
	OutputLine(NULL, "「きっと、沙都子が酷い目にあって、じわりじわりといたぶり回される話に違いないね～。」",
		   NULL, "\"I'm sure that in that story, Satoko suffers some terrible demise in some slow, deliberate way~\"", GetGlobalFlag(GLinemodeSp));
	if (GetGlobalFlag(GADVMode)) { ClearMessage(); } else { OutputLineAll(NULL, "\n", Line_ContinueAfterTyping); }



	DisableWindow();
	ModDrawCharacter(1, 4, "sprite/normal/sa1a_naku_a1_", "1", -160, 0, 0, FALSE, 0, 0, 0, 0, 0, 0, 0, 0, 200, TRUE );

//「わぁああぁあぁあぁあぁあぁあん！＠　そんなの嫌ぁあぁあぁあ～！！＠　わあぁあぁああぁあぁぁあん！！」￥
	if (GetGlobalFlag(GADVMode)) { OutputLine("<color=#fcdb77>沙都子</color>", NULL, "<color=#fcdb77>Satoko</color>", NULL, Line_ContinueAfterTyping); }
	ModPlayVoiceLS(4, 4, "s20/04/440400168", 128, TRUE);
	OutputLine(NULL, "「わぁああぁあぁあぁあぁあぁあん！！",
		   NULL, "\"Waaaaaahhhhh!!", Line_WaitForInput);
	ModPlayVoiceLS(4, 4, "s20/04/440400169", 128, TRUE);
	OutputLine(NULL, "　そんなの嫌ぁあぁあぁあ〜！！！",
		   NULL, " I don't want thaaaaat~!!!", Line_WaitForInput);
	ModPlayVoiceLS(4, 4, "s20/04/440400170", 128, TRUE);
	OutputLine(NULL, "　わあぁあぁああぁあぁぁあん！！」」",
		   NULL, " Waaaaaaaaahhhhhhhhhhh!!\"", Line_Normal);
	ClearMessage();


//＞＞＞ブォン、...ドグシャッ！！！の効果音
	DisableWindow();
////setwindow 31,16,22,16,26,26,0,2,20,1,1,#ffffff,0,0,639,479
	PlaySE( 3, "wa_015", 128, 64 );
	DrawScene("white", 200 );

	DrawBustshot(5, "scene/001a", 0, 0, 0, FALSE, 0, 0, 0, 0, 0, 0, 0, 25, 50, TRUE );
	ShakeScreen( 1, 50, 20, 3, 0, );
	PlaySE( 3, "wa_005", 128, 64 );
	DrawBustshot(5, "scene/001b", 0, 0, 0, FALSE, 0, 0, 0, 0, 0, 0, 0, 25, 50, TRUE );
	ShakeScreen( 1, 50, 20, 3, 0, );
////setwindow 31,16,22,16,26,26,0,2,20,1,1,#999999,0,0,639,479


	DisableWindow();
	ModDrawCharacter(3, 2, "sprite/normal/re1b_warai_b1_", "2", 160, 0, 0, FALSE, 0, 0, 0, 0, 0, 0, 0, 20, 0, FALSE );

	DrawSceneWithMask("background/res1_01", "up", 0, 0, 300 );

	ModDrawCharacterWithFiltering(1, 5, "sprite/normal/ri1_warai_a1_", "1", "left", 1, -160, 0, FALSE, 0, 0, 0, 0, 0, 0, 300, TRUE );
//!sd

//「魅ぃ～ちゃん＠悪ふざけが過ぎると私も怒るよ～？＠
	if (GetGlobalFlag(GADVMode)) { OutputLine("<color=#f0953d>レナ</color>", NULL, "<color=#f0953d>Rena</color>", NULL, Line_ContinueAfterTyping); }
	ModPlayVoiceLS(4, 2, "s20/02/440200179", 128, TRUE);
	OutputLine(NULL, "「魅ぃ〜ちゃん。",
		   NULL, "\"Mii~chan.", Line_WaitForInput);
	ModPlayVoiceLS(4, 2, "s20/02/440200180", 128, TRUE);
	OutputLine(NULL, "悪ふざけが過ぎるとレナもちょっとだけ、怒るよ～？」",
		   NULL, " If you joke around too much, you'll make me angry, too~\"", GetGlobalFlag(GLinemodeSp));
	if (GetGlobalFlag(GADVMode)) { ClearMessage(); } else { OutputLineAll(NULL, "\n", Line_ContinueAfterTyping); }



//＜レナ笑顔☆
//	DisableWindow();
//	DrawBustshotWithFiltering( 1, "ri_se_wa_a1", "left", 1, -160, 0, FALSE, 0, 0, 0, 0, 0, 0, 300, TRUE );

//「......魅ぃがぺったんこなのです＠...なでなでしたくても頭がわからないのです。＠
	if (GetGlobalFlag(GADVMode)) { OutputLine("<color=#6972c1>梨花</color>", NULL, "<color=#6972c1>Rika</color>", NULL, Line_ContinueAfterTyping); }
	ModPlayVoiceLS(4, 5, "s20/05/440500106", 128, TRUE);
	OutputLine(NULL, "「……魅ぃがぺったんこなのです。",
		   NULL, "\"......Mii has a flat chest.", Line_WaitForInput);
	ModPlayVoiceLS(4, 5, "s20/05/440500107", 128, TRUE);
	OutputLine(NULL, "…なでなでしたくても頭がわからないのです。」",
		   NULL, " ...Your mind wouldn't understand even if it wanted to be petted.\"", GetGlobalFlag(GLinemodeSp));
	if (GetGlobalFlag(GADVMode)) { ClearMessage(); } else { OutputLineAll(NULL, "\n", Line_ContinueAfterTyping); }


	DisableWindow();
	FadeBustshotWithFiltering( 3, "left", 1, FALSE, 0, 0, 300, TRUE );
	ModDrawCharacterWithFiltering(3, 4, "sprite/normal/sa1a_def_a1_", "1", "right", 1, 160, 0, FALSE, 0, 0, 0, 0, 0, 20, 300, TRUE );

//「あ、膨らんできましたわ＠/
	if (GetGlobalFlag(GADVMode)) { OutputLine("<color=#fcdb77>沙都子</color>", NULL, "<color=#fcdb77>Satoko</color>", NULL, Line_ContinueAfterTyping); }
	ModPlayVoiceLS(4, 4, "s20/04/440400171", 128, TRUE);
	OutputLine(NULL, "「あ、膨らんできましたわ。",
		   NULL, "\"Oh, they expanded.", Line_WaitForInput);

	DisableWindow();
	ModDrawCharacter(3, 4, "sprite/normal/sa1a_akireru_a1_", "0", 160, 0, 0, FALSE, 0, 0, 0, 0, 0, 0, 0, 20, 200, TRUE );

//...無節操な体ですのね...。￥
	ModPlayVoiceLS(4, 4, "s20/04/440400172", 128, TRUE);
	OutputLine(NULL, "…無節操な体ですのね…。」",
		   NULL, " ...Your body is so unchaste...\"", Line_Normal);
	ClearMessage();

	DisableWindow();
	PlaySE( 3, "wa_013", 128, 64 );
	DrawScene("white", 10 );
	DrawScene("black", 50 );
	ModDrawCharacter(3, 8, "sprite/normal/tomi1_def_", "0", 160, 0, 0, FALSE, 0, 0, 0, 0, 0, 0, 0, 20, 0, FALSE );
	DrawScene("background/res5", 400 );


	PlayBGM( 1, "msys02", 128, 0 );

//「やぁ、みんな＠　お疲れさん！＠
	if (GetGlobalFlag(GADVMode)) { OutputLine("<color=#945c44>富竹</color>", NULL, "<color=#945c44>Tomitake</color>", NULL, Line_ContinueAfterTyping); }
	ModPlayVoiceLS(4, 8, "s20/08/440800098", 128, TRUE);
	OutputLine(NULL, "「やぁ、みんな！",
		   NULL, "\"Hey, everyone!", Line_WaitForInput);
	ModPlayVoiceLS(4, 8, "s20/08/440800099", 128, TRUE);
	OutputLine(NULL, "　お疲れさん！」",
		   NULL, " Great work!\"", GetGlobalFlag(GLinemodeSp));
	if (GetGlobalFlag(GADVMode)) { ClearMessage(); } else { OutputLineAll(NULL, "\n", Line_ContinueAfterTyping); }



	DisableWindow();
	ModDrawCharacterWithFiltering(1, 11, "sprite/normal/oisi1_1_", "0", "left", 1, -160, 0, FALSE, 0, 0, 0, 0, 0, 0, 300, TRUE );

//「また遅れて申し訳ありませんね。んっふっふっふ！￥
	if (GetGlobalFlag(GADVMode)) { OutputLine("<color=#a59da9>大石</color>", NULL, "<color=#a59da9>Ooishi</color>", NULL, Line_ContinueAfterTyping); }
	ModPlayVoiceLS(4, 11, "s20/11/440700373", 128, TRUE);
	OutputLine(NULL, "「また遅れて申し訳ありませんね。んっふっふっふ！」",
		   NULL, "\"Sorry we're late again. Nfu-fu-fu!\"", Line_Normal);
	ClearMessage();

	DisableWindow();
	ModDrawCharacter(3, 2, "sprite/normal/re1a_warai_a1_", "2", 160, 0, 0, FALSE, 0, 0, 0, 0, 0, 0, 0, 20, 0, FALSE );
	DrawSceneWithMask("background/res5", "left", 0, 0, 300 );


//「富竹さんに大石さん＠　どうもお疲れさまでした＠あれ＠　鷹野さんと詩音ちゃんはまだですか？＠
	if (GetGlobalFlag(GADVMode)) { OutputLine("<color=#f0953d>レナ</color>", NULL, "<color=#f0953d>Rena</color>", NULL, Line_ContinueAfterTyping); }
	ModPlayVoiceLS(4, 2, "s20/02/440200181", 128, TRUE);
	OutputLine(NULL, "「富竹さんに大石さん！",
		   NULL, "\"Tomitake-san, Ooishi-san!", Line_WaitForInput);
	ModPlayVoiceLS(4, 2, "s20/02/440200182", 128, TRUE);
	OutputLine(NULL, "　どうもお疲れさまでした。",
		   NULL, " Yes, you did a great job as well.", Line_WaitForInput);
	ModPlayVoiceLS(4, 2, "s20/02/440200183", 128, TRUE);
	OutputLine(NULL, "あれ？",
		   NULL, " Hm?", Line_WaitForInput);
	ModPlayVoiceLS(4, 2, "s20/02/440200184", 128, TRUE);
	OutputLine(NULL, "　鷹野さんと詩音ちゃんはまだですか？」",
		   NULL, " Where are Takano-san and Shion-chan?\"", GetGlobalFlag(GLinemodeSp));
	if (GetGlobalFlag(GADVMode)) { ClearMessage(); } else { OutputLineAll(NULL, "\n", Line_ContinueAfterTyping); }



//＜レナ
	DisableWindow();
	ModDrawCharacter(1, 6, "sprite/normal/si1b_def_b1_", "0", -160, 0, 0, FALSE, 0, 0, 0, 0, 0, 0, 0, 0, 400, TRUE );

//「もちろん来てますよ＠今日はお招きいただき、ありがとうございますね＠...ここ、座ってもいい？＠
	if (GetGlobalFlag(GADVMode)) { OutputLine("<color=#5ec69a>詩音</color>", NULL, "<color=#5ec69a>Shion</color>", NULL, Line_ContinueAfterTyping); }
	ModPlayVoiceLS(4, 6, "s20/06/440600070", 128, TRUE);
	OutputLine(NULL, "「もちろん来てますよ。",
		   NULL, "\"They're coming, of course.", Line_Continue);
	Wait ( 1800 );
	OutputLine(NULL, "今日はお招きいただき、ありがとうございますね。",
		   NULL, " Thank you for inviting us today.", Line_WaitForInput);
	ModPlayVoiceLS(4, 6, "s20/06/440600071", 128, TRUE);
	OutputLine(NULL, "…ここ、座ってもいい？」",
		   NULL, " ...May I sit here?\"", GetGlobalFlag(GLinemodeSp));
	if (GetGlobalFlag(GADVMode)) { ClearMessage(); } else { OutputLineAll(NULL, "\n", Line_ContinueAfterTyping); }



//＜詩音
	DisableWindow();
	ModDrawCharacter(2, 4, "sprite/normal/sa1a_warai_a1_", "1", 0, 0, 0, FALSE, 0, 0, 0, 0, 0, 0, 0, 10, 400, TRUE );

//「えぇ、どうぞですわよー！￥
	if (GetGlobalFlag(GADVMode)) { OutputLine("<color=#fcdb77>沙都子</color>", NULL, "<color=#fcdb77>Satoko</color>", NULL, Line_ContinueAfterTyping); }
	ModPlayVoiceLS(4, 4, "s20/04/440400173", 128, TRUE);
	OutputLine(NULL, "「えぇ、どうぞですわよー！」",
		   NULL, "\"Yes, go right ahead!\"", Line_Normal);
	ClearMessage();

	DisableWindow();
	DrawScene("black", 1000 );
	DrawScene("background/res5", 1000 );
	ModDrawCharacterWithFiltering(3, 9, "sprite/normal/ta1_def_", "0", "right", 1, 160, 0, FALSE, 0, 0, 0, 0, 0, 20, 300, TRUE );

//「これだけ一同に集まると圧巻ね＠どうかお手柔らかに。＠
	if (GetGlobalFlag(GADVMode)) { OutputLine("<color=#f6d9a8>鷹野</color>", NULL, "<color=#f6d9a8>Takano</color>", NULL, Line_ContinueAfterTyping); }
	ModPlayVoiceLS(4, 9, "s20/09/440900098", 128, TRUE);
	OutputLine(NULL, "「これだけ一同に集まると圧巻ね。",
		   NULL, "\"With all of us here, this is sure to be the best part.", Line_WaitForInput);
	ModPlayVoiceLS(4, 9, "s20/09/440900099", 128, TRUE);
	OutputLine(NULL, "どうかお手柔らかに。」",
		   NULL, " Please, go easy on me.\"", GetGlobalFlag(GLinemodeSp));
	if (GetGlobalFlag(GADVMode)) { ClearMessage(); } else { OutputLineAll(NULL, "\n", Line_ContinueAfterTyping); }


//＜鷹野
	DisableWindow();
	ModDrawCharacterWithFiltering(1, 2, "sprite/normal/re1b_def_b1_", "0", "left", 1, -160, 0, FALSE, 0, 0, 0, 0, 0, 0, 300, TRUE );

//「じゃ、始めても大丈夫かな＠　これで全員かな？＠
	if (GetGlobalFlag(GADVMode)) { OutputLine("<color=#f0953d>レナ</color>", NULL, "<color=#f0953d>Rena</color>", NULL, Line_ContinueAfterTyping); }
	ModPlayVoiceLS(4, 2, "s20/02/440200185", 128, TRUE);
	OutputLine(NULL, "「じゃ、始めても大丈夫かな？",
		   NULL, "\"Then should we get started?", Line_WaitForInput);
	ModPlayVoiceLS(4, 2, "s20/02/440200186", 128, TRUE);
	OutputLine(NULL, "　これで全員かな？」",
		   NULL, " Is this everyone?\"", GetGlobalFlag(GLinemodeSp));
	if (GetGlobalFlag(GADVMode)) { ClearMessage(); } else { OutputLineAll(NULL, "\n", Line_ContinueAfterTyping); }



//＜レナ
	DisableWindow();
	FadeBustshotWithFiltering( 3, "left", 1, FALSE, 0, 0, 300, TRUE );
	ModDrawCharacterWithFiltering(3, 5, "sprite/normal/ri1_def_a1_", "0", "right", 1, 160, 0, FALSE, 0, 0, 0, 0, 0, 20, 300, TRUE );

//「......圭一を除けば全員なのです。＠
	if (GetGlobalFlag(GADVMode)) { OutputLine("<color=#6972c1>梨花</color>", NULL, "<color=#6972c1>Rika</color>", NULL, Line_ContinueAfterTyping); }
	ModPlayVoiceLS(4, 5, "s20/05/440500108", 128, TRUE);
	OutputLine(NULL, "「……圭一を除けば全員なのです。」",
		   NULL, "\"...Everyone but Keiichi.\"", GetGlobalFlag(GLinemodeSp));
	if (GetGlobalFlag(GADVMode)) { ClearMessage(); } else { OutputLineAll(NULL, "\n", Line_ContinueAfterTyping); }



//＜梨花
	DisableWindow();
	FadeBustshotWithFiltering( 1, "right", 1, FALSE, 0, 0, 300, TRUE );
	ModDrawCharacterWithFiltering(1, 11, "sprite/normal/oisi1_1_", "0", "left", 1, -160, 0, FALSE, 0, 0, 0, 0, 0, 0, 300, TRUE );

//「ってことは...前原くんは相変わらず立ち絵がなくて、早々に次回シナリオの台本読みなんですか...？￥
	if (GetGlobalFlag(GADVMode)) { OutputLine("<color=#a59da9>大石</color>", NULL, "<color=#a59da9>Ooishi</color>", NULL, Line_ContinueAfterTyping); }
	ModPlayVoiceLS(4, 11, "s20/11/440700374", 128, TRUE);
	OutputLine(NULL, "「ってことは…前原さんは相変わらず収録が終わってなくて、早々に次回シナリオの台本読みなんですか…？」",
		   NULL, "\"Which means... Maebara-san is as busy as ever recording the script. Has he already started recording the script for the next story...?\"", Line_Normal);
	ClearMessage();

//＜大石
	DisableWindow();
	DrawScene("background/res1_01", 400 );
	ModDrawCharacterWithFiltering(3, 9, "sprite/normal/ta1_akuwarai_", "1", "right", 1, 160, 0, FALSE, 0, 0, 0, 0, 0, 20, 300, TRUE );

//「気の毒な話ねぇ＠私たちだけで盛り上がっちゃ悪い気がするわ。＠
	if (GetGlobalFlag(GADVMode)) { OutputLine("<color=#f6d9a8>鷹野</color>", NULL, "<color=#f6d9a8>Takano</color>", NULL, Line_ContinueAfterTyping); }
	ModPlayVoiceLS(4, 9, "s20/09/440900100", 128, TRUE);
	OutputLine(NULL, "「気の毒な話ねぇ。",
		   NULL, "\"How unfortunate.", Line_WaitForInput);
	ModPlayVoiceLS(4, 9, "s20/09/440900101", 128, TRUE);
	OutputLine(NULL, "私たちだけで盛り上がっちゃ悪い気がするわ。」",
		   NULL, " It doesn't feel right to leave him out.\"", GetGlobalFlag(GLinemodeSp));
	if (GetGlobalFlag(GADVMode)) { ClearMessage(); } else { OutputLineAll(NULL, "\n", Line_ContinueAfterTyping); }



//＜鷹野・悪笑
	DisableWindow();
	ModDrawCharacterWithFiltering(1, 6, "sprite/normal/si1a_wink_a1_", "2", "left", 1, -160, 0, FALSE, 0, 0, 0, 0, 0, 0, 300, TRUE );

//「三四さん、そんなの気にしなくていいんですよ＠こういう時は思いっきり盛り上がった方がかえって気を遣わせないもんなんです。＠
	if (GetGlobalFlag(GADVMode)) { OutputLine("<color=#5ec69a>詩音</color>", NULL, "<color=#5ec69a>Shion</color>", NULL, Line_ContinueAfterTyping); }
	ModPlayVoiceLS(4, 6, "s20/06/440600072", 128, TRUE);
	OutputLine(NULL, "「三四さん、そんなの気にしなくていいんですよ。",
		   NULL, "\"Miyo-san, you don't have to worry about that.", Line_WaitForInput);
	ModPlayVoiceLS(4, 6, "s20/06/440600073", 128, TRUE);
	OutputLine(NULL, "こういう時は思いっきり盛り上がった方がかえって気を遣わせないもんなんです。」",
		   NULL, " At times like these, going all-out is actually a way of showing consideration.\"", GetGlobalFlag(GLinemodeSp));
	if (GetGlobalFlag(GADVMode)) { ClearMessage(); } else { OutputLineAll(NULL, "\n", Line_ContinueAfterTyping); }



//＜詩音
	DisableWindow();
	FadeBustshotWithFiltering( 3, "left", 1, FALSE, 0, 0, 300, TRUE );
	ModDrawCharacterWithFiltering(3, 4, "sprite/normal/sa1a_warai_a1_", "1", "right", 1, 160, 0, FALSE, 0, 0, 0, 0, 0, 20, 300, TRUE );

//「それもそうですわね～！＠　せっかくこれだけ集まったのに、お通夜じゃつまらないですわ～！！＠
	if (GetGlobalFlag(GADVMode)) { OutputLine("<color=#fcdb77>沙都子</color>", NULL, "<color=#fcdb77>Satoko</color>", NULL, Line_ContinueAfterTyping); }
	ModPlayVoiceLS(4, 4, "s20/04/440400174", 128, TRUE);
	OutputLine(NULL, "「それもそうですわね〜！！",
		   NULL, "\"That's true, isn't it~?!", Line_WaitForInput);
	ModPlayVoiceLS(4, 4, "s20/04/440400175", 128, TRUE);
	OutputLine(NULL, "　せっかくこれだけ集まったのに、お通夜じゃつまらないですわ〜！！」",
		   NULL, " We're all here for once. Holding a wake would be boring~!!\"", GetGlobalFlag(GLinemodeSp));
	if (GetGlobalFlag(GADVMode)) { ClearMessage(); } else { OutputLineAll(NULL, "\n", Line_ContinueAfterTyping); }



//＜沙都子
	DisableWindow();
	FadeBustshotWithFiltering( 1, "right", 1, FALSE, 0, 0, 300, TRUE );
	ModDrawCharacterWithFiltering(1, 8, "sprite/normal/tomi1_komaru_", "1", "left", 1, -160, 0, FALSE, 0, 0, 0, 0, 0, 0, 300, TRUE );

//「たははは...＠じゃあ...圭一くんには悪いけど、...僕たちでやらせてもらおうか！￥
	if (GetGlobalFlag(GADVMode)) { OutputLine("<color=#945c44>富竹</color>", NULL, "<color=#945c44>Tomitake</color>", NULL, Line_ContinueAfterTyping); }
	ModPlayVoiceLS(4, 8, "s20/08/440800100", 128, TRUE);
	OutputLine(NULL, "「たははは…。",
		   NULL, "\"Tahahaha...", Line_WaitForInput);
	ModPlayVoiceLS(4, 8, "s20/08/440800101", 128, TRUE);
	OutputLine(NULL, "じゃあ…圭一くんには悪いけど、…僕たちでやらせてもらおうか！」",
		   NULL, " Then... sorry, Keiichi-kun... but we'll take things from here!\"", Line_Normal);
	ClearMessage();

//＜富竹
	DisableWindow();
	DrawSceneWithMask("background/res5", "left", 0, 0, 300 );
	ModDrawCharacterWithFiltering(3, 3, "sprite/normal/me1a_warai_a1_", "1", "right", 1, 160, 0, FALSE, 0, 0, 0, 0, 0, 20, 300, TRUE );

//「と、なれば決まりだね！＠　じゃあみんな、コップコップ＠　炭酸が嫌いな人いる～？＠
	if (GetGlobalFlag(GADVMode)) { OutputLine("<color=#5ec69a>魅音</color>", NULL, "<color=#5ec69a>Mion</color>", NULL, Line_ContinueAfterTyping); }
	ModPlayVoiceLS(4, 3, "s20/03/440300309", 128, TRUE);
	OutputLine(NULL, "「と、なれば決まりだね！！",
		   NULL, "\"It's decided!!", Line_WaitForInput);
	ModPlayVoiceLS(4, 3, "s20/03/440300310", 128, TRUE);
	OutputLine(NULL, "　じゃあみんな、コップコップ！",
		   NULL, " Okay, everyone, get the cups!", Line_WaitForInput);
	ModPlayVoiceLS(4, 3, "s20/03/440300311", 128, TRUE);
	OutputLine(NULL, "　炭酸が嫌いな人いる〜？」",
		   NULL, " Does anyone not like carbonated drinks~?\"", GetGlobalFlag(GLinemodeSp));
	if (GetGlobalFlag(GADVMode)) { ClearMessage(); } else { OutputLineAll(NULL, "\n", Line_ContinueAfterTyping); }



//＜魅音
	DisableWindow();
	ModDrawCharacterWithFiltering(1, 11, "sprite/normal/oisi1_2_", "0", "left", 1, -160, 0, FALSE, 0, 0, 0, 0, 0, 0, 300, TRUE );

//「アダルトな方々にはアルコールもありますよ。んっふっふっふ！＠
	if (GetGlobalFlag(GADVMode)) { OutputLine("<color=#a59da9>大石</color>", NULL, "<color=#a59da9>Ooishi</color>", NULL, Line_ContinueAfterTyping); }
	ModPlayVoiceLS(4, 11, "s20/11/440700375", 128, TRUE);
	OutputLine(NULL, "「大人の皆さんにはアルコールもありますよ。んっふっふっふ！」",
		   NULL, "\"There's alcohol for the adults, too. Nfu-fu-fu!\"", GetGlobalFlag(GLinemodeSp));
	if (GetGlobalFlag(GADVMode)) { ClearMessage(); } else { OutputLineAll(NULL, "\n", Line_ContinueAfterTyping); }



//＜大石
	DisableWindow();
	FadeBustshotWithFiltering( 3, "left", 1, FALSE, 0, 0, 300, TRUE );
	ModDrawCharacterWithFiltering(3, 8, "sprite/normal/tomi1_warai_", "1", "right", 1, 160, 0, FALSE, 0, 0, 0, 0, 0, 20, 300, TRUE );

//「梨花ちゃんは何を飲むかい＠　コーラ＠　ジュース？＠
	if (GetGlobalFlag(GADVMode)) { OutputLine("<color=#945c44>富竹</color>", NULL, "<color=#945c44>Tomitake</color>", NULL, Line_ContinueAfterTyping); }
	ModPlayVoiceLS(4, 8, "s20/08/440800102", 128, TRUE);
	OutputLine(NULL, "「梨花ちゃんは何を飲む？",
		   NULL, "\"Rika-chan, what will you have?", Line_WaitForInput);
	ModPlayVoiceLS(4, 8, "s20/08/440800103", 128, TRUE);
	OutputLine(NULL, "　ぶどうジュース？",
		   NULL, " Grape juice?", Line_WaitForInput);
	ModPlayVoiceLS(4, 8, "s20/08/440800104", 128, TRUE);
	OutputLine(NULL, "　オレンジジュース？」",
		   NULL, " Orange juice?\"", GetGlobalFlag(GLinemodeSp));
	if (GetGlobalFlag(GADVMode)) { ClearMessage(); } else { OutputLineAll(NULL, "\n", Line_ContinueAfterTyping); }



//＜富竹
	DisableWindow();
	FadeBustshotWithFiltering( 1, "left", 1, FALSE, 0, 0, 300, TRUE );
	ModDrawCharacterWithFiltering(1, 5, "sprite/normal/ri1_niko_a1_", "0", "left", 1, -160, 0, FALSE, 0, 0, 0, 0, 0, 0, 300, TRUE );

//「......みぃー＠富竹のと同じ泡麦茶がいいのです。＠
	if (GetGlobalFlag(GADVMode)) { OutputLine("<color=#6972c1>梨花</color>", NULL, "<color=#6972c1>Rika</color>", NULL, Line_ContinueAfterTyping); }
	ModPlayVoiceLS(4, 5, "s20/05/440500109", 128, TRUE);
	OutputLine(NULL, "「……みぃー。",
		   NULL, "\"......Mii.", Line_WaitForInput);
	ModPlayVoiceLS(4, 5, "s20/05/440500110", 128, TRUE);
	OutputLine(NULL, "富竹のと同じ泡麦茶がいいのです。」",
		   NULL, " I want what Tomitake's having.\"", GetGlobalFlag(GLinemodeSp));
	if (GetGlobalFlag(GADVMode)) { ClearMessage(); } else { OutputLineAll(NULL, "\n", Line_ContinueAfterTyping); }



	DisableWindow();
	ModDrawCharacter(2, 2, "sprite/normal/re1a_okoru_a1_", "0", 0, 0, 0, FALSE, 0, 0, 0, 0, 0, 0, 0, 10, 400, TRUE );

//「こぉら＠　梨花ちゃんはお酒は、だぁめ！￥
	if (GetGlobalFlag(GADVMode)) { OutputLine("<color=#f0953d>レナ</color>", NULL, "<color=#f0953d>Rena</color>", NULL, Line_ContinueAfterTyping); }
	ModPlayVoiceLS(4, 2, "s20/02/440200187", 128, TRUE);
	OutputLine(NULL, "「こぉら！",
		   NULL, "\"Hey!", Line_WaitForInput);
	ModPlayVoiceLS(4, 2, "s20/02/440200188", 128, TRUE);
	OutputLine(NULL, "　梨花ちゃんはお酒は、だぁめ！」",
		   NULL, " Rika-chan, you're not allowed to drink!\"", Line_Normal);
	ClearMessage();

//＜レナ
	DisableWindow();
	DrawScene("background/res1_01", 400 );
	ModDrawCharacterWithFiltering(3, 4, "sprite/normal/sa1b_warai_b1_", "1", "right", 1, 160, 0, FALSE, 0, 0, 0, 0, 0, 20, 300, TRUE );

//「みんなコップ持ちましたですの～＠　早く乾杯しないとジュースがぬるくなってしまいますわ～！＠
	if (GetGlobalFlag(GADVMode)) { OutputLine("<color=#fcdb77>沙都子</color>", NULL, "<color=#fcdb77>Satoko</color>", NULL, Line_ContinueAfterTyping); }
	ModPlayVoiceLS(4, 4, "s20/04/440400176", 128, TRUE);
	OutputLine(NULL, "「みんなコップ持ちましたですの〜？",
		   NULL, "\"Has everyone got their cups~?", Line_WaitForInput);
	ModPlayVoiceLS(4, 4, "s20/04/440400177", 128, TRUE);
	OutputLine(NULL, "　早く乾杯しないとジュースがぬるくなってしまいますわ〜！」",
		   NULL, " If we don't make a toast soon, my juice will get warm~!\"", GetGlobalFlag(GLinemodeSp));
	if (GetGlobalFlag(GADVMode)) { ClearMessage(); } else { OutputLineAll(NULL, "\n", Line_ContinueAfterTyping); }



//＜沙都子
	DisableWindow();
	ModDrawCharacterWithFiltering(1, 6, "sprite/normal/si1b_def_b1_", "0", "left", 1, -160, 0, FALSE, 0, 0, 0, 0, 0, 0, 300, TRUE );

//「お姉、音頭は誰が取るの？＠
	if (GetGlobalFlag(GADVMode)) { OutputLine("<color=#5ec69a>詩音</color>", NULL, "<color=#5ec69a>Shion</color>", NULL, Line_ContinueAfterTyping); }
	ModPlayVoiceLS(4, 6, "s20/06/440600074", 128, TRUE);
	OutputLine(NULL, "「お姉、音頭は誰が取るの？」",
		   NULL, "\"Who will lead, Mion?\"", GetGlobalFlag(GLinemodeSp));
	if (GetGlobalFlag(GADVMode)) { ClearMessage(); } else { OutputLineAll(NULL, "\n", Line_ContinueAfterTyping); }



//＜詩音
	DisableWindow();
	FadeBustshotWithFiltering( 3, "left", 1, FALSE, 0, 0, 300, TRUE );
	ModDrawCharacterWithFiltering(3, 3, "sprite/normal/me1b_wink_a1_", "2", "right", 1, 160, 0, FALSE, 0, 0, 0, 0, 0, 20, 300, TRUE );

//「レナでいいでしょ＠じゃあレナ、よろしく！￥
	if (GetGlobalFlag(GADVMode)) { OutputLine("<color=#5ec69a>魅音</color>", NULL, "<color=#5ec69a>Mion</color>", NULL, Line_ContinueAfterTyping); }
	ModPlayVoiceLS(4, 3, "s20/03/440300312", 128, TRUE);
	OutputLine(NULL, "「レナでいいでしょ。",
		   NULL, "\"Rena should do it.", Line_WaitForInput);
	ModPlayVoiceLS(4, 3, "s20/03/440300313", 128, TRUE);
	OutputLine(NULL, "じゃあレナ、よろしく！」",
		   NULL, " Okay, Rena, go ahead!\"", Line_Normal);
	ClearMessage();

//＜魅音
	DisableWindow();
	FadeAllBustshots( 400, TRUE );
	ModDrawCharacter(2, 2, "sprite/normal/re1a_warai_a1_", "2", 0, 0, 0, FALSE, 0, 0, 0, 0, 0, 0, 0, 10, 400, TRUE );

//「では...こほん＠　みんな、『綿流し編』終了、お疲れさまでした～！！＠
	if (GetGlobalFlag(GADVMode)) { OutputLine("<color=#f0953d>レナ</color>", NULL, "<color=#f0953d>Rena</color>", NULL, Line_ContinueAfterTyping); }
	ModPlayVoiceLS(4, 2, "s20/02/440200189", 128, TRUE);
	OutputLine(NULL, "「では…こほん！",
		   NULL, "\"Then... ahem!", Line_WaitForInput);
	ModPlayVoiceLS(4, 2, "s20/02/440200190", 128, TRUE);
	OutputLine(NULL, "　みんな、『綿流し』終了、お疲れさまでした〜！！」",
		   NULL, " Everyone, excellent work—the Watanagashi chapter is now over~!!\"", GetGlobalFlag(GLinemodeSp));

//＜レナ
	if (GetGlobalFlag(GADVMode)) { ClearMessage(); } else { OutputLineAll(NULL, "\n\n", Line_ContinueAfterTyping); }


	PlayBGM( 1, "msys01", 128, 0 );

//「「「お疲れさまでした～～～ッ！！！！」」＠
	if (GetGlobalFlag(GADVMode)) { OutputLine("<color=#f5e6d3>全員</color>", NULL, "<color=#f5e6d3>Everyone</color>", NULL, Line_ContinueAfterTyping); }
	ModPlayVoiceLS(4, 3, "s20/03/440300314", 128, TRUE);
	ModPlayVoiceLS(5, 6, "s20/06/440600075", 128, TRUE);
	ModPlayVoiceLS(6, 4, "s20/04/440400178", 128, TRUE);
	ModPlayVoiceLS(7, 5, "s20/05/440500111", 128, TRUE);
	ModPlayVoiceLS(8, 8, "s20/08/440800105", 128, TRUE);
	ModPlayVoiceLS(9, 11, "s20/11/440700376", 128, TRUE);
	ModPlayVoiceLS(3, 9, "s20/09/440900102", 128, TRUE);
	OutputLine(NULL, "「「「お疲れさまでした〜〜〜ッ！！！！」」」",
		   NULL, "\"Thank you~~~!!!!\"", GetGlobalFlag(GLinemodeSp));
	if (GetGlobalFlag(GADVMode)) { ClearMessage(); } else { OutputLineAll(NULL, "\n\n", Line_ContinueAfterTyping); }

//　わ～～～～！！！　ぱちぱちぱちぱち！！！￥
	if (GetGlobalFlag(GADVMode)) { OutputLineAll("", NULL, Line_ContinueAfterTyping); }
	OutputLine(NULL, "　わ〜〜〜〜！！！　ぱちぱちぱちぱち！！！！",
		   NULL, "Wahhh~~~~!!! Clap clap clap clap!!!!", Line_Normal);
	ClearMessage();

	DisableWindow();
	DrawSceneWithMask("background/res5", "left", 0, 0, 300 );
	ModDrawCharacterWithFiltering(3, 8, "sprite/normal/tomi1_warai_", "1", "right", 1, 160, 0, FALSE, 0, 0, 0, 0, 0, 20, 300, TRUE );

//「じゃあ、みんな揃ったんだしね＠　また、今回のシナリオを議論してみないかい？＠
	if (GetGlobalFlag(GADVMode)) { OutputLine("<color=#945c44>富竹</color>", NULL, "<color=#945c44>Tomitake</color>", NULL, Line_ContinueAfterTyping); }
	ModPlayVoiceLS(4, 8, "s20/08/440800106", 128, TRUE);
	OutputLine(NULL, "「じゃあ、みんな揃ったんだしね！",
		   NULL, "\"Okay, everybody's here!", Line_WaitForInput);
	ModPlayVoiceLS(4, 8, "s20/08/440800107", 128, TRUE);
	OutputLine(NULL, "　また、今回のシナリオを議論してみないかい？」",
		   NULL, " Shall we debate the story again?\"", GetGlobalFlag(GLinemodeSp));
	if (GetGlobalFlag(GADVMode)) { ClearMessage(); } else { OutputLineAll(NULL, "\n", Line_ContinueAfterTyping); }



//＜富竹
	DisableWindow();
	ModDrawCharacterWithFiltering(1, 2, "sprite/normal/re1b_def_b1_", "0", "left", 1, -160, 0, FALSE, 0, 0, 0, 0, 0, 0, 300, TRUE );

//「そうですね＠じゃあ自由意見で行きましょうか＠誰か意見のある人はいますか～？！￥
	if (GetGlobalFlag(GADVMode)) { OutputLine("<color=#f0953d>レナ</color>", NULL, "<color=#f0953d>Rena</color>", NULL, Line_ContinueAfterTyping); }
	ModPlayVoiceLS(4, 2, "s20/02/440200191", 128, TRUE);
	OutputLine(NULL, "「そうですね。",
		   NULL, "\"I think so.", Line_WaitForInput);
	ModPlayVoiceLS(4, 2, "s20/02/440200192", 128, TRUE);
	OutputLine(NULL, "じゃあ自由意見で行きましょうか。",
		   NULL, " Then, let's get some honest opinions.", Line_WaitForInput);
	ModPlayVoiceLS(4, 2, "s20/02/440200193", 128, TRUE);
	OutputLine(NULL, "誰か意見のある人はいますか〜？！」",
		   NULL, " Does anyone here have something to say~?!\"", Line_Normal);
	ClearMessage();

//＜レナ
	DisableWindow();
	DrawSceneWithMask("background/res1_01", "left", 0, 0, 300 );
	PlayBGM( 1, "msys04", 128, 0 );
	ModDrawCharacter(3, 4, "sprite/normal/sa1a_akuwarai_a1_", "1", 160, 0, 0, FALSE, 0, 0, 0, 0, 0, 0, 0, 20, 400, TRUE );

//「意見も何も...、今回のシナリオで解明編なのではありませんことー＠　犯人は魅音さん＠　諸悪の根源はぜ～んぶ園崎家＠　それで決着でございませんの。＠
<<<<<<< HEAD
	if (GetGlobalFlag(GADVMode)) { OutputLine("<color=#fcdb77>沙都子</color>", NULL, "<color=#fcdb77>Satoko</color>", NULL, Line_ContinueAfterTyping); }
	ModPlayVoiceLS(4, 4, "s20/04/440400179", 128, TRUE);
	OutputLine(NULL, "「意見も何も…、今回のシナリオで解明編なのではありませんことー？",
		   NULL, "\"An honest opinion... was the story this time not an answer chapter?", Line_WaitForInput);
	ModPlayVoiceLS(4, 4, "s20/04/440400180", 128, TRUE);
=======
	//VoiceMatching
	if(GetGlobalFlag(GCensor) >= 2){ModCallScriptSection("zomake_02_vm0x_n01","dialog000");}
	if(GetGlobalFlag(GCensor) <= 1){ModCallScriptSection("zomake_02_vm00_n01","dialog000");}
	//VoiceMatchingEnd

	PlayVoice(4, "s20/04/440400180", 128);
>>>>>>> 14e92b15
	OutputLine(NULL, "　犯人は魅音さん！",
		   NULL, " The criminal was Mion-san!", Line_WaitForInput);
	ModPlayVoiceLS(4, 4, "s20/04/440400181", 128, TRUE);
	OutputLine(NULL, "　諸悪の根源はぜ〜んぶ園崎家！",
		   NULL, " The root of aaaaall the evil was the Sonozaki family!", Line_WaitForInput);
	ModPlayVoiceLS(4, 4, "s20/04/440400182", 128, TRUE);
	OutputLine(NULL, "　それで決着でございませんの。」",
		   NULL, " Was that not the conclusion?\"", GetGlobalFlag(GLinemodeSp));
	if (GetGlobalFlag(GADVMode)) { ClearMessage(); } else { OutputLineAll(NULL, "\n", Line_ContinueAfterTyping); }



//＜沙都子
	DisableWindow();
	ModDrawCharacterWithFiltering(1, 2, "sprite/normal/re1b_nande_b1_", "1", "left", 1, -160, 0, FALSE, 0, 0, 0, 0, 0, 0, 300, TRUE );

//「う～ん...、そうだね＠魅ぃちゃんは犯人じゃないって...信じてたんだけどなぁ...。＠
	if (GetGlobalFlag(GADVMode)) { OutputLine("<color=#f0953d>レナ</color>", NULL, "<color=#f0953d>Rena</color>", NULL, Line_ContinueAfterTyping); }
	ModPlayVoiceLS(4, 2, "s20/02/440200194", 128, TRUE);
	OutputLine(NULL, "「う〜ん…、そうだね。",
		   NULL, "\"Hmm... I see.", Line_WaitForInput);
	ModPlayVoiceLS(4, 2, "s20/02/440200195", 128, TRUE);
	OutputLine(NULL, "魅ぃちゃんは犯人じゃないって…信じてたんだけどなぁ…。」",
		   NULL, " I was so sure... that Mii-chan wasn't the criminal...\"", GetGlobalFlag(GLinemodeSp));
	if (GetGlobalFlag(GADVMode)) { ClearMessage(); } else { OutputLineAll(NULL, "\n", Line_ContinueAfterTyping); }



//＜レナ
	DisableWindow();
	FadeBustshotWithFiltering( 3, "left", 1, FALSE, 0, 0, 300, TRUE );
	ModDrawCharacterWithFiltering(3, 6, "sprite/normal/si1a_akuwarai_a1_", "2", "right", 1, 160, 0, FALSE, 0, 0, 0, 0, 0, 20, 300, TRUE );

//「大甘ですよー＠　こんなのは前回の「鬼隠し編」から充分、予想できたことじゃないですか＠むしろ、予想通り過ぎて呆れちゃうくらいですよ？￥
	if (GetGlobalFlag(GADVMode)) { OutputLine("<color=#5ec69a>詩音</color>", NULL, "<color=#5ec69a>Shion</color>", NULL, Line_ContinueAfterTyping); }
	ModPlayVoiceLS(4, 6, "s20/06/440600076", 128, TRUE);
	OutputLine(NULL, "「大甘ですよー！",
		   NULL, "\"Too naive!", Line_WaitForInput);
	ModPlayVoiceLS(4, 6, "s20/06/440600077", 128, TRUE);
	OutputLine(NULL, "　こんなのは前回の「鬼隠し編」から充分、予想できたことじゃないですか。",
		   NULL, " This was entirely predictable from the previous Onikakushi chapter, was it not?", Line_WaitForInput);
	ModPlayVoiceLS(4, 6, "s20/06/440600078", 128, TRUE);
	OutputLine(NULL, "むしろ、予想通り過ぎて呆れちゃうくらいですよ？」",
		   NULL, " In fact, it's almost shocking how predictable it was.\"", Line_Normal);
	ClearMessage();

//＜詩音
	DisableWindow();
	FadeBustshotWithFiltering( 1, "right", 1, FALSE, 0, 0, 300, TRUE );
	ModDrawCharacterWithFiltering(1, 11, "sprite/normal/oisi1_1_", "0", "left", 1, -160, 0, FALSE, 0, 0, 0, 0, 0, 0, 300, TRUE );

//「そうですねぇ＠前回のシナリオをプレイされた方の予想の、大多数と合致するんじゃないでしょうかねぇ。＠
	if (GetGlobalFlag(GADVMode)) { OutputLine("<color=#a59da9>大石</color>", NULL, "<color=#a59da9>Ooishi</color>", NULL, Line_ContinueAfterTyping); }
	ModPlayVoiceLS(4, 11, "s20/11/440700377", 128, TRUE);
	OutputLine(NULL, "「そうですねぇ。",
		   NULL, "\"You're right.", Line_WaitForInput);
	ModPlayVoiceLS(4, 11, "s20/11/440700378", 128, TRUE);
	OutputLine(NULL, "前回のシナリオをプレイされた方の予想の、大多数と合致するんじゃないでしょうかねぇ。」",
		   NULL, " It probably did align with most of the predictions made by players of the previous scenario.\"", GetGlobalFlag(GLinemodeSp));
	if (GetGlobalFlag(GADVMode)) { ClearMessage(); } else { OutputLineAll(NULL, "\n", Line_ContinueAfterTyping); }



//＜大石
	DisableWindow();
	FadeBustshotWithFiltering( 3, "left", 1, FALSE, 0, 0, 300, TRUE );
	ModDrawCharacterWithFiltering(3, 5, "sprite/normal/ri1_niko_a1_", "0", "right", 1, 160, 0, FALSE, 0, 0, 0, 0, 0, 20, 300, TRUE );

//「......みんなの期待通りの展開になったみたいなのです。￥
	if (GetGlobalFlag(GADVMode)) { OutputLine("<color=#6972c1>梨花</color>", NULL, "<color=#6972c1>Rika</color>", NULL, Line_ContinueAfterTyping); }
	ModPlayVoiceLS(4, 5, "s20/05/440500112", 128, TRUE);
	OutputLine(NULL, "「……みんなの期待通りの展開になったみたいなのです。」",
		   NULL, "\"......It's like the story went exactly as everyone expected.\"", Line_Normal);
	ClearMessage();

//＜梨花
	DisableWindow();
	DrawSceneWithMask("background/res1_01", "right", 0, 0, 300 );
	ModDrawCharacterWithFiltering(3, 2, "sprite/normal/re1b_nande_b1_", "1", "right", 7, 160, 0, FALSE, 0, 0, 0, 0, 0, 20, 300, TRUE );

//「じゃあ...、...これで『ひぐらしのなく頃に』のメインシナリオはほとんど終わり...なのかな...＠　全ての元凶は魅ぃちゃんの園崎家で...決まり...？＠
	if (GetGlobalFlag(GADVMode)) { OutputLine("<color=#f0953d>レナ</color>", NULL, "<color=#f0953d>Rena</color>", NULL, Line_ContinueAfterTyping); }
	ModPlayVoiceLS(4, 2, "s20/02/440200196", 128, TRUE);
	OutputLine(NULL, "「じゃあ…、…これで『ひぐらしのなく頃に粋』のメインシナリオはほとんど終わり…なのかな…？",
		   NULL, "\"Then... does that mean... the main Higurashi When They Cry scenario is pretty much over...?", Line_WaitForInput);
	ModPlayVoiceLS(4, 2, "s20/02/440200197", 128, TRUE);
	OutputLine(NULL, "　全ての元凶は魅ぃちゃんの園崎家で…決まり…？」",
		   NULL, " So it's a sure thing... that the root of everything was Mii-chan's family...?\"", GetGlobalFlag(GLinemodeSp));
	if (GetGlobalFlag(GADVMode)) { ClearMessage(); } else { OutputLineAll(NULL, "\n", Line_ContinueAfterTyping); }



//＜レナ
	DisableWindow();
	ModDrawCharacterWithFiltering(1, 9, "sprite/normal/ta1_def_", "0", "left", 1, -160, 0, FALSE, 0, 0, 0, 0, 0, 0, 300, TRUE );

//「そうかしら＠　私はむしろ、...これで『園崎家犯人説』はなくなったと思ってるくらいだけれど？＠
	if (GetGlobalFlag(GADVMode)) { OutputLine("<color=#f6d9a8>鷹野</color>", NULL, "<color=#f6d9a8>Takano</color>", NULL, Line_ContinueAfterTyping); }
	ModPlayVoiceLS(4, 9, "s20/09/440900103", 128, TRUE);
	OutputLine(NULL, "「そうかしら？",
		   NULL, "\"I wonder?", Line_WaitForInput);
	ModPlayVoiceLS(4, 9, "s20/09/440900104", 128, TRUE);
	OutputLine(NULL, "　私はむしろ、…これで『園崎家犯人説』はなくなったと思ってるくらいだけれど？」",
		   NULL, " In fact... I think that this all means the theory of the Sonozakis being the guilty party has been disproven.\"", GetGlobalFlag(GLinemodeSp));
	if (GetGlobalFlag(GADVMode)) { ClearMessage(); } else { OutputLineAll(NULL, "\n", Line_ContinueAfterTyping); }



//＜鷹野
	DisableWindow();
	FadeBustshotWithFiltering( 3, "left", 1, FALSE, 0, 0, 300, TRUE );
	ModDrawCharacterWithFiltering(3, 3, "sprite/normal/me1a_def_a1_", "0", "right", 1, 160, 0, FALSE, 0, 0, 0, 0, 0, 20, 300, TRUE );

//「あ、三四さんと意見が合いましたね＠私も同じ意見＠...私は祟りなんか信じないけど＠でも少なくとも、園崎家が真犯人である確率は薄くなったと思ってるね。￥
	if (GetGlobalFlag(GADVMode)) { OutputLine("<color=#5ec69a>魅音</color>", NULL, "<color=#5ec69a>Mion</color>", NULL, Line_ContinueAfterTyping); }
	ModPlayVoiceLS(4, 3, "s20/03/440300315", 128, TRUE);
	OutputLine(NULL, "「あ、鷹野さんと意見が合いましたね。",
		   NULL, "\"Oh, you had the same opinion, Miyo-san.", Line_WaitForInput);
	ModPlayVoiceLS(4, 3, "s20/03/440300316", 128, TRUE);
	OutputLine(NULL, "私も同じ意見。",
		   NULL, " I think the same way.", Line_WaitForInput);
	ModPlayVoiceLS(4, 3, "s20/03/440300317", 128, TRUE);
	OutputLine(NULL, "…私は祟りなんか信じないけど。",
		   NULL, " ...Though I still don't believe in curses. ", GetGlobalFlag(GLinemodeSp));
	if (GetGlobalFlag(GADVMode)) { OutputLine("<color=#5ec69a>魅音</color>", NULL, "<color=#5ec69a>Mion</color>", NULL, Line_ContinueAfterTyping); }
	ModPlayVoiceLS(4, 3, "s20/03/440300318", 128, TRUE);
	OutputLine(NULL, "でも少なくとも、園崎家が真犯人である確率は薄くなったと思ってるね。」",
		   NULL, "At the very least, however, I think the chances of the Sonozaki family being the true criminals has gone down.\"", Line_Normal);
	ClearMessage();

//＜魅音
	DisableWindow();
	FadeBustshotWithFiltering( 1, "right", 1, FALSE, 0, 0, 300, TRUE );
	ModDrawCharacterWithFiltering(1, 2, "sprite/normal/re1a_bikkuri_a1_", "2", "left", 1, -160, 0, FALSE, 0, 0, 0, 0, 0, 0, 300, TRUE );

//「え＠　どうしてなの＠　...だって魅ぃちゃんがみんなを殺したって、自供したじゃない...？＠
	if (GetGlobalFlag(GADVMode)) { OutputLine("<color=#f0953d>レナ</color>", NULL, "<color=#f0953d>Rena</color>", NULL, Line_ContinueAfterTyping); }
	ModPlayVoiceLS(4, 2, "s20/02/440200198", 128, TRUE);
	OutputLine(NULL, "「え？",
		   NULL, "\"Huh?", Line_WaitForInput);
	ModPlayVoiceLS(4, 2, "s20/02/440200199", 128, TRUE);
	OutputLine(NULL, "　どうしてなの？",
		   NULL, " Why is that?", Line_WaitForInput);
	ModPlayVoiceLS(4, 2, "s20/02/440200200", 128, TRUE);
	OutputLine(NULL, "　…だって魅ぃちゃんがみんなを殺したって、自供したじゃない…？」",
		   NULL, " ...Didn't Mii-chan confess that she killed everyone...?\"", GetGlobalFlag(GLinemodeSp));
	if (GetGlobalFlag(GADVMode)) { ClearMessage(); } else { OutputLineAll(NULL, "\n", Line_ContinueAfterTyping); }



//＜レナ
	DisableWindow();
	FadeBustshotWithFiltering( 3, "left", 1, FALSE, 0, 0, 300, TRUE );
	ModDrawCharacterWithFiltering(3, 4, "sprite/normal/sa1a_odoroki_a1_", "1", "right", 1, 160, 0, FALSE, 0, 0, 0, 0, 0, 20, 300, TRUE );

//「そうですわ＠私と梨花を殺しておいて、今さら犯人じゃないなんて、どういう意味なんですの？？￥
	if (GetGlobalFlag(GADVMode)) { OutputLine("<color=#fcdb77>沙都子</color>", NULL, "<color=#fcdb77>Satoko</color>", NULL, Line_ContinueAfterTyping); }
	ModPlayVoiceLS(4, 4, "s20/04/440400183", 128, TRUE);
	OutputLine(NULL, "「そうですわ。",
		   NULL, "\"That's right.", Line_WaitForInput);
	ModPlayVoiceLS(4, 4, "s20/04/440400184", 128, TRUE);
	OutputLine(NULL, "私と梨花を殺しておいて、今さら犯人じゃないなんて、どういう意味なんですの？？」",
		   NULL, " She killed Rika and me, so what do you mean that she isn't the criminal after all that??\"", Line_Normal);
	ClearMessage();

//＜沙都子
	DisableWindow();
	FadeBustshotWithFiltering( 1, "right", 1, FALSE, 0, 0, 300, TRUE );
	ModDrawCharacterWithFiltering(1, 3, "sprite/normal/me1b_majime_a1_", "0", "left", 1, -160, 0, FALSE, 0, 0, 0, 0, 0, 0, 300, TRUE );

//「別に煙に巻くつもりはないよ＠たださ、私、魅音が全ての犯人だとするにはいろいろと無理が多いんだよ＠ちょっと考えればすぐわかるよ。＠
	if (GetGlobalFlag(GADVMode)) { OutputLine("<color=#5ec69a>魅音</color>", NULL, "<color=#5ec69a>Mion</color>", NULL, Line_ContinueAfterTyping); }
	ModPlayVoiceLS(4, 3, "s20/03/440300319", 128, TRUE);
	OutputLine(NULL, "「別に煙に巻くつもりはないよ。",
		   NULL, "\"I'm not trying to confuse you or anything.", Line_WaitForInput);
	ModPlayVoiceLS(4, 3, "s20/03/440300320", 128, TRUE);
	OutputLine(NULL, "たださ、私、魅音が全ての犯人だとするにはいろいろと無理が多いんだよ。",
		   NULL, " It's just that I think there are a lot of things that don't go along with Mion being the one behind everything.", Line_WaitForInput);
	ModPlayVoiceLS(4, 3, "s20/03/440300321", 128, TRUE);
	OutputLine(NULL, "ちょっと考えればすぐわかるよ。」",
		   NULL, " If you think about it a little, you'll get it.\"", GetGlobalFlag(GLinemodeSp));
	if (GetGlobalFlag(GADVMode)) { ClearMessage(); } else { OutputLineAll(NULL, "\n", Line_ContinueAfterTyping); }



//＜魅音
	DisableWindow();
	FadeBustshotWithFiltering( 3, "left", 1, FALSE, 0, 0, 300, TRUE );
	ModDrawCharacterWithFiltering(3, 8, "sprite/normal/tomi1_warai_", "1", "right", 1, 160, 0, FALSE, 0, 0, 0, 0, 0, 20, 300, TRUE );

//「へぇ＠僕は園崎家犯人説の近からず遠からずに真相があると確信してるんだけど...＠...ぜひ魅音ちゃんの説が聞きたいね！￥
	if (GetGlobalFlag(GADVMode)) { OutputLine("<color=#945c44>富竹</color>", NULL, "<color=#945c44>Tomitake</color>", NULL, Line_ContinueAfterTyping); }
	ModPlayVoiceLS(4, 8, "s20/08/440800108", 128, TRUE);
	OutputLine(NULL, "「へぇ。",
		   NULL, "\"Huh.", Line_WaitForInput);
	ModPlayVoiceLS(4, 8, "s20/08/440800109", 128, TRUE);
	OutputLine(NULL, "僕は園崎家犯人説の近からず遠からずに真相があると確信してるんだけど…。",
		   NULL, " I had believed the truth to be more or less in line with the Sonozaki family theory...", Line_WaitForInput);
	ModPlayVoiceLS(4, 8, "s20/08/440800110", 128, TRUE);
	OutputLine(NULL, "…ぜひ魅音ちゃんの説が聞きたいね！」",
		   NULL, " but I'd love to hear your theory, Mion-chan!\"", Line_Normal);
	ClearMessage();

//＜富竹
	DisableWindow();
	FadeAllBustshots( 400, TRUE );
	ModDrawCharacter(2, 3, "sprite/normal/me1a_tokui_a1_", "2", 0, 0, 0, FALSE, 0, 0, 0, 0, 0, 0, 0, 10, 400, TRUE );

//「ではご拝聴を＠
	if (GetGlobalFlag(GADVMode)) { OutputLine("<color=#5ec69a>魅音</color>", NULL, "<color=#5ec69a>Mion</color>", NULL, Line_ContinueAfterTyping); }
	ModPlayVoiceLS(4, 3, "s20/03/440300322", 128, TRUE);
	OutputLine(NULL, "「ではご拝聴を。",
		   NULL, "\"Then hear me out.", GetGlobalFlag(GLinemodeSp));
	if (GetGlobalFlag(GADVMode)) { ClearMessage(); } else { OutputLineAll(NULL, "\n", Line_ContinueAfterTyping); }



//　...ラストで私がさ、過去の事件に自分は全て関与しているって白状するでしょ＠あそこで感じた大きな違和感が根拠かな＠だって考えてみなよ＠過去の事件が園崎家の起こしたものなら、すごいことだよ？＠　だってどれもほぼ完全犯罪でしょ＠　園崎家以外の犯人や事故で決着するという究極の犯罪だもの。￥
	if (GetGlobalFlag(GADVMode)) { OutputLine("<color=#5ec69a>魅音</color>", NULL, "<color=#5ec69a>Mion</color>", NULL, Line_ContinueAfterTyping); }
	ModPlayVoiceLS(4, 3, "s20/03/440300323", 128, TRUE);
	OutputLine(NULL, "　…ラストで私がさ、過去の事件に自分は全て関与しているって白状するでしょ。",
		   NULL, "...Near the end, I confessed that I'd participated in the past incidents, right?", Line_WaitForInput);
	ModPlayVoiceLS(4, 3, "s20/03/440300324", 128, TRUE);
	OutputLine(NULL, "あそこで感じた大きな違和感が根拠かな。",
		   NULL, " I thought something wasn't really right about that, so I guess that's my basis.", Line_WaitForInput);
	ModPlayVoiceLS(4, 3, "s20/03/440300325", 128, TRUE);
	OutputLine(NULL, "だって考えてみなよ。",
		   NULL, " I mean, think about it. ", GetGlobalFlag(GLinemodeSp));
	if (GetGlobalFlag(GADVMode)) { OutputLine("<color=#5ec69a>魅音</color>", NULL, "<color=#5ec69a>Mion</color>", NULL, Line_ContinueAfterTyping); }
	ModPlayVoiceLS(4, 3, "s20/03/440300326", 128, TRUE);
	OutputLine(NULL, "過去の事件が園崎家の起こしたものなら、すごいことだよ？！",
		   NULL, "If the incidents of the past were caused by the Sonozaki family, that would be crazy!", Line_WaitForInput);
	ModPlayVoiceLS(4, 3, "s20/03/440300327", 128, TRUE);
	OutputLine(NULL, "　だってどれもほぼ完全犯罪でしょ？",
		   NULL, " I mean, wouldn't they all be perfect crimes?", Line_WaitForInput);
	ModPlayVoiceLS(4, 3, "s20/03/440300328", 128, TRUE);
	OutputLine(NULL, "　園崎家以外の犯人や事故で決着するという究極の犯罪だもの。」",
		   NULL, " They were all attributed to other criminals or simple accidents, after all.\"", Line_Normal);
	ClearMessage();

//＜魅音
	DisableWindow();
	DrawSceneWithMask("background/res5", "left", 0, 0, 300 );
	ModDrawCharacterWithFiltering(1, 6, "sprite/normal/si1a_wink_a1_", "2", "left", 1, -160, 0, FALSE, 0, 0, 0, 0, 0, 0, 300, TRUE );

//「そりゃそうでしょ＠だって、大きな力を持つ園崎家が暗躍してるんだもの＠完全犯罪なんてお茶の子さいさいでしょ？＠
	if (GetGlobalFlag(GADVMode)) { OutputLine("<color=#5ec69a>詩音</color>", NULL, "<color=#5ec69a>Shion</color>", NULL, Line_ContinueAfterTyping); }
	ModPlayVoiceLS(4, 6, "s20/06/440600079", 128, TRUE);
	OutputLine(NULL, "「そりゃそうでしょ。",
		   NULL, "\"Well, that's right.", Line_WaitForInput);
	ModPlayVoiceLS(4, 6, "s20/06/440600080", 128, TRUE);
	OutputLine(NULL, "だって、大きな力を持つ園崎家が暗躍してるんだもの。",
		   NULL, " The Sonozaki family is very powerful, and they were acting behind the scenes.", Line_WaitForInput);
	ModPlayVoiceLS(4, 6, "s20/06/440600081", 128, TRUE);
	OutputLine(NULL, "完全犯罪なんてお茶の子さいさいでしょ？」",
		   NULL, " Wouldn't pulling off perfect crimes be child's play for them?\"", GetGlobalFlag(GLinemodeSp));
	if (GetGlobalFlag(GADVMode)) { ClearMessage(); } else { OutputLineAll(NULL, "\n", Line_ContinueAfterTyping); }



//＜詩音
	DisableWindow();
	ModDrawCharacter(3, 3, "sprite/normal/me1b_wink_a1_", "2", 160, 0, 0, FALSE, 0, 0, 0, 0, 0, 0, 0, 20, 400, TRUE );

//「そこそこ。そこが違和感なんだよ＠　過去４年間、園崎本家の気配をまったく感じさせずに、あれだけ上手に人を殺したり消したりしてきたんだよ＠
	if (GetGlobalFlag(GADVMode)) { OutputLine("<color=#5ec69a>魅音</color>", NULL, "<color=#5ec69a>Mion</color>", NULL, Line_ContinueAfterTyping); }
	ModPlayVoiceLS(4, 3, "s20/03/440300329", 128, TRUE);
	OutputLine(NULL, "「そこそこ。そこが違和感なんだよ！",
		   NULL, "\"That's just it. That's the weird thing!", Line_WaitForInput);
	ModPlayVoiceLS(4, 3, "s20/03/440300330", 128, TRUE);
	OutputLine(NULL, "　過去４年間、園崎本家の気配をまったく感じさせずに、あれだけ上手に人を殺したり消したりしてきたんだよ？",
		   NULL, " The Sonozaki family had been killing and erasing people so well for the last four years they didn't even let out a hint that they were behind it, right?", GetGlobalFlag(GLinemodeSp));
	if (GetGlobalFlag(GADVMode)) { ClearMessage(); } else { OutputLineAll(NULL, "\n", Line_ContinueAfterTyping); }



	DisableWindow();
	ModDrawCharacter(3, 3, "sprite/normal/me1a_akuwarai_a1_", "1", 160, 0, 0, FALSE, 0, 0, 0, 0, 0, 0, 0, 20, 200, TRUE );

//　そこへ行くと５年目の事件はすごくチープなんだよ＠手当たり次第に片っ端から消して、殺して＠しかも園崎家とのつながりは簡単に看破できちゃうしさ。￥
	if (GetGlobalFlag(GADVMode)) { OutputLine("<color=#5ec69a>魅音</color>", NULL, "<color=#5ec69a>Mion</color>", NULL, Line_ContinueAfterTyping); }
	ModPlayVoiceLS(4, 3, "s20/03/440300331", 128, TRUE);
	OutputLine(NULL, "　そこへ行くと５年目の事件はすごくチープなんだよ。",
		   NULL, "But the incident in the fifth year, now that was really cheap.", Line_WaitForInput);
	ModPlayVoiceLS(4, 3, "s20/03/440300332", 128, TRUE);
	OutputLine(NULL, "手当たり次第に片っ端から消して、殺して。",
		   NULL, " They were killing and erasing people at random.", Line_WaitForInput);
	ModPlayVoiceLS(4, 3, "s20/03/440300333", 128, TRUE);
	OutputLine(NULL, "しかも園崎家とのつながりは簡単に看破できちゃうしさ。」",
		   NULL, " Any idiot could have seen the connection with the Sonozaki family.\"", Line_Normal);
	ClearMessage();

//＜魅音
	DisableWindow();
	FadeBustshotWithFiltering( 1, "left", 1, FALSE, 0, 0, 300, TRUE );
	ModDrawCharacterWithFiltering(1, 2, "sprite/normal/re1a_nande_a1_", "1", "left", 1, -160, 0, FALSE, 0, 0, 0, 0, 0, 0, 300, TRUE );

//「そう言われてみればそうね＠過去の事件は祟りとも犯罪ともつかない、不思議な連続事件だったけど＠...今回の５年目の事件だけはすごく乱暴だったもんね。￥
	if (GetGlobalFlag(GADVMode)) { OutputLine("<color=#f0953d>レナ</color>", NULL, "<color=#f0953d>Rena</color>", NULL, Line_ContinueAfterTyping); }
	ModPlayVoiceLS(4, 2, "s20/02/440200201", 128, TRUE);
	OutputLine(NULL, "「そう言われてみればそうね。",
		   NULL, "\"Now that I think about it, you're right.", Line_WaitForInput);
	ModPlayVoiceLS(4, 2, "s20/02/440200202", 128, TRUE);
	OutputLine(NULL, "過去の事件は祟りとも犯罪ともつかない、不思議な連続事件だったけど。",
		   NULL, " The incidents in the past were all mysterious, and nobody could tell if they were because of the curse or just simple crimes. ", GetGlobalFlag(GLinemodeSp));
	if (GetGlobalFlag(GADVMode)) { OutputLine("<color=#f0953d>レナ</color>", NULL, "<color=#f0953d>Rena</color>", NULL, Line_ContinueAfterTyping); }
	ModPlayVoiceLS(4, 2, "s20/02/440200203", 128, TRUE);
	OutputLine(NULL, "…今回の５年目の事件だけはすごく乱暴だったもんね。」",
		   NULL, "But then, on the fifth year, they suddenly got really violent.\"", Line_Normal);
	ClearMessage();

//＜レナ
	DisableWindow();
	DrawSceneWithMask("background/res5", "left", 0, 0, 300 );
	ModDrawCharacterWithFiltering(3, 4, "sprite/normal/sa1a_odoroki_a1_", "1", "right", 1, 160, 0, FALSE, 0, 0, 0, 0, 0, 20, 300, TRUE );

//「何を言ってるのかよくわかりませんわ＠...梨花にはわかります？＠
	if (GetGlobalFlag(GADVMode)) { OutputLine("<color=#fcdb77>沙都子</color>", NULL, "<color=#fcdb77>Satoko</color>", NULL, Line_ContinueAfterTyping); }
	ModPlayVoiceLS(4, 4, "s20/04/440400185", 128, TRUE);
	OutputLine(NULL, "「何を言ってるのかよくわかりませんわ。",
		   NULL, "\"I do not understand what you are saying.", Line_WaitForInput);
	ModPlayVoiceLS(4, 4, "s20/04/440400186", 128, TRUE);
	OutputLine(NULL, "…梨花にはわかります？」",
		   NULL, " ...Rika, do you?\"", GetGlobalFlag(GLinemodeSp));
	if (GetGlobalFlag(GADVMode)) { ClearMessage(); } else { OutputLineAll(NULL, "\n", Line_ContinueAfterTyping); }



//＜沙都子
	DisableWindow();
	ModDrawCharacterWithFiltering(1, 5, "sprite/normal/ri1_def_a1_", "0", "left", 1, -160, 0, FALSE, 0, 0, 0, 0, 0, 0, 300, TRUE );

//「......つまり、園崎家が本当に犯人なら、５年目の事件ももっともっと上手にやったと言ってるのですよ。＠
	if (GetGlobalFlag(GADVMode)) { OutputLine("<color=#6972c1>梨花</color>", NULL, "<color=#6972c1>Rika</color>", NULL, Line_ContinueAfterTyping); }
	ModPlayVoiceLS(4, 5, "s20/05/440500113", 128, TRUE);
	OutputLine(NULL, "「……つまり、園崎家が本当に犯人なら、５年目の事件ももっともっと上手にやったと言ってるのですよ。」",
		   NULL, "\"......She means that if the Sonozaki family were the real criminals, then they would have done a much, much better job with the incident on the fifth year.\"", GetGlobalFlag(GLinemodeSp));
	if (GetGlobalFlag(GADVMode)) { ClearMessage(); } else { OutputLineAll(NULL, "\n", Line_ContinueAfterTyping); }



//＜梨花
	DisableWindow();
	ModDrawCharacter(3, 4, "sprite/normal/sa1a_akireru_a1_", "0", 160, 0, 0, FALSE, 0, 0, 0, 0, 0, 0, 0, 20, 200, TRUE );

//「じゃあ...つまり何ですの＠　私と梨花を殺したのは魅音さんではなく、魅音さんに取り憑いた鬼の仕業だったってことですの＠
	if (GetGlobalFlag(GADVMode)) { OutputLine("<color=#fcdb77>沙都子</color>", NULL, "<color=#fcdb77>Satoko</color>", NULL, Line_ContinueAfterTyping); }
	ModPlayVoiceLS(4, 4, "s20/04/440400187", 128, TRUE);
	OutputLine(NULL, "「じゃあ…つまり何ですの？",
		   NULL, "\"So... what does that mean?", Line_WaitForInput);
	ModPlayVoiceLS(4, 4, "s20/04/440400188", 128, TRUE);
	OutputLine(NULL, "　私と梨花を殺したのは魅音さんではなく、魅音さんに取り憑いた鬼の仕業だったってことですの？",
		   NULL, " Mion-san wasn't the one who killed Rika and me, but it was the work of the demon who possessed Mion-san?\"", GetGlobalFlag(GLinemodeSp));
	if (GetGlobalFlag(GADVMode)) { ClearMessage(); } else { OutputLineAll(NULL, "\n", Line_ContinueAfterTyping); }



	DisableWindow();
	ModDrawCharacter(3, 4, "sprite/normal/sa1a_warai_a1_", "1", 160, 0, 0, FALSE, 0, 0, 0, 0, 0, 0, 0, 20, 200, TRUE );

//　ほらほら！＠　やっぱり前回の私の予想通り、魅音さんは悪い人じゃなかったのですわ～！！￥
	if (GetGlobalFlag(GADVMode)) { OutputLine("<color=#fcdb77>沙都子</color>", NULL, "<color=#fcdb77>Satoko</color>", NULL, Line_ContinueAfterTyping); }
	ModPlayVoiceLS(4, 4, "s20/04/440400189", 128, TRUE);
	OutputLine(NULL, "　ほらほら！！",
		   NULL, "\"Come, now!!", Line_WaitForInput);
	ModPlayVoiceLS(4, 4, "s20/04/440400190", 128, TRUE);
	OutputLine(NULL, "　やっぱり前回の私の予想通り、魅音さんは悪い人じゃなかったのですわ〜！！」",
		   NULL, " Just like I thought last time, Mion-san wasn't a bad person after all, was she~?!\"", Line_Normal);
	ClearMessage();

//＜沙都子
	DisableWindow();
	DrawSceneWithMask("background/res1_01", "right", 0, 0, 300 );
	ModDrawCharacterWithFiltering(3, 2, "sprite/normal/re1b_def_b1_", "0", "right", 1, 160, 0, FALSE, 0, 0, 0, 0, 0, 20, 300, TRUE );

//「そうそう＠私も沙都子ちゃんも、何かが取り憑いて悪いことをしてるって意見だったもんね＠じゃあ...やっぱり私たちの説は正しかったのかな？！＠
	if (GetGlobalFlag(GADVMode)) { OutputLine("<color=#f0953d>レナ</color>", NULL, "<color=#f0953d>Rena</color>", NULL, Line_ContinueAfterTyping); }
	ModPlayVoiceLS(4, 2, "s20/02/440200204", 128, TRUE);
	OutputLine(NULL, "「そうそう。",
		   NULL, "\"That's right.", Line_WaitForInput);
	ModPlayVoiceLS(4, 2, "s20/02/440200205", 128, TRUE);
	OutputLine(NULL, "レナも沙都子ちゃんも、何かが取り憑いて悪いことをしてるって意見だったもんね。",
		   NULL, " Satoko-chan and I both thought that she was doing bad things because she was possessed by something.", Line_WaitForInput);
	ModPlayVoiceLS(4, 2, "s20/02/440200206", 128, TRUE);
	OutputLine(NULL, "じゃあ…やっぱり私たちの説は正しかったのかな？！」",
		   NULL, " Then... does that mean our theory was right?!\"", GetGlobalFlag(GLinemodeSp));
	if (GetGlobalFlag(GADVMode)) { ClearMessage(); } else { OutputLineAll(NULL, "\n", Line_ContinueAfterTyping); }



//＜レナ
	DisableWindow();
	ModDrawCharacterWithFiltering(1, 11, "sprite/normal/oisi1_1_", "0", "left", 1, -160, 0, FALSE, 0, 0, 0, 0, 0, 0, 300, TRUE );

//「私も前回から引き続き祟り説ですが、今回のシナリオでさらに確信を深めましたよ＠......ラストのラストで私が明かす＠目撃されていたにも関わらずその数日前に死んでいたという、鷹野さんや魅音さんの情報はまさにそれを裏付けると思います。￥
	if (GetGlobalFlag(GADVMode)) { OutputLine("<color=#a59da9>大石</color>", NULL, "<color=#a59da9>Ooishi</color>", NULL, Line_ContinueAfterTyping); }
	ModPlayVoiceLS(4, 11, "s20/11/440700379", 128, TRUE);
	OutputLine(NULL, "「私も前回から引き続き祟り説ですが、今回のシナリオでさらに確信を深めましたよ。",
		   NULL, "\"I've been supporting the curse theory since the last after party, and the story this time makes me all the more convinced it's true.", Line_WaitForInput);
	ModPlayVoiceLS(4, 11, "s20/11/440700380", 128, TRUE);
	OutputLine(NULL, "……ラストのラストで私が明かす、",
		   NULL, " ...That fact revealed at the very end, ", GetGlobalFlag(GLinemodeSp));
	if (GetGlobalFlag(GADVMode)) { OutputLine("<color=#a59da9>大石</color>", NULL, "<color=#a59da9>Ooishi</color>", NULL, Line_ContinueAfterTyping); }
	ModPlayVoiceLS(4, 11, "s20/11/440700381", 128, TRUE);
	OutputLine(NULL, "目撃されていたにも関わらずその数日前に死んでいたという、鷹野さんや魅音さんの情報はまさにそれを裏付けると思います。」",
		   NULL, "the information regarding how Mion-san and Takano-san had died days before, despite being witnessed, seems to indeed support that theory.\"", Line_Normal);
	ClearMessage();

//＜大石
	DisableWindow();
	FadeBustshotWithFiltering( 1, "right", 1, FALSE, 0, 0, 300, TRUE );
	ModDrawCharacterWithFiltering(1, 9, "sprite/normal/ta1_def_", "0", "left", 1, -160, 0, FALSE, 0, 0, 0, 0, 0, 0, 300, TRUE );

//「あらあら...＠前回は弱かった祟り派が今回はずいぶん強気ね＠人間犯人説のみなさんには反論はないのかしら？＠
	if (GetGlobalFlag(GADVMode)) { OutputLine("<color=#f6d9a8>鷹野</color>", NULL, "<color=#f6d9a8>Takano</color>", NULL, Line_ContinueAfterTyping); }
	ModPlayVoiceLS(4, 9, "s20/09/440900105", 128, TRUE);
	OutputLine(NULL, "「あらあら…。",
		   NULL, "\"Oh, my...", Line_WaitForInput);
	ModPlayVoiceLS(4, 9, "s20/09/440900106", 128, TRUE);
	OutputLine(NULL, "前回は弱かった祟り派が今回はずいぶん強気ね。",
		   NULL, " I see the curse believers, who seemed unconfident last time, have grown quite a bit more self-assured.", Line_WaitForInput);
	ModPlayVoiceLS(4, 9, "s20/09/440900107", 128, TRUE);
	OutputLine(NULL, "人間犯人説のみなさんには反論はないのかしら？」",
		   NULL, " Do any of those who think it was a human have any objections?\"", GetGlobalFlag(GLinemodeSp));
	if (GetGlobalFlag(GADVMode)) { ClearMessage(); } else { OutputLineAll(NULL, "\n", Line_ContinueAfterTyping); }



//＜鷹野
	DisableWindow();
	ModDrawCharacter(3, 2, "sprite/normal/re1b_warai_b1_", "2", 160, 0, 0, FALSE, 0, 0, 0, 0, 0, 0, 0, 20, 200, TRUE );

//「前回、人間犯人説だったのは確か、魅ぃちゃんに梨花ちゃん＠それから富竹さんでしたよね＠でははりきって反論をお願いします！￥
	if (GetGlobalFlag(GADVMode)) { OutputLine("<color=#f0953d>レナ</color>", NULL, "<color=#f0953d>Rena</color>", NULL, Line_ContinueAfterTyping); }
	ModPlayVoiceLS(4, 2, "s20/02/440200207", 128, TRUE);
	OutputLine(NULL, "「前回、人間犯人説だったのは確か、魅ぃちゃんに梨花ちゃん。",
		   NULL, "\"Last time, Mii-chan and Rika-chan were the ones who thought it was the work of a person.", Line_WaitForInput);
	ModPlayVoiceLS(4, 2, "s20/02/440200208", 128, TRUE);
	OutputLine(NULL, "それから富竹さんでしたよね。",
		   NULL, " Tomitake-san did too, didn't he?", Line_WaitForInput);
	ModPlayVoiceLS(4, 2, "s20/02/440200209", 128, TRUE);
	OutputLine(NULL, "でははりきって反論をお願いします！」",
		   NULL, " Okay, let's hear what you've got then!\"", Line_Normal);
	ClearMessage();

//＜レナ
	DisableWindow();
	DrawSceneWithMask("background/res1_01", "left", 0, 0, 300 );
	ModDrawCharacterWithFiltering(3, 8, "sprite/normal/tomi1_komaru_", "1", "right", 1, 160, 0, FALSE, 0, 0, 0, 0, 0, 20, 300, TRUE );

//「う～ん、まいったな＠うまい言葉が思いつかないなぁ...。＠
	if (GetGlobalFlag(GADVMode)) { OutputLine("<color=#945c44>富竹</color>", NULL, "<color=#945c44>Tomitake</color>", NULL, Line_ContinueAfterTyping); }
	ModPlayVoiceLS(4, 8, "s20/08/440800111", 128, TRUE);
	OutputLine(NULL, "「う〜ん、まいったな。",
		   NULL, "\"Hmm... You've got me there.", Line_WaitForInput);
	ModPlayVoiceLS(4, 8, "s20/08/440800112", 128, TRUE);
	OutputLine(NULL, "うまい言葉が思いつかないなぁ…。」",
		   NULL, " I can't quite find the right words...\"", GetGlobalFlag(GLinemodeSp));
	if (GetGlobalFlag(GADVMode)) { ClearMessage(); } else { OutputLineAll(NULL, "\n", Line_ContinueAfterTyping); }



//＜富竹
	DisableWindow();
	ModDrawCharacterWithFiltering(1, 6, "sprite/normal/si1a_def_a1_", "0", "left", 1, -160, 0, FALSE, 0, 0, 0, 0, 0, 0, 300, TRUE );

//「祟り派の根拠のひとつが、合わない死亡時刻なんですよね＠じゃあ、そのトリックを崩せれば人間犯人説は立証できるわけですね？＠
	if (GetGlobalFlag(GADVMode)) { OutputLine("<color=#5ec69a>詩音</color>", NULL, "<color=#5ec69a>Shion</color>", NULL, Line_ContinueAfterTyping); }
	ModPlayVoiceLS(4, 6, "s20/06/440600082", 128, TRUE);
	OutputLine(NULL, "「祟り派の根拠のひとつが、合わない死亡時刻なんですよね。",
		   NULL, "\"One of the pieces of evidence for the curse theory is the mismatching times of death, right?", Line_WaitForInput);
	ModPlayVoiceLS(4, 6, "s20/06/440600083", 128, TRUE);
	OutputLine(NULL, "じゃあ、そのトリックを崩せれば人間犯人説は立証できるわけですね？」",
		   NULL, " So if I could disprove that theory, it would prove that a human did it, wouldn't it?\"", GetGlobalFlag(GLinemodeSp));
	if (GetGlobalFlag(GADVMode)) { ClearMessage(); } else { OutputLineAll(NULL, "\n", Line_ContinueAfterTyping); }



//＜詩音
	DisableWindow();
	FadeBustshotWithFiltering( 3, "left", 1, FALSE, 0, 0, 300, TRUE );
	ModDrawCharacterWithFiltering(3, 3, "sprite/normal/me1a_wink_a1_", "1", "right", 1, 160, 0, FALSE, 0, 0, 0, 0, 0, 20, 300, TRUE );

//「お、詩音には何かいい反論があるの？￥
	if (GetGlobalFlag(GADVMode)) { OutputLine("<color=#5ec69a>魅音</color>", NULL, "<color=#5ec69a>Mion</color>", NULL, Line_ContinueAfterTyping); }
	ModPlayVoiceLS(4, 3, "s20/03/440300334", 128, TRUE);
	OutputLine(NULL, "「お、詩音には何かいい反論があるの？」",
		   NULL, "\"Oh! Shion, do you have a good objection?\"", Line_Normal);
	ClearMessage();

//＜魅音

//「まぁ一応＠でも私、人間犯人説ではお姉と同じ意見ですけど...、園崎家が主犯だと思ってる点ではお姉とは違いますよ＠それでもよければ反論してみせますけど？＠
	if (GetGlobalFlag(GADVMode)) { OutputLine("<color=#5ec69a>詩音</color>", NULL, "<color=#5ec69a>Shion</color>", NULL, Line_ContinueAfterTyping); }
	ModPlayVoiceLS(4, 6, "s20/06/440600084", 128, TRUE);
	OutputLine(NULL, "「まぁ一応。",
		   NULL, "\"Well, I suppose.", Line_WaitForInput);
	ModPlayVoiceLS(4, 6, "s20/06/440600085", 128, TRUE);
	OutputLine(NULL, "でも私、人間犯人説ではお姉と同じ意見ですけど…、園崎家が主犯だと思ってる点ではお姉とは違いますよ。",
		   NULL, " I have the same opinion as you, Mion, that it was a human... but I don't think the Sonozaki family were the main culprits either.", Line_WaitForInput);
	ModPlayVoiceLS(4, 6, "s20/06/440600086", 128, TRUE);
	OutputLine(NULL, "それでもよければ反論してみせますけど？」",
		   NULL, " If it's okay with you, I'll offer my objections.\"", GetGlobalFlag(GLinemodeSp));
	if (GetGlobalFlag(GADVMode)) { ClearMessage(); } else { OutputLineAll(NULL, "\n", Line_ContinueAfterTyping); }



//＜詩音
	DisableWindow();
	FadeBustshotWithFiltering( 3, "left", 1, FALSE, 0, 0, 300, TRUE );
	ModDrawCharacterWithFiltering(3, 4, "sprite/normal/sa1a_warai_a1_", "1", "right", 1, 160, 0, FALSE, 0, 0, 0, 0, 0, 20, 300, TRUE );

//「をっほっほっほ＠　何でも結構ですわ＠　これが祟りじゃないと言うなら、その証拠を示してごらんなさいませ～！！￥
	if (GetGlobalFlag(GADVMode)) { OutputLine("<color=#fcdb77>沙都子</color>", NULL, "<color=#fcdb77>Satoko</color>", NULL, Line_ContinueAfterTyping); }
	ModPlayVoiceLS(4, 4, "s20/04/440400191", 128, TRUE);
	OutputLine(NULL, "「をっほっほっほ！",
		   NULL, "\"Woh-ho-ho-ho!", Line_WaitForInput);
	ModPlayVoiceLS(4, 4, "s20/04/440400192", 128, TRUE);
	OutputLine(NULL, "　何でも結構ですわ！",
		   NULL, " Show us what you've got!", Line_WaitForInput);
	ModPlayVoiceLS(4, 4, "s20/04/440400193", 128, TRUE);
	OutputLine(NULL, "　これが祟りじゃないと言うなら、その証拠を示してごらんなさいませ〜！！」",
		   NULL, " If you say it wasn't the curse, then let's hear your evidence~!!\"", Line_Normal);
	ClearMessage();

//＜沙都子
	DisableWindow();
	DrawSceneWithMask("background/res5", "right", 0, 0, 300 );
	ModDrawCharacterWithFiltering(3, 9, "sprite/normal/ta1_def_", "0", "right", 1, 160, 0, FALSE, 0, 0, 0, 0, 0, 20, 300, TRUE );

//「じゃあ詩音ちゃん＠さっきから話題になってる、ラストのトリック＠魅音ちゃんは事件当日に井戸に落ちて死んでいたにも関わらず、数日後に現れて圭一くんとあなたを殺したのはどうやってなのかしら？￥
	if (GetGlobalFlag(GADVMode)) { OutputLine("<color=#f6d9a8>鷹野</color>", NULL, "<color=#f6d9a8>Takano</color>", NULL, Line_ContinueAfterTyping); }
	ModPlayVoiceLS(4, 9, "s20/09/440900108", 128, TRUE);
	OutputLine(NULL, "「じゃあ詩音ちゃん。",
		   NULL, "\"Okay, Shion-chan.", Line_WaitForInput);
	ModPlayVoiceLS(4, 9, "s20/09/440900109", 128, TRUE);
	OutputLine(NULL, "さっきから話題になってる、ラストのトリック。",
		   NULL, " That last trick we've been talking about.", Line_WaitForInput);
	ModPlayVoiceLS(4, 9, "s20/09/440900110", 128, TRUE);
	OutputLine(NULL, "魅音ちゃんは事件当日に井戸に落ちて死んでいたにも関わらず、数日後に現れて圭一くんとあなたを殺したのはどうやってなのかしら？」",
		   NULL, " Despite Mion-chan having died the day of the incident from falling into the well, how did she appear days later to kill you and Keiichi-kun?\"", Line_Normal);
	ClearMessage();

//＜鷹野
	DisableWindow();
	ModDrawCharacterWithFiltering(1, 6, "sprite/normal/si1a_warai_a1_", "2", "left", 1, -160, 0, FALSE, 0, 0, 0, 0, 0, 0, 300, TRUE );

//「ずばり、園崎姉妹共犯説です＠理由は簡単＠だってお姉はあの時点でもう死んでるんですから、圭ちゃんを刺せるのは私しかいないんです。私がお姉の変装をして圭ちゃんを刺す＠　そして自室へ戻り幽霊との取っ組み合いの狂言をして飛び降り自殺。＠
	if (GetGlobalFlag(GADVMode)) { OutputLine("<color=#5ec69a>詩音</color>", NULL, "<color=#5ec69a>Shion</color>", NULL, Line_ContinueAfterTyping); }
	ModPlayVoiceLS(4, 6, "s20/06/440600087", 128, TRUE);
	OutputLine(NULL, "「ずばり、園崎姉妹共犯説です。",
		   NULL, "\"Here it is: my Sonozaki sisters conspiracy theory.", Line_WaitForInput);
	ModPlayVoiceLS(4, 6, "s20/06/440600088", 128, TRUE);
	OutputLine(NULL, "理由は簡単。",
		   NULL, " My reason is simple.", Line_WaitForInput);
	ModPlayVoiceLS(4, 6, "s20/06/440600089", 128, TRUE);
	OutputLine(NULL, "だってお姉はあの時点でもう死んでるんですから、圭ちゃんを刺せるのは私しかいないんです。私がお姉の変装をして圭ちゃんを刺す！",
		   NULL, " If Mion was dead by that time, then the only one who could have stabbed Kei-chan was me. I disguised myself as Mion and stabbed him! ", GetGlobalFlag(GLinemodeSp));
	if (GetGlobalFlag(GADVMode)) { OutputLine("<color=#5ec69a>詩音</color>", NULL, "<color=#5ec69a>Shion</color>", NULL, Line_ContinueAfterTyping); }
	ModPlayVoiceLS(4, 6, "s20/06/440600090", 128, TRUE);
	OutputLine(NULL, "　そして自室へ戻り幽霊との取っ組み合いの狂言をして飛び降り自殺。」",
		   NULL, "Then I went back to my room, pretended to have a tussle with a ghost, then jumped right down and killed myself.\"", GetGlobalFlag(GLinemodeSp));
	if (GetGlobalFlag(GADVMode)) { ClearMessage(); } else { OutputLineAll(NULL, "\n", Line_ContinueAfterTyping); }



//＜詩音
	DisableWindow();
	FadeBustshotWithFiltering( 3, "left", 1, FALSE, 0, 0, 300, TRUE );
	ModDrawCharacterWithFiltering(3, 8, "sprite/normal/tomi1_def_", "0", "right", 1, 160, 0, FALSE, 0, 0, 0, 0, 0, 20, 300, TRUE );

//「強いて言えば、この場合の魅音ちゃんは泥を被る役だね＠村長さんたちに直接手を下し、詩音ちゃんはただの被害者の形にする＠そして、井戸の中に姿を隠していれば、変装した詩音ちゃんが神出鬼没にいくらでも殺人を犯せるって寸法さ。￥
	if (GetGlobalFlag(GADVMode)) { OutputLine("<color=#945c44>富竹</color>", NULL, "<color=#945c44>Tomitake</color>", NULL, Line_ContinueAfterTyping); }
	ModPlayVoiceLS(4, 8, "s20/08/440800113", 128, TRUE);
	OutputLine(NULL, "「強いて言えば、この場合の魅音ちゃんは泥を被る役だね。",
		   NULL, "\"So when you get down to it, Mion-chan, in this case, would be the one to take the blame.", Line_WaitForInput);
	ModPlayVoiceLS(4, 8, "s20/08/440800114", 128, TRUE);
	OutputLine(NULL, "村長さんたちに直接手を下し、詩音ちゃんはただの被害者の形にする。",
		   NULL, " She would take care of the mayor in person, and Shion-chan would be made into merely a victim. ", GetGlobalFlag(GLinemodeSp));
	if (GetGlobalFlag(GADVMode)) { OutputLine("<color=#945c44>富竹</color>", NULL, "<color=#945c44>Tomitake</color>", NULL, Line_ContinueAfterTyping); }
	ModPlayVoiceLS(4, 8, "s20/08/440800115", 128, TRUE);
	OutputLine(NULL, "そして、井戸の中に姿を隠していれば、変装した詩音ちゃんが神出鬼没にいくらでも殺人を犯せるって寸法さ。」",
		   NULL, "If she hid herself in the well, the disguised Shion-chan could show up where she pleased and murder whoever she wanted—all planned from the start.\"", Line_Normal);
	ClearMessage();

//＜富竹
	DisableWindow();
	FadeBustshotWithFiltering( 1, "right", 1, FALSE, 0, 0, 300, TRUE );
	ModDrawCharacterWithFiltering(1, 11, "sprite/normal/oisi1_1_", "0", "left", 1, -160, 0, FALSE, 0, 0, 0, 0, 0, 0, 300, TRUE );

//「なるほどね＠...だとすると、魅音さんにとっての誤算は２つ＠
	if (GetGlobalFlag(GADVMode)) { OutputLine("<color=#a59da9>大石</color>", NULL, "<color=#a59da9>Ooishi</color>", NULL, Line_ContinueAfterTyping); }
	ModPlayVoiceLS(4, 11, "s20/11/440700382", 128, TRUE);
	OutputLine(NULL, "「なるほどね。",
		   NULL, "\"I get it.", Line_WaitForInput);
	ModPlayVoiceLS(4, 11, "s20/11/440700383", 128, TRUE);
	OutputLine(NULL, "…だとすると、魅音さんにとっての誤算は２つ。",
		   NULL, " ...Then Mion-san made two mistakes.", GetGlobalFlag(GLinemodeSp));
	if (GetGlobalFlag(GADVMode)) { ClearMessage(); } else { OutputLineAll(NULL, "\n", Line_ContinueAfterTyping); }



//　自分（死体）が見つかってしまったことと、隠れているだけのつもりが死んでしまったこと＠ってことになるわけですね。＠
	if (GetGlobalFlag(GADVMode)) { OutputLine("<color=#a59da9>大石</color>", NULL, "<color=#a59da9>Ooishi</color>", NULL, Line_ContinueAfterTyping); }
	ModPlayVoiceLS(4, 11, "s20/11/440700384", 128, TRUE);
	OutputLine(NULL, "　自分（死体）が見つかってしまったことと、隠れているだけのつもりが死んでしまったこと。",
		   NULL, "First was that her corpse was found, and second was dying when she only planned to hide.", Line_WaitForInput);
	ModPlayVoiceLS(4, 11, "s20/11/440700385", 128, TRUE);
	OutputLine(NULL, "ってことになるわけですね。」",
		   NULL, " That's what it would mean.\"", GetGlobalFlag(GLinemodeSp));
	if (GetGlobalFlag(GADVMode)) { ClearMessage(); } else { OutputLineAll(NULL, "\n", Line_ContinueAfterTyping); }



//＜大石
	DisableWindow();
	FadeBustshotWithFiltering( 3, "left", 1, FALSE, 0, 0, 300, TRUE );
	ModDrawCharacterWithFiltering(3, 2, "sprite/normal/re1a_nande_a1_", "1", "right", 1, 160, 0, FALSE, 0, 0, 0, 0, 0, 20, 300, TRUE );

//「...あれれれ......＠......確かに...何となくつじつまが合うような...。￥
	if (GetGlobalFlag(GADVMode)) { OutputLine("<color=#f0953d>レナ</color>", NULL, "<color=#f0953d>Rena</color>", NULL, Line_ContinueAfterTyping); }
	ModPlayVoiceLS(4, 2, "s20/02/440200210", 128, TRUE);
	OutputLine(NULL, "「…あれれれ……。",
		   NULL, "\"...Oh, well now...", Line_WaitForInput);
	ModPlayVoiceLS(4, 2, "s20/02/440200211", 128, TRUE);
	OutputLine(NULL, "……確かに…何となくつじつまが合うような…。」",
		   NULL, " ...You're right... There is something logical about that...\"", Line_Normal);
	ClearMessage();

//＜レナ
	DisableWindow();
	FadeBustshotWithFiltering( 1, "right", 1, FALSE, 0, 0, 300, TRUE );
	ModDrawCharacterWithFiltering(1, 3, "sprite/normal/me1a_tohoho_a1_", "0", "left", 1, -160, 0, FALSE, 0, 0, 0, 0, 0, 0, 300, TRUE );

//「でも...やっぱり納得できないでしょ＠　過去の完全犯罪の華麗さと違いすぎるもの＠...その計画、例えうまく行っても「魅音」は悪役でしょ＠　一生隠れて、あるいは詩音のフリをしたりして生きていかなきゃならないんでしょ＠　窮屈過ぎ＠　こんなの完全犯罪とは言わないって！＠
	if (GetGlobalFlag(GADVMode)) { OutputLine("<color=#5ec69a>魅音</color>", NULL, "<color=#5ec69a>Mion</color>", NULL, Line_ContinueAfterTyping); }
	ModPlayVoiceLS(4, 3, "s20/03/440300335", 128, TRUE);
	OutputLine(NULL, "「でも…やっぱり納得できないでしょ！",
		   NULL, "\"However... I'm still not convinced!", Line_WaitForInput);
	ModPlayVoiceLS(4, 3, "s20/03/440300336", 128, TRUE);
	OutputLine(NULL, "　過去の完全犯罪の華麗さと違いすぎるもの。",
		   NULL, " It was too different from the magnificent, perfect crimes in the past.", Line_WaitForInput);
	ModPlayVoiceLS(4, 3, "s20/03/440300337", 128, TRUE);
	OutputLine(NULL, "…その計画、例えうまく行っても「魅音」は悪役でしょ？",
		   NULL, " ...Even if their plan went well, Mion would end up the bad guy, wouldn't she? ", GetGlobalFlag(GLinemodeSp));
	if (GetGlobalFlag(GADVMode)) { OutputLine("<color=#5ec69a>魅音</color>", NULL, "<color=#5ec69a>Mion</color>", NULL, Line_ContinueAfterTyping); }
	ModPlayVoiceLS(4, 3, "s20/03/440300338", 128, TRUE);
	OutputLine(NULL, "　一生隠れて、あるいは詩音のフリをしたりして生きていかなきゃならないんでしょ？",
		   NULL, "She would either have to hide the rest of her life, or live pretending to be Shion, wouldn't she?", Line_WaitForInput);
	ModPlayVoiceLS(4, 3, "s20/03/440300339", 128, TRUE);
	OutputLine(NULL, "　窮屈過ぎ！",
		   NULL, " That would be too constrained!", Line_WaitForInput);
	ModPlayVoiceLS(4, 3, "s20/03/440300340", 128, TRUE);
	OutputLine(NULL, "　こんなの完全犯罪とは言わないって！」",
		   NULL, " You can't call that a perfect crime!\"", GetGlobalFlag(GLinemodeSp));

//＜魅音
	DisableWindow();
	FadeBustshotWithFiltering( 3, "left", 1, FALSE, 0, 0, 300, TRUE );
	ModDrawCharacterWithFiltering(3, 5, "sprite/normal/ri1_def_a1_", "0", "right", 1, 160, 0, FALSE, 0, 0, 0, 0, 0, 20, 300, TRUE );

	if (GetGlobalFlag(GADVMode)) { ClearMessage(); } else { OutputLineAll(NULL, "\n\n", Line_ContinueAfterTyping); }

//「......つまり、死ぬにせよ消えるにせよ、魅ぃはいなくなってしまうわけなのです。￥
	if (GetGlobalFlag(GADVMode)) { OutputLine("<color=#6972c1>梨花</color>", NULL, "<color=#6972c1>Rika</color>", NULL, Line_ContinueAfterTyping); }
	ModPlayVoiceLS(4, 5, "s20/05/440500114", 128, TRUE);
	OutputLine(NULL, "「……つまり、死ぬにせよ消えるにせよ、魅ぃはいなくなってしまうわけなのです。」",
		   NULL, "\"......In other words, whether by dying or disappearing, Mii would have to go away.\"", Line_Normal);
	ClearMessage();

//＜梨花
	DisableWindow();
	FadeBustshotWithFiltering( 1, "right", 1, FALSE, 0, 0, 300, TRUE );
	ModDrawCharacterWithFiltering(1, 6, "sprite/normal/si1b_wink_b1_", "2", "left", 1, -160, 0, FALSE, 0, 0, 0, 0, 0, 0, 300, TRUE );

//「梨花ちゃん、それいい意見＠つまり、園崎魅音が表舞台からいなくなるのは彼女らのシナリオの一部だと思うわけです＠だからラストで、魅音はポンポンと過去の事件の罪を被るんですよ＠全部の事件の責任を一身に引き受けて退場！￥
	if (GetGlobalFlag(GADVMode)) { OutputLine("<color=#5ec69a>詩音</color>", NULL, "<color=#5ec69a>Shion</color>", NULL, Line_ContinueAfterTyping); }
	ModPlayVoiceLS(4, 6, "s20/06/440600091", 128, TRUE);
	OutputLine(NULL, "「梨花ちゃま、それいい意見。",
		   NULL, "\"Rika-chama, that's a good thought.", Line_WaitForInput);
	ModPlayVoiceLS(4, 6, "s20/06/440600092", 128, TRUE);
	OutputLine(NULL, "つまり、園崎魅音が表舞台からいなくなるのは彼女らのシナリオの一部だと思うわけです。",
		   NULL, " That means we should consider that Mion Sonozaki leaving the stage was part of their plan.", Line_WaitForInput);
	ModPlayVoiceLS(4, 6, "s20/06/440600093", 128, TRUE);
	OutputLine(NULL, "だからラストで、魅音はポンポンと過去の事件の罪を被るんですよ。",
		   NULL, " That's why, at the end, Mion took the blame for all the incidents in the past. ", GetGlobalFlag(GLinemodeSp));
	if (GetGlobalFlag(GADVMode)) { OutputLine("<color=#5ec69a>詩音</color>", NULL, "<color=#5ec69a>Shion</color>", NULL, Line_ContinueAfterTyping); }
	ModPlayVoiceLS(4, 6, "s20/06/440600094", 128, TRUE);
	OutputLine(NULL, "全部の事件の責任を一身に引き受けて退場！」",
		   NULL, "She took responsibility for all of them herself, then left!\"", Line_Normal);
	ClearMessage();

//＜詩音
	DisableWindow();
	FadeBustshotWithFiltering( 3, "left", 1, FALSE, 0, 0, 300, TRUE );
	ModDrawCharacterWithFiltering(3, 3, "sprite/normal/me1b_wink_a1_", "1", "right", 1, 160, 0, FALSE, 0, 0, 0, 0, 0, 20, 300, TRUE );

//「そうすることで、過去の事件の真犯人を隠蔽できる＠...つまり、今年の事件は、チープなんじゃなく、...過去の事件を丸ごと「完全犯罪」にするための締めくくりの事件＠...そういう位置づけになるのかな...？＠
	if (GetGlobalFlag(GADVMode)) { OutputLine("<color=#5ec69a>魅音</color>", NULL, "<color=#5ec69a>Mion</color>", NULL, Line_ContinueAfterTyping); }
	ModPlayVoiceLS(4, 3, "s20/03/440300341", 128, TRUE);
	OutputLine(NULL, "「そうすることで、過去の事件の真犯人を隠蔽できる。",
		   NULL, "\"By doing that, she could cover up the true culprit behind the past incidents.", Line_WaitForInput);
	ModPlayVoiceLS(4, 3, "s20/03/440300342", 128, TRUE);
	OutputLine(NULL, "…つまり、今年の事件は、チープなんじゃなく、…過去の事件を丸ごと「完全犯罪」にするための締めくくりの事件。",
		   NULL, " ...Which means that this incident wasn't shabby... its purpose was to cement all the past incidents as perfect crimes. ", GetGlobalFlag(GLinemodeSp));
	if (GetGlobalFlag(GADVMode)) { OutputLine("<color=#5ec69a>魅音</color>", NULL, "<color=#5ec69a>Mion</color>", NULL, Line_ContinueAfterTyping); }
	ModPlayVoiceLS(4, 3, "s20/03/440300343", 128, TRUE);
	OutputLine(NULL, "…そういう位置づけになるのかな…？」",
		   NULL, "...I suppose that's what it comes down to...?\"", GetGlobalFlag(GLinemodeSp));
	if (GetGlobalFlag(GADVMode)) { ClearMessage(); } else { OutputLineAll(NULL, "\n", Line_ContinueAfterTyping); }



//＜魅音
	DisableWindow();
	DrawSceneWithMask("background/res1_01", "left", 0, 0, 300 );
	ModDrawCharacterWithFiltering(3, 9, "sprite/normal/ta1_def_", "0", "right", 1, 160, 0, FALSE, 0, 0, 0, 0, 0, 20, 300, TRUE );

//「一番疑われてる園崎家の若き当主が全てを自白して失踪＠......彼女、もしくは園崎家以外の真犯人にとってこれほどおいしい結末はないってことになるのかしらね。￥
	if (GetGlobalFlag(GADVMode)) { OutputLine("<color=#f6d9a8>鷹野</color>", NULL, "<color=#f6d9a8>Takano</color>", NULL, Line_ContinueAfterTyping); }
	ModPlayVoiceLS(4, 9, "s20/09/440900111", 128, TRUE);
	OutputLine(NULL, "「一番疑われてる園崎家の若き当主が全てを自白して失踪。",
		   NULL, "\"The young leader of the Sonozaki family, who was the biggest suspect, confessed to everything and disappeared. ", GetGlobalFlag(GLinemodeSp));
	if (GetGlobalFlag(GADVMode)) { OutputLine("<color=#f6d9a8>鷹野</color>", NULL, "<color=#f6d9a8>Takano</color>", NULL, Line_ContinueAfterTyping); }
	ModPlayVoiceLS(4, 9, "s20/09/440900112", 128, TRUE);
	OutputLine(NULL, "……彼女、もしくは園崎家以外の真犯人にとってこれほどおいしい結末はないってことになるのかしらね。」",
		   NULL, "......For her, or perhaps for the non-Sonozaki true culprit, there likely was no more favorable outcome.\"", Line_Normal);
	ClearMessage();

//＜鷹野
	DisableWindow();
	ModDrawCharacterWithFiltering(1, 4, "sprite/normal/sa1b_akuwarai_b1_", "1", "left", 1, -160, 0, FALSE, 0, 0, 0, 0, 0, 0, 300, TRUE );

//「...............話がぜーんぜん、わかりませんのよ＠魅音さんが罪を被るってどういう意味ですの＠　犯人なんじゃないんですの...？？￥
	if (GetGlobalFlag(GADVMode)) { OutputLine("<color=#fcdb77>沙都子</color>", NULL, "<color=#fcdb77>Satoko</color>", NULL, Line_ContinueAfterTyping); }
	ModPlayVoiceLS(4, 4, "s20/04/440400194", 128, TRUE);
	OutputLine(NULL, "「……………話がぜーんぜん、わかりませんのよ。",
		   NULL, "\"............I don't understand even an inch of your conversation.", Line_WaitForInput);
	ModPlayVoiceLS(4, 4, "s20/04/440400195", 128, TRUE);
	OutputLine(NULL, "魅音さんが罪を被るってどういう意味ですの？",
		   NULL, " What do you mean by Mion-san taking the blame?", Line_WaitForInput);
	ModPlayVoiceLS(4, 4, "s20/04/440400196", 128, TRUE);
	OutputLine(NULL, "　犯人なんじゃないんですの…？？」",
		   NULL, " Is she not the culprit...??\"", Line_Normal);
	ClearMessage();

//＜沙都子
	DisableWindow();
	FadeBustshotWithFiltering( 3, "left", 1, FALSE, 0, 0, 300, TRUE );
	ModDrawCharacterWithFiltering(3, 2, "sprite/normal/re1b_def_b1_", "0", "right", 1, 160, 0, FALSE, 0, 0, 0, 0, 0, 20, 300, TRUE );

//「つまりね＠連続怪死事件の真犯人が別にいるの＠その人を守るために、魅ぃちゃんが「過去の事件も全て、自分が起こした」とウソの告白をした...ってみんなは言ってるの。＠
	if (GetGlobalFlag(GADVMode)) { OutputLine("<color=#f0953d>レナ</color>", NULL, "<color=#f0953d>Rena</color>", NULL, Line_ContinueAfterTyping); }
	ModPlayVoiceLS(4, 2, "s20/02/440200212", 128, TRUE);
	OutputLine(NULL, "「つまりね。",
		   NULL, "\"Let me put it this way.", Line_WaitForInput);
	ModPlayVoiceLS(4, 2, "s20/02/440200213", 128, TRUE);
	OutputLine(NULL, "連続怪死事件の真犯人が別にいるの。",
		   NULL, " The true culprit behind the serial freak death incidents was somebody else. ", GetGlobalFlag(GLinemodeSp));
	if (GetGlobalFlag(GADVMode)) { OutputLine("<color=#f0953d>レナ</color>", NULL, "<color=#f0953d>Rena</color>", NULL, Line_ContinueAfterTyping); }
	ModPlayVoiceLS(4, 2, "s20/02/440200214", 128, TRUE);
	OutputLine(NULL, "その人を守るために、魅ぃちゃんが「過去の事件も全て、自分が起こした」とウソの告白をした…ってみんなは言ってるの。」",
		   NULL, "Mii-chan gave a fake confession that she caused all the previous incidents to protect that person... or so everyone's saying.\"", GetGlobalFlag(GLinemodeSp));
	if (GetGlobalFlag(GADVMode)) { ClearMessage(); } else { OutputLineAll(NULL, "\n", Line_ContinueAfterTyping); }



//＜レナ
	DisableWindow();
	FadeBustshotWithFiltering( 1, "right", 1, FALSE, 0, 0, 300, TRUE );
	ModDrawCharacterWithFiltering(1, 11, "sprite/normal/oisi1_2_", "0", "left", 1, -160, 0, FALSE, 0, 0, 0, 0, 0, 0, 300, TRUE );

//「これはこれは......、劇中のセリフになりますが...とんだ名探偵さんがいたもんです＠　確かに...ちょっと説得力を感じますよ！￥
	if (GetGlobalFlag(GADVMode)) { OutputLine("<color=#a59da9>大石</color>", NULL, "<color=#a59da9>Ooishi</color>", NULL, Line_ContinueAfterTyping); }
	ModPlayVoiceLS(4, 11, "s20/11/440700386", 128, TRUE);
	OutputLine(NULL, "「これはこれは……、劇中のセリフになりますが…とんだ名探偵さんがいたもんです！",
		   NULL, "\"My, my... I said this during the story... but it seems we have an incredible detective on our hands!", Line_WaitForInput);
	ModPlayVoiceLS(4, 11, "s20/11/440700387", 128, TRUE);
	OutputLine(NULL, "　確かに…ちょっと説得力を感じますよ！」",
		   NULL, " Yes... it does seem a bit persuasive!\"", Line_Normal);
	ClearMessage();

//＜大石
	DisableWindow();
	DrawSceneWithMask("background/res1_01", "right", 0, 0, 300 );
	ModDrawCharacterWithFiltering(3, 3, "sprite/normal/me1b_def_a1_", "0", "right", 1, 160, 0, FALSE, 0, 0, 0, 0, 0, 20, 300, TRUE );

//「真の犯人を誤魔化すために起こした事件＠それが私の推理＠さらに言えば、その真の犯人は園崎家以外の存在だと思ってるんだけどね。＠
	if (GetGlobalFlag(GADVMode)) { OutputLine("<color=#5ec69a>魅音</color>", NULL, "<color=#5ec69a>Mion</color>", NULL, Line_ContinueAfterTyping); }
	ModPlayVoiceLS(4, 3, "s20/03/440300344", 128, TRUE);
	OutputLine(NULL, "「真の犯人を誤魔化すために起こした事件。",
		   NULL, "\"An incident started to throw the scent off the true criminal.", Line_WaitForInput);
	ModPlayVoiceLS(4, 3, "s20/03/440300345", 128, TRUE);
	OutputLine(NULL, "それが私の推理。",
		   NULL, " That's my reasoning.", Line_WaitForInput);
	ModPlayVoiceLS(4, 3, "s20/03/440300346", 128, TRUE);
	OutputLine(NULL, "さらに言えば、その真の犯人は園崎家以外の存在だと思ってるんだけどね。」",
		   NULL, " Though if I go further, I think the true culprit isn't part of the Sonozaki family.\"", GetGlobalFlag(GLinemodeSp));
	if (GetGlobalFlag(GADVMode)) { ClearMessage(); } else { OutputLineAll(NULL, "\n", Line_ContinueAfterTyping); }



//＜魅音
	DisableWindow();
	ModDrawCharacterWithFiltering(1, 9, "sprite/normal/ta1_warai_", "1", "left", 1, -160, 0, FALSE, 0, 0, 0, 0, 0, 0, 300, TRUE );

//「４年連続で完全犯罪に成功した謎の人物を、さらに守るために魅音ちゃんが起こした「捜査撹乱の事件」ということかしら？＠
	if (GetGlobalFlag(GADVMode)) { OutputLine("<color=#f6d9a8>鷹野</color>", NULL, "<color=#f6d9a8>Takano</color>", NULL, Line_ContinueAfterTyping); }
	ModPlayVoiceLS(4, 9, "s20/09/440900113", 128, TRUE);
	OutputLine(NULL, "「４年連続で完全犯罪に成功した謎の人物を、さらに守るために魅音ちゃんが起こした「捜査撹乱の事件」ということかしら？」",
		   NULL, "\"So it was Mion-chan disrupting the incident to further protect the mystery person who pulled off perfect crimes four years running, then?\"", GetGlobalFlag(GLinemodeSp));
	if (GetGlobalFlag(GADVMode)) { ClearMessage(); } else { OutputLineAll(NULL, "\n", Line_ContinueAfterTyping); }



//＜鷹野
	DisableWindow();
	ModDrawCharacter(3, 3, "sprite/normal/me1a_wink_a1_", "1", 160, 0, 0, FALSE, 0, 0, 0, 0, 0, 0, 0, 20, 200, TRUE );

//「そういうことです＠前回のシナリオに名前だけ登場した「監督」ってのがかなり怪しいかな！＠
	if (GetGlobalFlag(GADVMode)) { OutputLine("<color=#5ec69a>魅音</color>", NULL, "<color=#5ec69a>Mion</color>", NULL, Line_ContinueAfterTyping); }
	ModPlayVoiceLS(4, 3, "s20/03/440300347", 128, TRUE);
	OutputLine(NULL, "「そういうことです。",
		   NULL, "\"That's right.", Line_WaitForInput);
	ModPlayVoiceLS(4, 3, "s20/03/440300348", 128, TRUE);
	OutputLine(NULL, "『鬼隠し』のシナリオで名前だけ登場した『監督』ってのがかなり怪しいかな！」",
		   NULL, " The site foreman only appeared in name in the last story—pretty suspicious, if you ask me!\"", GetGlobalFlag(GLinemodeSp));
	if (GetGlobalFlag(GADVMode)) { ClearMessage(); } else { OutputLineAll(NULL, "\n", Line_ContinueAfterTyping); }



//＜魅音
	DisableWindow();
	FadeBustshotWithFiltering( 1, "right", 1, FALSE, 0, 0, 300, TRUE );
	ModDrawCharacterWithFiltering(1, 5, "sprite/normal/ri1_warai_a1_", "1", "left", 1, -160, 0, FALSE, 0, 0, 0, 0, 0, 0, 300, TRUE );

//「......すごいです＠実につじつまが合いますですよ。＠ぱちぱちぱち￥
	if (GetGlobalFlag(GADVMode)) { OutputLine("<color=#6972c1>梨花</color>", NULL, "<color=#6972c1>Rika</color>", NULL, Line_ContinueAfterTyping); }
	ModPlayVoiceLS(4, 5, "s20/05/440500115", 128, TRUE);
	OutputLine(NULL, "「……すごいです。",
		   NULL, "\"......Amazing.", Line_WaitForInput);
	ModPlayVoiceLS(4, 5, "s20/05/440500116", 128, TRUE);
	OutputLine(NULL, "実につじつまが合いますのですよ。」",
		   NULL, " It really does all add up.\"", Line_WaitForInput);
	OutputLine(NULL, "ぱちぱちぱち。",
		   NULL, " Clap clap clap.", Line_Normal);
	ClearMessage();

//＜梨花
	DisableWindow();
	DrawSceneWithMask("background/res5", "left", 0, 0, 300 );
	ModDrawCharacterWithFiltering(3, 6, "sprite/normal/si1b_def_b1_", "0", "right", 1, 160, 0, FALSE, 0, 0, 0, 0, 0, 20, 300, TRUE );

//「私はそれでも園崎家＋姉妹が犯人だと思ってますけどね＠御三家による古いしがらみを断ち切るために姉妹が起こした「過去の清算のための事件」＠それが私の推理です。￥
	if (GetGlobalFlag(GADVMode)) { OutputLine("<color=#5ec69a>詩音</color>", NULL, "<color=#5ec69a>Shion</color>", NULL, Line_ContinueAfterTyping); }
	ModPlayVoiceLS(4, 6, "s20/06/440600095", 128, TRUE);
	OutputLine(NULL, "「私はそれでも園崎家＋姉妹が犯人だと思ってますけどね。",
		   NULL, "\"I still think the Sonozaki family and the sisters are the culprits, though.", Line_WaitForInput);
	ModPlayVoiceLS(4, 6, "s20/06/440600096", 128, TRUE);
	OutputLine(NULL, "御三家による古いしがらみを断ち切るために姉妹が起こした「過去の清算のための事件」。",
		   NULL, " An incident caused by the sisters to sever their old fetters to the Three Families—to clear away the past...", Line_WaitForInput);
	ModPlayVoiceLS(4, 6, "s20/06/440600097", 128, TRUE);
	OutputLine(NULL, "それが私の推理です。」",
		   NULL, " That's my theory.\"", Line_Normal);
	ClearMessage();

//＜詩音
	DisableWindow();
	ModDrawCharacterWithFiltering(1, 8, "sprite/normal/tomi1_def_", "0", "left", 1, -160, 0, FALSE, 0, 0, 0, 0, 0, 0, 300, TRUE );

//「過去の清算ってのはつまり...＠暗躍の歴史に終止符を打つため、御三家の罪を最後の当主の魅音が全て被り、姉妹そろって退場したってことだね。＠
	if (GetGlobalFlag(GADVMode)) { OutputLine("<color=#945c44>富竹</color>", NULL, "<color=#945c44>Tomitake</color>", NULL, Line_ContinueAfterTyping); }
	ModPlayVoiceLS(4, 8, "s20/08/440800116", 128, TRUE);
	OutputLine(NULL, "「過去の清算ってのはつまり…、",
		   NULL, "\"Clearing away the past...", Line_WaitForInput);
	ModPlayVoiceLS(4, 8, "s20/08/440800117", 128, TRUE);
	OutputLine(NULL, "暗躍の歴史に終止符を打つため、御三家の罪を最後の当主の魅音が全て被り、姉妹そろって退場したってことだね。」",
		   NULL, " You mean that they placed the blame for the Three Families' crimes on their final leader, Mion, to put an end to a dark history—and then the two of them left.\"", GetGlobalFlag(GLinemodeSp));
	if (GetGlobalFlag(GADVMode)) { ClearMessage(); } else { OutputLineAll(NULL, "\n", Line_ContinueAfterTyping); }




//＜富竹

//「そういうことです＠私たち姉妹が悩みに悩みぬいた末に選んだ、悲しい物語だったというわけです＠/
	if (GetGlobalFlag(GADVMode)) { OutputLine("<color=#5ec69a>詩音</color>", NULL, "<color=#5ec69a>Shion</color>", NULL, Line_ContinueAfterTyping); }
	ModPlayVoiceLS(4, 6, "s20/06/440600098", 128, TRUE);
	OutputLine(NULL, "「そういうことです。",
		   NULL, "\"That's right.", Line_WaitForInput);
	ModPlayVoiceLS(4, 6, "s20/06/440600099", 128, TRUE);
	OutputLine(NULL, "私たち姉妹が悩みに悩みぬいた末に選んだ、悲しい物語だったというわけです。",
		   NULL, " It would make it a sad story, where we sisters finally choose to end it after a lot of worry.", Line_WaitForInput);

	DisableWindow();
	ModDrawCharacter(3, 6, "sprite/normal/si1b_wink_b1_", "2", 160, 0, 0, FALSE, 0, 0, 0, 0, 0, 0, 0, 20, 200, TRUE );

//あは、出来すぎですね！￥
	ModPlayVoiceLS(4, 6, "s20/06/440600100", 128, TRUE);
	OutputLine(NULL, "あは、出来すぎですね！」",
		   NULL, " Aha, we went a little too far!\"", Line_Normal);
	ClearMessage();

//＜詩音
	DisableWindow();
	FadeBustshotWithFiltering( 1, "right", 1, FALSE, 0, 0, 300, TRUE );
	ModDrawCharacterWithFiltering(1, 5, "sprite/normal/ri1_warai_a1_", "1", "left", 1, -160, 0, FALSE, 0, 0, 0, 0, 0, 0, 300, TRUE );

//「......すごいです＠実につじつまが合いますですよ。＠ぱちぱちぱち＠
	if (GetGlobalFlag(GADVMode)) { OutputLine("<color=#6972c1>梨花</color>", NULL, "<color=#6972c1>Rika</color>", NULL, Line_ContinueAfterTyping); }
	ModPlayVoiceLS(4, 5, "s20/05/440500117", 128, TRUE);
	OutputLine(NULL, "「……すごいです。",
		   NULL, "\"......Amazing.", Line_WaitForInput);
	ModPlayVoiceLS(4, 5, "s20/05/440500118", 128, TRUE);
	OutputLine(NULL, "実につじつまが合いますですよ。」",
		   NULL, " It really does all add up.\"", Line_WaitForInput);
	OutputLine(NULL, "ぱちぱちぱち。",
		   NULL, " Clap clap clap.", GetGlobalFlag(GLinemodeSp));
	if (GetGlobalFlag(GADVMode)) { ClearMessage(); } else { OutputLineAll(NULL, "\n", Line_ContinueAfterTyping); }



//＜梨花
	DisableWindow();
	FadeBustshotWithFiltering( 3, "left", 1, FALSE, 0, 0, 300, TRUE );
	ModDrawCharacterWithFiltering(3, 2, "sprite/normal/re1a_warai_a1_", "2", "right", 1, 160, 0, FALSE, 0, 0, 0, 0, 0, 20, 300, TRUE );

//「あれあれ＠　何だか梨花ちゃんにも意見がありそうね＠梨花ちゃんもどうぞ！￥
	if (GetGlobalFlag(GADVMode)) { OutputLine("<color=#f0953d>レナ</color>", NULL, "<color=#f0953d>Rena</color>", NULL, Line_ContinueAfterTyping); }
	ModPlayVoiceLS(4, 2, "s20/02/440200215", 128, TRUE);
	OutputLine(NULL, "「あれあれ？",
		   NULL, "\"Wait, what?", Line_WaitForInput);
	ModPlayVoiceLS(4, 2, "s20/02/440200216", 128, TRUE);
	OutputLine(NULL, "　何だか梨花ちゃんにも意見がありそうだね。",
		   NULL, " It looks like Rika-chan has an opinion too.", Line_WaitForInput);
	ModPlayVoiceLS(4, 2, "s20/02/440200217", 128, TRUE);
	OutputLine(NULL, "梨花ちゃんもどうぞ！」",
		   NULL, " Go ahead, Rika-chan!\"", Line_Normal);
	ClearMessage();

//＜レナ
	DisableWindow();
	ModDrawCharacter(1, 5, "sprite/normal/ri1_niko_a1_", "0", -160, 0, 0, FALSE, 0, 0, 0, 0, 0, 0, 0, 0, 200, TRUE );

//「......では皆さんに質問なのです＠...圭一はどうして刺されなければいけないなのですか？＠
	if (GetGlobalFlag(GADVMode)) { OutputLine("<color=#6972c1>梨花</color>", NULL, "<color=#6972c1>Rika</color>", NULL, Line_ContinueAfterTyping); }
	ModPlayVoiceLS(4, 5, "s20/05/440500119", 128, TRUE);
	OutputLine(NULL, "「……では皆さんに質問なのです。",
		   NULL, "\"......I have a question for you all.", Line_WaitForInput);
	ModPlayVoiceLS(4, 5, "s20/05/440500120", 128, TRUE);
	OutputLine(NULL, "…圭一はどうして刺されなければいけないなのですか？」",
		   NULL, " ...Why did Keiichi need to get stabbed?\"", GetGlobalFlag(GLinemodeSp));
	if (GetGlobalFlag(GADVMode)) { ClearMessage(); } else { OutputLineAll(NULL, "\n", Line_ContinueAfterTyping); }



	DisableWindow();
	FadeBustshotWithFiltering( 3, "right", 1, FALSE, 0, 0, 300, TRUE );
	ModDrawCharacterWithFiltering(3, 4, "sprite/normal/sa1a_def_a1_", "1", "right", 1, 160, 0, FALSE, 0, 0, 0, 0, 0, 20, 300, TRUE );

//「...梨花、そんなのは決まってますわよ＠入っちゃいけない祭具殿に勝手に入ったからに決まってますわ。＠
	if (GetGlobalFlag(GADVMode)) { OutputLine("<color=#fcdb77>沙都子</color>", NULL, "<color=#fcdb77>Satoko</color>", NULL, Line_ContinueAfterTyping); }
	ModPlayVoiceLS(4, 4, "s20/04/440400197", 128, TRUE);
	OutputLine(NULL, "「…梨花、そんなのは決まってますわよ。",
		   NULL, "\"...We already know why that is, Rika.", Line_WaitForInput);
	ModPlayVoiceLS(4, 4, "s20/04/440400198", 128, TRUE);
	OutputLine(NULL, "入っちゃいけない祭具殿に勝手に入ったからに決まってますわ。」",
		   NULL, " It's obviously because he went in the forbidden storehouse without asking.\"", GetGlobalFlag(GLinemodeSp));
	if (GetGlobalFlag(GADVMode)) { ClearMessage(); } else { OutputLineAll(NULL, "\n", Line_ContinueAfterTyping); }



//＜沙都子
	DisableWindow();
	FadeBustshotWithFiltering( 1, "left", 1, FALSE, 0, 0, 300, TRUE );
	ModDrawCharacterWithFiltering(1, 11, "sprite/normal/oisi1_1_", "0", "left", 1, -160, 0, FALSE, 0, 0, 0, 0, 0, 0, 300, TRUE );

//「こうして思い返すと、前回のシナリオでも死んだ富竹くんと鷹野さんの死も、きっと祭具殿に忍び込んだせいなんでしょうなぁ＠.....................ありゃ？￥
	if (GetGlobalFlag(GADVMode)) { OutputLine("<color=#a59da9>大石</color>", NULL, "<color=#a59da9>Ooishi</color>", NULL, Line_ContinueAfterTyping); }
	ModPlayVoiceLS(4, 11, "s20/11/440700388", 128, TRUE);
	OutputLine(NULL, "「こうして思い返すと、他のシナリオでも死んだ富竹さんと鷹野さんの死も、きっと祭具殿に忍び込んだせいってことなんでしょうなぁ。",
		   NULL, "\"Thinking back on it now, Tomitake-kun and Takano-san probably died in the previous story because they snuck into that storehouse, eh?", Line_WaitForInput);
	ModPlayVoiceLS(4, 11, "s20/11/440700389", 128, TRUE);
	OutputLine(NULL, "…………………ありゃ？」",
		   NULL, " ............Hmm?\"", Line_Normal);
	ClearMessage();

//＜大石
	DisableWindow();
	DrawSceneWithMask("background/res1_01", "right", 0, 0, 300 );
	ModDrawCharacterWithFiltering(3, 9, "sprite/normal/ta1_warai_", "1", "right", 1, 160, 0, FALSE, 0, 0, 0, 0, 0, 20, 300, TRUE );

//「......くすくす＠おかしなことになってきたわねぇ。＠
	if (GetGlobalFlag(GADVMode)) { OutputLine("<color=#f6d9a8>鷹野</color>", NULL, "<color=#f6d9a8>Takano</color>", NULL, Line_ContinueAfterTyping); }
	ModPlayVoiceLS(4, 9, "s20/09/440900114", 128, TRUE);
	OutputLine(NULL, "「……くすくす。",
		   NULL, "\"......*giggle*", Line_WaitForInput);
	ModPlayVoiceLS(4, 9, "s20/09/440900115", 128, TRUE);
	OutputLine(NULL, "おかしなことになってきたわねぇ。」",
		   NULL, " That is rather strange indeed.\"", GetGlobalFlag(GLinemodeSp));
	if (GetGlobalFlag(GADVMode)) { ClearMessage(); } else { OutputLineAll(NULL, "\n", Line_ContinueAfterTyping); }



//＜鷹野
	DisableWindow();
	ModDrawCharacterWithFiltering(1, 2, "sprite/normal/re1a_bikkuri_a1_", "2", "left", 1, -160, 0, FALSE, 0, 0, 0, 0, 0, 0, 300, TRUE );

//「え＠　おかしなことって...何がですか？＠
	if (GetGlobalFlag(GADVMode)) { OutputLine("<color=#f0953d>レナ</color>", NULL, "<color=#f0953d>Rena</color>", NULL, Line_ContinueAfterTyping); }
	ModPlayVoiceLS(4, 2, "s20/02/440200218", 128, TRUE);
	OutputLine(NULL, "「え？",
		   NULL, "\"Huh?", Line_WaitForInput);
	ModPlayVoiceLS(4, 2, "s20/02/440200219", 128, TRUE);
	OutputLine(NULL, "　おかしなことって…何がですか？」",
		   NULL, " What is it that's strange...?\"", GetGlobalFlag(GLinemodeSp));
	if (GetGlobalFlag(GADVMode)) { ClearMessage(); } else { OutputLineAll(NULL, "\n", Line_ContinueAfterTyping); }



//＜レナ
	DisableWindow();
	ModDrawCharacter(2, 4, "sprite/normal/sa1b_odoroki_b1_", "1", 0, 0, 0, FALSE, 0, 0, 0, 0, 0, 0, 0, 10, 400, TRUE );

//「...あッ！＠　レナさん、そうですわ＠　思い出して下さいませ？！￥
	if (GetGlobalFlag(GADVMode)) { OutputLine("<color=#fcdb77>沙都子</color>", NULL, "<color=#fcdb77>Satoko</color>", NULL, Line_ContinueAfterTyping); }
	ModPlayVoiceLS(4, 4, "s20/04/440400199", 128, TRUE);
	OutputLine(NULL, "「…あッ！！",
		   NULL, "\"...Ah!!", Line_WaitForInput);
	ModPlayVoiceLS(4, 4, "s20/04/440400200", 128, TRUE);
	OutputLine(NULL, "　レナさん、そうですわ！",
		   NULL, " Rena-san, that's right!", Line_WaitForInput);
	ModPlayVoiceLS(4, 4, "s20/04/440400201", 128, TRUE);
	OutputLine(NULL, "　思い出して下さいませ？！」",
		   NULL, " Won't you think back, please?!\"", Line_Normal);
	ClearMessage();

//＜沙都子
	DisableWindow();
	DrawSceneWithMask("background/res1_01", "left", 0, 0, 300 );
	ModDrawCharacter(2, 5, "sprite/normal/ri1_def_a1_", "0", 0, 0, 0, FALSE, 0, 0, 0, 0, 0, 0, 0, 10, 400, TRUE );

//「......そうなのです＠...前回のシナリオでは、圭一は祭具殿には忍び込んでいないのに命を狙われているのです。￥
	if (GetGlobalFlag(GADVMode)) { OutputLine("<color=#6972c1>梨花</color>", NULL, "<color=#6972c1>Rika</color>", NULL, Line_ContinueAfterTyping); }
	ModPlayVoiceLS(4, 5, "s20/05/440500121", 128, TRUE);
	OutputLine(NULL, "「……そうなのです。",
		   NULL, "\"...That's right.", Line_WaitForInput);
	ModPlayVoiceLS(4, 5, "s20/05/440500122", 128, TRUE);
	OutputLine(NULL, "…たとえば『鬼隠し』のシナリオでは、圭一は祭具殿には忍び込んでいないのに命を狙われているのです。」",
		   NULL, " ...In the previous scenario, they were after Keiichi's life even though he didn't sneak into the ritual storehouse.\"", Line_Normal);
	ClearMessage();

//＜梨花
	DisableWindow();
	FadeBustshot( 2, FALSE, 0, 0, 0, 0, 200, TRUE );

//　...ざわざわざわざわ￥
	if (GetGlobalFlag(GADVMode)) { OutputLineAll("", NULL, Line_ContinueAfterTyping); }
	OutputLine(NULL, "　…ざわざわざわざわ！",
		   NULL, "...Murmur murmur murmur!", Line_Normal);
	ClearMessage();

	DisableWindow();
	ModDrawCharacterWithFiltering(3, 8, "sprite/normal/tomi1_komaru_", "1", "right", 1, 160, 0, FALSE, 0, 0, 0, 0, 0, 20, 300, TRUE );

//「それはきっと......、!w1000ほら＠　雛見沢はよそ者を嫌うんだろ＠　だから圭一くんも命を狙われたんだよ...！＠
	if (GetGlobalFlag(GADVMode)) { OutputLine("<color=#945c44>富竹</color>", NULL, "<color=#945c44>Tomitake</color>", NULL, Line_ContinueAfterTyping); }
	ModPlayVoiceLS(4, 8, "s20/08/440800118", 128, TRUE);
	OutputLine(NULL, "「それはきっと……、",
		   NULL, "\"Well, that's because...", Line_Continue);

	// (backup) SetValidityOfInput( FALSE );
	Wait( 1000 );
	// (backup) SetValidityOfInput( TRUE );

	OutputLine(NULL, "ほら！",
		   NULL, " Yeah!", Line_WaitForInput);
	ModPlayVoiceLS(4, 8, "s20/08/440800119", 128, TRUE);
	OutputLine(NULL, "　雛見沢はよそ者を嫌うんだろ？",
		   NULL, " Hinamizawa hates outsiders, right?", Line_WaitForInput);
	ModPlayVoiceLS(4, 8, "s20/08/440800120", 128, TRUE);
	OutputLine(NULL, "　だから圭一くんも命を狙われたんだよ…！」",
		   NULL, " That's why they tried to kill Keiichi-kun...!\"", GetGlobalFlag(GLinemodeSp));
	if (GetGlobalFlag(GADVMode)) { ClearMessage(); } else { OutputLineAll(NULL, "\n", Line_ContinueAfterTyping); }



//＜富竹
	DisableWindow();
	ModDrawCharacterWithFiltering(1, 3, "sprite/normal/me1a_tohoho_a1_", "0", "left", 1, -160, 0, FALSE, 0, 0, 0, 0, 0, 0, 300, TRUE );

//「それはおかしいでしょ＠...だったら圭ちゃんの両親だって襲われていいはず＠どう見ても、両親に危機が迫っていたようには見えないね＠今回も前回も。￥
	if (GetGlobalFlag(GADVMode)) { OutputLine("<color=#5ec69a>魅音</color>", NULL, "<color=#5ec69a>Mion</color>", NULL, Line_ContinueAfterTyping); }
	ModPlayVoiceLS(4, 3, "s20/03/440300349", 128, TRUE);
	OutputLine(NULL, "「それはおかしいでしょ。",
		   NULL, "\"That would be strange, though.", Line_WaitForInput);
	ModPlayVoiceLS(4, 3, "s20/03/440300350", 128, TRUE);
	OutputLine(NULL, "…だったら圭ちゃんの両親だって襲われていいはず。",
		   NULL, " ...They should have attacked Kei-chan's parents too, in that case.", Line_WaitForInput);
	ModPlayVoiceLS(4, 3, "s20/03/440300351", 128, TRUE);
	OutputLine(NULL, "どう見ても、両親に危機が迫っていたようには見えないね。",
		   NULL, " No matter how you look at it, though, his parents never seemed to be in much danger. ", GetGlobalFlag(GLinemodeSp));
	if (GetGlobalFlag(GADVMode)) { OutputLine("<color=#5ec69a>魅音</color>", NULL, "<color=#5ec69a>Mion</color>", NULL, Line_ContinueAfterTyping); }
	ModPlayVoiceLS(4, 3, "s20/03/440300352", 128, TRUE);
	OutputLine(NULL, "今回だけでなく、他のシナリオでも。」",
		   NULL, "Either this time or the last.\"", Line_Normal);
	ClearMessage();

//＜魅音
	DisableWindow();
	DrawSceneWithMask("background/res5", "right", 0, 0, 300 );
	ModDrawCharacterWithFiltering(3, 4, "sprite/normal/sa1a_akuwarai_a1_", "1", "right", 1, 160, 0, FALSE, 0, 0, 0, 0, 0, 20, 300, TRUE );

//「さぁさぁ人間犯人説の皆さま方～？＠　圭一さんが狙われる理由がちゃんと説明できませんと、人間が犯人とは立証できませんでしてよ～？！？！＠
	if (GetGlobalFlag(GADVMode)) { OutputLine("<color=#fcdb77>沙都子</color>", NULL, "<color=#fcdb77>Satoko</color>", NULL, Line_ContinueAfterTyping); }
	ModPlayVoiceLS(4, 4, "s20/04/440400202", 128, TRUE);
	OutputLine(NULL, "「さぁさぁ人間犯人説の皆さま方〜？！",
		   NULL, "\"Hear that, everyone who thinks it was a human's doing~?!", Line_WaitForInput);
	ModPlayVoiceLS(4, 4, "s20/04/440400203", 128, TRUE);
	OutputLine(NULL, "　圭一さんが狙われる理由がちゃんと説明できませんと、人間が犯人とは立証できませんでしてよ〜？！？！」",
		   NULL, " Unless you can properly explain the reason Keiichi-san's life was threatened, you can't definitely prove the criminal was human, can you~?!?!\"", GetGlobalFlag(GLinemodeSp));
	if (GetGlobalFlag(GADVMode)) { ClearMessage(); } else { OutputLineAll(NULL, "\n", Line_ContinueAfterTyping); }



//＜沙都子
	DisableWindow();
	ModDrawCharacterWithFiltering(1, 11, "sprite/normal/oisi1_2_", "0", "left", 1, -160, 0, FALSE, 0, 0, 0, 0, 0, 0, 300, TRUE );

//「なっはっはっは＠でも、祟り説だとしても、やはり前原さんが前回も今回も襲われる理由がわかりませんけどねぇ。￥
	if (GetGlobalFlag(GADVMode)) { OutputLine("<color=#a59da9>大石</color>", NULL, "<color=#a59da9>Ooishi</color>", NULL, Line_ContinueAfterTyping); }
	ModPlayVoiceLS(4, 11, "s20/11/440700390", 128, TRUE);
	OutputLine(NULL, "「なっはっはっは。",
		   NULL, "\"Nah-ha-ha-ha.", Line_WaitForInput);
	ModPlayVoiceLS(4, 11, "s20/11/440700391", 128, TRUE);
	OutputLine(NULL, "でも、祟り説だとしても、やはり前原さんが前回も今回も襲われる理由がわかりませんけどねぇ。」",
		   NULL, " Even with the curse theory, however, we don't know why Maebara-san was attacked this time or last time.\"", Line_Normal);
	ClearMessage();

//＜大石
	DisableWindow();
	FadeBustshotWithFiltering( 3, "left", 1, FALSE, 0, 0, 300, TRUE );
	ModDrawCharacterWithFiltering(3, 2, "sprite/normal/re1b_def_b1_", "0", "right", 1, 160, 0, FALSE, 0, 0, 0, 0, 0, 20, 300, TRUE );

//「もう一息で解明できそうだったけど...＠やっぱり謎はたくさん残ってるみたいね...。＠
	if (GetGlobalFlag(GADVMode)) { OutputLine("<color=#f0953d>レナ</color>", NULL, "<color=#f0953d>Rena</color>", NULL, Line_ContinueAfterTyping); }
	ModPlayVoiceLS(4, 2, "s20/02/440200220", 128, TRUE);
	OutputLine(NULL, "「もう一息で解明できそうだったけど…、",
		   NULL, "\"With a little more, we would have had it...", Line_WaitForInput);
	ModPlayVoiceLS(4, 2, "s20/02/440200221", 128, TRUE);
	OutputLine(NULL, "やっぱり謎はたくさん残ってるみたいだね…。」",
		   NULL, " There are still a lot of mysteries remaining...\"", GetGlobalFlag(GLinemodeSp));
	if (GetGlobalFlag(GADVMode)) { ClearMessage(); } else { OutputLineAll(NULL, "\n", Line_ContinueAfterTyping); }



//＜レナ
	DisableWindow();
	FadeBustshotWithFiltering( 1, "right", 1, FALSE, 0, 0, 300, TRUE );
	ModDrawCharacterWithFiltering(1, 9, "sprite/normal/ta1_def_", "0", "left", 1, -160, 0, FALSE, 0, 0, 0, 0, 0, 0, 300, TRUE );

//「くすくす......＠圭一くん以外の人の死には何かしら理由が見つけられるんだけど、...圭一くんだけなぜかいつも曖昧＠...前回と今回＠祭具殿に踏み入るのとは無関係に狙われてる。＠
	if (GetGlobalFlag(GADVMode)) { OutputLine("<color=#f6d9a8>鷹野</color>", NULL, "<color=#f6d9a8>Takano</color>", NULL, Line_ContinueAfterTyping); }
	ModPlayVoiceLS(4, 9, "s20/09/440900116", 128, TRUE);
	OutputLine(NULL, "「くすくす……。",
		   NULL, "\"*giggle*......", Line_WaitForInput);
	ModPlayVoiceLS(4, 9, "s20/09/440900117", 128, TRUE);
	OutputLine(NULL, "圭一くん以外の人の死には何かしら理由が見つけられるんだけど、…圭一くんだけなぜかいつも曖昧。",
		   NULL, " We can find some kind of reason for everyone but Keiichi-kun to die... but for some reason, Keiichi-kun's death is always vague.", Line_WaitForInput);
	ModPlayVoiceLS(4, 0, "s02/00/440900118_2", 128, TRUE);
	OutputLine(NULL, "…『鬼隠し』でも、今回の『綿流し』でも。",
		   NULL, " ...Both last time in Onikakushi, and this time in Watanagashi. ", GetGlobalFlag(GLinemodeSp));
	if (GetGlobalFlag(GADVMode)) { OutputLine("<color=#f6d9a8>鷹野</color>", NULL, "<color=#f6d9a8>Takano</color>", NULL, Line_ContinueAfterTyping); }
	ModPlayVoiceLS(4, 9, "s20/09/440900119", 128, TRUE);
	OutputLine(NULL, "祭具殿に踏み入るのとは無関係に狙われてる。」",
		   NULL, "He was being targeted regardless of whether he went into the ritual storehouse.\"", GetGlobalFlag(GLinemodeSp));
	if (GetGlobalFlag(GADVMode)) { ClearMessage(); } else { OutputLineAll(NULL, "\n", Line_ContinueAfterTyping); }



//＜鷹野
	DisableWindow();
	FadeBustshotWithFiltering( 3, "left", 1, FALSE, 0, 0, 300, TRUE );
	ModDrawCharacterWithFiltering(3, 4, "sprite/normal/sa1b_odoroki_b1_", "1", "right", 1, 160, 0, FALSE, 0, 0, 0, 0, 0, 20, 300, TRUE );

//「......では、前回も今回も、殺されるようなことをしちゃってるんじゃありませんこと...？￥
	if (GetGlobalFlag(GADVMode)) { OutputLine("<color=#fcdb77>沙都子</color>", NULL, "<color=#fcdb77>Satoko</color>", NULL, Line_ContinueAfterTyping); }
	ModPlayVoiceLS(4, 4, "s20/04/440400204", 128, TRUE);
	OutputLine(NULL, "「……では、今回だけではなく他のシナリオでも、殺されるようなことをしちゃってるんじゃありませんこと…？」",
		   NULL, "\"...Then does that not mean he was doing something that got him killed both last time and this time...?\"", Line_Normal);
	ClearMessage();

//＜沙都子
	DisableWindow();
	DrawSceneWithMask("background/res5", "right", 0, 0, 300 );
//	PlayBGM( 1, "msys01", 128, 0 );
	ModDrawCharacterWithFiltering(3, 11, "sprite/normal/oisi1_1_", "0", "right", 1, 160, 0, FALSE, 0, 0, 0, 0, 0, 20, 300, TRUE );

//「...なるほど...＠前回と今回の前原くんの行動に共通項が見つけられれば...それが全体の事件の謎を解くカギになりそうですねぇ...。＠
	if (GetGlobalFlag(GADVMode)) { OutputLine("<color=#a59da9>大石</color>", NULL, "<color=#a59da9>Ooishi</color>", NULL, Line_ContinueAfterTyping); }
	ModPlayVoiceLS(4, 11, "s20/11/440700392", 128, TRUE);
	OutputLine(NULL, "「…なるほど…。",
		   NULL, "\"...I see...", Line_WaitForInput);
	ModPlayVoiceLS(4, 11, "s20/11/440700393", 128, TRUE);
	OutputLine(NULL, "他のシナリオと今回の前原さんの行動に共通項が見つけられれば…それが全体の事件の謎を解くカギになりそうですねぇ…。」",
		   NULL, " If we can find something in common about Maebara-kun's actions between last time and this time... it seems like it would be the key to unraveling all the incidents...\"", GetGlobalFlag(GLinemodeSp));
	if (GetGlobalFlag(GADVMode)) { ClearMessage(); } else { OutputLineAll(NULL, "\n", Line_ContinueAfterTyping); }



//＜大石
	DisableWindow();
	ModDrawCharacterWithFiltering(1, 8, "sprite/normal/tomi1_def_", "0", "left", 1, -160, 0, FALSE, 0, 0, 0, 0, 0, 0, 300, TRUE );

//「ざっとシナリオを読み比べたけど...、圭一くんなりに日々を送ってると思うよ＠...祭具殿の一件さえ除けば、圭一くんの日々の暮らしに不審な点は見当たらないけどなぁ！＠
	if (GetGlobalFlag(GADVMode)) { OutputLine("<color=#945c44>富竹</color>", NULL, "<color=#945c44>Tomitake</color>", NULL, Line_ContinueAfterTyping); }
	ModPlayVoiceLS(4, 8, "s20/08/440800121", 128, TRUE);
	OutputLine(NULL, "「ざっとシナリオを読み比べたけど…、圭一くんなりに日々を送ってると思うよ。",
		   NULL, "\"I skimmed through the stories again... but I think he's going about his life in his own way.", Line_WaitForInput);
	ModPlayVoiceLS(4, 8, "s20/08/440800122", 128, TRUE);
	OutputLine(NULL, "…祭具殿の一件さえ除けば、圭一くんの日々の暮らしに不審な点は見当たらないけどなぁ！」",
		   NULL, " ...Though aside from the part with the storehouse, I didn't spot anything suspicious about his daily lifestyle!\"", GetGlobalFlag(GLinemodeSp));
	if (GetGlobalFlag(GADVMode)) { ClearMessage(); } else { OutputLineAll(NULL, "\n", Line_ContinueAfterTyping); }



//＜富竹
	DisableWindow();
	FadeBustshotWithFiltering( 3, "left", 1, FALSE, 0, 0, 300, TRUE );
	ModDrawCharacterWithFiltering(3, 2, "sprite/normal/re1a_komaru_a1_", "0", "right", 1, 160, 0, FALSE, 0, 0, 0, 0, 0, 20, 300, TRUE );

//「う～ん...＠...圭一くん、...前回や今回に何をやったのかな...＠　殺されるような悪いこと！＠
	if (GetGlobalFlag(GADVMode)) { OutputLine("<color=#f0953d>レナ</color>", NULL, "<color=#f0953d>Rena</color>", NULL, Line_ContinueAfterTyping); }
	ModPlayVoiceLS(4, 2, "s20/02/440200222", 128, TRUE);
	OutputLine(NULL, "「う〜ん…。",
		   NULL, "\"Hmm...", Line_WaitForInput);
	ModPlayVoiceLS(4, 2, "s20/02/440200223", 128, TRUE);
	OutputLine(NULL, "…圭一くん、…今回と他のシナリオのときに何をやったのかな…？",
		   NULL, " ...Keiichi-kun... What did you do both last time and this time...?", Line_WaitForInput);
	ModPlayVoiceLS(4, 2, "s20/02/440200224", 128, TRUE);
	OutputLine(NULL, "　殺されるような悪いこと！」",
		   NULL, " Something bad that would cause you to be killed!\"", GetGlobalFlag(GLinemodeSp));
	if (GetGlobalFlag(GADVMode)) { ClearMessage(); } else { OutputLineAll(NULL, "\n", Line_ContinueAfterTyping); }



//＜レナ
	DisableWindow();
	FadeBustshotWithFiltering( 1, "left", 1, FALSE, 0, 0, 300, TRUE );
	ModDrawCharacterWithFiltering(1, 5, "sprite/normal/ri1_warai_a1_", "1", "left", 1, -160, 0, FALSE, 0, 0, 0, 0, 0, 0, 300, TRUE );

//「......迷った時には本人に聞いてみるのが一番なのですよ。￥
	if (GetGlobalFlag(GADVMode)) { OutputLine("<color=#6972c1>梨花</color>", NULL, "<color=#6972c1>Rika</color>", NULL, Line_ContinueAfterTyping); }
	ModPlayVoiceLS(4, 5, "s20/05/440500123", 128, TRUE);
	OutputLine(NULL, "「……迷った時には本人に聞いてみるのが一番なのですよ。」",
		   NULL, "\"...It's best to ask the person himself when you're unsure.\"", Line_Normal);
	ClearMessage();

//＜梨花
	DisableWindow();
	FadeOutBGM( 1, 1000, TRUE );
	DrawScene("black", 400 );
	PlayBGM( 2, "lsys17", 128, 0 );
	SetValidityOfInput( FALSE );
	Wait( 2000 );
	SetValidityOfInput( TRUE );
	FadeOutBGM( 2, 10, TRUE );
	PlayBGM( 1, "msys03", 128, 0 );
	DrawScene("background/denwa", 400 );

//「......ほほぅ＠...俺がひとり寂しく次回の台本読みをしている間に、みんなはそーゆう話題で盛り上がっていたわけか＠ほー...。￥
	if (GetGlobalFlag(GADVMode)) { OutputLine("<color=#956f6e>圭一</color>", NULL, "<color=#956f6e>Keiichi</color>", NULL, Line_ContinueAfterTyping); }
	ModPlayVoiceLS(4, 1, "s20/01/440100202", 128, TRUE);
	OutputLine(NULL, "「……ほほぅ。",
		   NULL, "\"......Hohoh.", Line_WaitForInput);
	ModPlayVoiceLS(4, 1, "s20/01/440100203", 128, TRUE);
	OutputLine(NULL, "…俺がひとり寂しく次回の台本読みをしている間に、みんなはそーゆう話題で盛り上がっていたわけか。",
		   NULL, " ...So while I was reading the script for the next game all by myself, you were all talking about me behind my back, huh?", Line_WaitForInput);
	ModPlayVoiceLS(4, 1, "s20/01/440100204", 128, TRUE);
	OutputLine(NULL, "ほー…。」",
		   NULL, " I see...\"", Line_Normal);
	ClearMessage();

//＜圭一
	DisableWindow();
	ModDrawCharacter(3, 2, "sprite/normal/re1b_nande_b1_", "1", 160, 0, 0, FALSE, 0, 0, 0, 0, 0, 0, 0, 20, 0, FALSE );
	DrawSceneWithMask("background/res5", "up", 0, 0, 1300 );

//「と、言うわけなの＠だからね、圭一くんの自分の胸に聞いてみてほしいんだけど......。＠
	if (GetGlobalFlag(GADVMode)) { OutputLine("<color=#f0953d>レナ</color>", NULL, "<color=#f0953d>Rena</color>", NULL, Line_ContinueAfterTyping); }
	ModPlayVoiceLS(4, 2, "s20/02/440200225", 128, TRUE);
	OutputLine(NULL, "「と、言うわけなの。",
		   NULL, "\"Well, that's that.", Line_WaitForInput);
	ModPlayVoiceLS(4, 2, "s20/02/440200226", 128, TRUE);
	OutputLine(NULL, "だからね、圭一くんの自分の胸に聞いてみてほしいんだけど……。」",
		   NULL, " Anyway, Keiichi-kun, you should try asking your own heart...\"", GetGlobalFlag(GLinemodeSp));
	if (GetGlobalFlag(GADVMode)) { ClearMessage(); } else { OutputLineAll(NULL, "\n", Line_ContinueAfterTyping); }



//＜レナ
	DisableWindow();
	ModDrawCharacterWithFiltering(1, 3, "sprite/normal/me1a_akuwarai_a1_", "1", "right", 1, -160, 0, FALSE, 0, 0, 0, 0, 0, 0, 300, TRUE );

//「圭ちゃん、殺されるような、どんな悪いことをやったわけぇ？＠
	if (GetGlobalFlag(GADVMode)) { OutputLine("<color=#5ec69a>魅音</color>", NULL, "<color=#5ec69a>Mion</color>", NULL, Line_ContinueAfterTyping); }
	ModPlayVoiceLS(4, 3, "s20/03/440300353", 128, TRUE);
	OutputLine(NULL, "「圭ちゃん、殺されるような、どんな悪いことをやったわけぇ？」",
		   NULL, "\"Kei-chan, so what kind of bad thing did you to that would get you killed?\"", GetGlobalFlag(GLinemodeSp));
	if (GetGlobalFlag(GADVMode)) { ClearMessage(); } else { OutputLineAll(NULL, "\n", Line_ContinueAfterTyping); }



//＜魅音
	DisableWindow();
	FadeBustshotWithFiltering( 3, "left", 1, FALSE, 0, 0, 300, TRUE );
	ModDrawCharacterWithFiltering(3, 4, "sprite/normal/sa1a_akuwarai_a1_", "1", "right", 1, 160, 0, FALSE, 0, 0, 0, 0, 0, 20, 300, TRUE );

//「私にいつも働いている狼藉のせいに違いないですわ～！！＠
	if (GetGlobalFlag(GADVMode)) { OutputLine("<color=#fcdb77>沙都子</color>", NULL, "<color=#fcdb77>Satoko</color>", NULL, Line_ContinueAfterTyping); }
	ModPlayVoiceLS(4, 4, "s20/04/440400205", 128, TRUE);
	OutputLine(NULL, "「私にいつも働いている狼藉のせいに違いないですわ〜！！」",
		   NULL, "\"It must surely be all the violent things he does towards me~!!\"", GetGlobalFlag(GLinemodeSp));
	if (GetGlobalFlag(GADVMode)) { ClearMessage(); } else { OutputLineAll(NULL, "\n", Line_ContinueAfterTyping); }



//＜沙都子
	DisableWindow();
	FadeBustshotWithFiltering( 1, "right", 1, FALSE, 0, 0, 300, TRUE );
	ModDrawCharacterWithFiltering(1, 5, "sprite/normal/ri1_warai_a1_", "1", "left", 1, -160, 0, FALSE, 0, 0, 0, 0, 0, 0, 300, TRUE );

//「ボクのお胸をぎゅーっとやったのが犯罪に違いないのです。＠
	if (GetGlobalFlag(GADVMode)) { OutputLine("<color=#6972c1>梨花</color>", NULL, "<color=#6972c1>Rika</color>", NULL, Line_ContinueAfterTyping); }
	ModPlayVoiceLS(4, 5, "s20/05/440500124", 128, TRUE);
	OutputLine(NULL, "「ボクに時々危ない視線を向けて、妄想に浸っている顔はまさに犯罪者そのものなのです。」",
		   NULL, "\"The way he sometimes directs a dangerous gaze my way and makes strange deluded expressions is surely a criminal act.\"", GetGlobalFlag(GLinemodeSp));
	if (GetGlobalFlag(GADVMode)) { ClearMessage(); } else { OutputLineAll(NULL, "\n", Line_ContinueAfterTyping); }



//＜梨花
	DisableWindow();
	FadeBustshotWithFiltering( 3, "left", 1, FALSE, 0, 0, 300, TRUE );
	ModDrawCharacterWithFiltering(3, 8, "sprite/normal/tomi1_warai_", "1", "left", 1, 160, 0, FALSE, 0, 0, 0, 0, 0, 20, 300, TRUE );

//「そうそう＠　年頃の女の子たちに囲まれて毎日幸せってのが、そもそもの罪のような気がするなぁ。￥
	if (GetGlobalFlag(GADVMode)) { OutputLine("<color=#945c44>富竹</color>", NULL, "<color=#945c44>Tomitake</color>", NULL, Line_ContinueAfterTyping); }
	ModPlayVoiceLS(4, 8, "s20/08/440800123", 128, TRUE);
	OutputLine(NULL, "「そうそう！",
		   NULL, "\"Yeah, yeah!", Line_WaitForInput);
	ModPlayVoiceLS(4, 8, "s20/08/440800124", 128, TRUE);
	OutputLine(NULL, "　年頃の女の子たちに囲まれて毎日幸せってのが、そもそもの罪のような気がするなぁ。」",
		   NULL, " Being happy all day, surrounded by girls around his age, is kind of like a crime in the first place.\"", Line_Normal);
	ClearMessage();

//＜富竹
	DisableWindow();
	FadeBustshotWithFiltering( 1, "right", 1, FALSE, 0, 0, 300, TRUE );
	ModDrawCharacterWithFiltering(1, 11, "sprite/normal/oisi1_2_", "0", "left", 1, -160, 0, FALSE, 0, 0, 0, 0, 0, 0, 300, TRUE );

//「なっはっはっはっは！＠　それは確かに重罪ですねぇ＠　前原さん、実にうらやましい主人公役ですよぅ＠　たまには代わって下さい。＠
	if (GetGlobalFlag(GADVMode)) { OutputLine("<color=#a59da9>大石</color>", NULL, "<color=#a59da9>Ooishi</color>", NULL, Line_ContinueAfterTyping); }
	ModPlayVoiceLS(4, 11, "s20/11/440700394", 128, TRUE);
	OutputLine(NULL, "「なっはっはっはっは！！",
		   NULL, "\"Nah-ha-ha-ha-ha!!", Line_WaitForInput);
	ModPlayVoiceLS(4, 11, "s20/11/440700395", 128, TRUE);
	OutputLine(NULL, "　それは確かに重罪ですねぇ！",
		   NULL, " A grave crime indeed!", Line_WaitForInput);
	ModPlayVoiceLS(4, 11, "s20/11/440700396", 128, TRUE);
	OutputLine(NULL, "　前原さん、実にうらやましい主人公役ですよぅ？",
		   NULL, " Maebara-san is truly an envious main character, isn't he?", Line_WaitForInput);
	ModPlayVoiceLS(4, 11, "s20/11/440700397", 128, TRUE);
	OutputLine(NULL, "　たまには代わって下さい。」",
		   NULL, " Switch out with me once in a while, would you?\"", GetGlobalFlag(GLinemodeSp));
	if (GetGlobalFlag(GADVMode)) { ClearMessage(); } else { OutputLineAll(NULL, "\n", Line_ContinueAfterTyping); }



//＜大石
	DisableWindow();
	FadeBustshotWithFiltering( 3, "left", 1, FALSE, 0, 0, 300, TRUE );
	ModDrawCharacterWithFiltering(3, 9, "sprite/normal/ta1_akuwarai_", "1", "right", 1, 160, 0, FALSE, 0, 0, 0, 0, 0, 20, 300, TRUE );

//「くっくっく...＠　まぁ確かに、あれだけ役得がいろいろあれば、最後にちょっと刺されるくらい、お安い御用よねぇ。￥
	if (GetGlobalFlag(GADVMode)) { OutputLine("<color=#f6d9a8>鷹野</color>", NULL, "<color=#f6d9a8>Takano</color>", NULL, Line_ContinueAfterTyping); }
	ModPlayVoiceLS(4, 9, "s20/09/440900120", 128, TRUE);
	OutputLine(NULL, "「くっくっく…！",
		   NULL, "\"Ku-ku-ku...!", Line_WaitForInput);
	ModPlayVoiceLS(4, 9, "s20/09/440900121", 128, TRUE);
	OutputLine(NULL, "　まぁ確かに、あれだけ役得がいろいろあれば、最後にちょっと刺されるくらい、お安い御用よねぇ。」",
		   NULL, " Well, with all those perks, getting stabbed at the end really isn't much of a price to pay.\"", Line_Normal);
	ClearMessage();

//＜鷹野
	DisableWindow();
	FadeAllBustshots( 400, TRUE );
	ModDrawCharacter(2, 4, "sprite/normal/sa1a_akuwarai_a1_", "1", 0, 0, 0, FALSE, 0, 0, 0, 0, 0, 0, 0, 10, 400, TRUE );

//「というわけで圭一さん＠あなたの犯した罪を思い出しましてー？＠
	if (GetGlobalFlag(GADVMode)) { OutputLine("<color=#fcdb77>沙都子</color>", NULL, "<color=#fcdb77>Satoko</color>", NULL, Line_ContinueAfterTyping); }
	ModPlayVoiceLS(4, 4, "s20/04/440400206", 128, TRUE);
	OutputLine(NULL, "「というわけで圭一さん。",
		   NULL, "\"Well, there you go, Keiichi-san.", Line_WaitForInput);
	ModPlayVoiceLS(4, 4, "s20/04/440400207", 128, TRUE);
	OutputLine(NULL, "あなたの犯した罪を思い出しましてー？」",
		   NULL, " Have you remembered the crimes you've committed?\"", GetGlobalFlag(GLinemodeSp));
	if (GetGlobalFlag(GADVMode)) { ClearMessage(); } else { OutputLineAll(NULL, "\n", Line_ContinueAfterTyping); }



//＜沙都子

	PlaySE( 3, "wa_006", 128, 64 );

//「むがーーーーーッ！！！！/
	if (GetGlobalFlag(GADVMode)) { OutputLine("<color=#956f6e>圭一</color>", NULL, "<color=#956f6e>Keiichi</color>", NULL, Line_ContinueAfterTyping); }
	ModPlayVoiceLS(4, 1, "s20/01/440100205", 128, TRUE);
	OutputLine(NULL, "「むがーーーーーッ！！！！",
		   NULL, "\"Mgaaahhhhhh!!!!", Line_Continue);

	ShakeScreen( 1, 50, 20, 4, 0, );
	OutputLineAll(NULL, "", Line_WaitForInput);


//　今回も前回も！＠　清く正しく生きてる俺がいつもラストは酷い目にー！＠　その上さらに自分の胸に聞いてみろだとー？＠/
	ModPlayVoiceLS(4, 1, "s20/01/440100206", 128, TRUE);
	OutputLine(NULL, "　今回も、他のシナリオでも！！",
		   NULL, " Both this time and last time...", Line_WaitForInput);
	ModPlayVoiceLS(4, 1, "s20/01/440100207", 128, TRUE);
	OutputLine(NULL, "　清く正しく生きてる俺がいつもラストは酷い目にー！！",
		   NULL, " I live a proper and just life, and I always meet a terrible fate in the end!!", Line_WaitForInput);
	ModPlayVoiceLS(4, 1, "s20/01/440100208", 128, TRUE);
	OutputLine(NULL, "　その上さらに自分の胸に聞いてみろだとー？！",
		   NULL, " What was that about 'ask my own heart'?! ", GetGlobalFlag(GLinemodeSp));

	PlaySE( 3, "wa_006", 128, 64 );

//　聞きたいのは俺の方だぞ、これはイジメだーーーーーーッ！！！！￥
	if (GetGlobalFlag(GADVMode)) { OutputLine("<color=#956f6e>圭一</color>", NULL, "<color=#956f6e>Keiichi</color>", NULL, Line_ContinueAfterTyping); }
	ModPlayVoiceLS(4, 1, "s20/01/440100209", 128, TRUE);
	OutputLine(NULL, "　聞きたいのは俺の方だぞ、これは何かの謀略だーーーーーーッ！！！！」",
		   NULL, "I'm the one who wants to know! This is bullying!!!!\"", Line_Normal);
	ClearMessage();

//＜圭一
	DisableWindow();
	DrawSceneWithMask("background/res1_01", "left", 0, 0, 300 );
	PlayBGM( 1, "msys02", 128, 0 );
	ModDrawCharacterWithFiltering(3, 5, "sprite/normal/ri1_warai_a1_", "1", "right", 1, 160, 0, FALSE, 0, 0, 0, 0, 0, 20, 300, TRUE );

//「.........かわいそかわいそです＠今度、頭をなでなでしてあげますですよ。＠
	if (GetGlobalFlag(GADVMode)) { OutputLine("<color=#6972c1>梨花</color>", NULL, "<color=#6972c1>Rika</color>", NULL, Line_ContinueAfterTyping); }
	ModPlayVoiceLS(4, 5, "s20/05/440500125", 128, TRUE);
	OutputLine(NULL, "「………かわいそかわいそです。",
		   NULL, "\".........How sad, how sad.", Line_WaitForInput);
	ModPlayVoiceLS(4, 5, "s20/05/440500126", 128, TRUE);
	OutputLine(NULL, "今度、頭をなでなでしてあげますですよ。」",
		   NULL, " I'll pet your head next time for you.\"", GetGlobalFlag(GLinemodeSp));
	if (GetGlobalFlag(GADVMode)) { ClearMessage(); } else { OutputLineAll(NULL, "\n", Line_ContinueAfterTyping); }



//＜梨花
	DisableWindow();
	ModDrawCharacterWithFiltering(1, 6, "sprite/normal/si1a_def_a1_", "0", "left", 1, -160, 0, FALSE, 0, 0, 0, 0, 0, 0, 300, TRUE );

//「今回のシナリオを読んだ上で、改めて「鬼隠し編」を読むべきかな...？＠
	if (GetGlobalFlag(GADVMode)) { OutputLine("<color=#5ec69a>詩音</color>", NULL, "<color=#5ec69a>Shion</color>", NULL, Line_ContinueAfterTyping); }
	ModPlayVoiceLS(4, 6, "s20/06/440600101", 128, TRUE);
	OutputLine(NULL, "「今回のシナリオを読んだ上で、改めて「鬼隠し」を読むべきかな…？」",
		   NULL, "\"I wonder if we should go back and read Onikakushi again after reading this one...?\"", GetGlobalFlag(GLinemodeSp));
	if (GetGlobalFlag(GADVMode)) { ClearMessage(); } else { OutputLineAll(NULL, "\n", Line_ContinueAfterTyping); }



//＜詩音
	DisableWindow();
	FadeBustshotWithFiltering( 3, "left", 1, FALSE, 0, 0, 300, TRUE );
	ModDrawCharacterWithFiltering(3, 3, "sprite/normal/me1a_wink_a1_", "1", "right", 1, 160, 0, FALSE, 0, 0, 0, 0, 0, 20, 300, TRUE );

//「私は、魅音の立場になって「綿流し編」を読み返してみるよ＠圭ちゃんの立場で読んだ時とは違う発見があるかもね。＠
	if (GetGlobalFlag(GADVMode)) { OutputLine("<color=#5ec69a>魅音</color>", NULL, "<color=#5ec69a>Mion</color>", NULL, Line_ContinueAfterTyping); }
	ModPlayVoiceLS(4, 3, "s20/03/440300354", 128, TRUE);
	OutputLine(NULL, "「私は、魅音の立場になって「綿流し」を読み返してみるよ。",
		   NULL, "\"I'm going to put myself in Mion's shoes and read back over Watanagashi.", Line_WaitForInput);
	ModPlayVoiceLS(4, 3, "s20/03/440300355", 128, TRUE);
	OutputLine(NULL, "圭ちゃんの立場で読んだ時とは違う発見があるかもね。」",
		   NULL, " Maybe I'll find something different compared to when I read it from Kei-chan's point of view.\"", GetGlobalFlag(GLinemodeSp));
	if (GetGlobalFlag(GADVMode)) { ClearMessage(); } else { OutputLineAll(NULL, "\n", Line_ContinueAfterTyping); }



//＜魅音
	DisableWindow();
	FadeBustshotWithFiltering( 1, "right", 1, FALSE, 0, 0, 300, TRUE );
	ModDrawCharacterWithFiltering(1, 4, "sprite/normal/sa1b_warai_b1_", "1", "left", 1, -160, 0, FALSE, 0, 0, 0, 0, 0, 0, 300, TRUE );

//「私は『鬼』の仕業だとずーっと思ってますのよ！＠　全ての現象とトリックは、全て『鬼』で説明がつきますのよー！！！＠
	if (GetGlobalFlag(GADVMode)) { OutputLine("<color=#fcdb77>沙都子</color>", NULL, "<color=#fcdb77>Satoko</color>", NULL, Line_ContinueAfterTyping); }
	ModPlayVoiceLS(4, 4, "s20/04/440400208", 128, TRUE);
	OutputLine(NULL, "「私は『鬼』の仕業だとずーっと思ってますのよ！！",
		   NULL, "\"I will always think it was the doing of a demon!!", Line_WaitForInput);
	ModPlayVoiceLS(4, 4, "s20/04/440400209", 128, TRUE);
	OutputLine(NULL, "　全ての現象とトリックは、全て『鬼』で説明がつきますのよー！！！」",
		   NULL, " All of the events and tricks can be explained with a demon!!!\"", GetGlobalFlag(GLinemodeSp));
	if (GetGlobalFlag(GADVMode)) { ClearMessage(); } else { OutputLineAll(NULL, "\n", Line_ContinueAfterTyping); }



//＜沙都子
	DisableWindow();
	ModDrawCharacter(2, 5, "sprite/normal/ri1_warai_a1_", "1", 0, 0, 0, FALSE, 0, 0, 0, 0, 0, 0, 0, 10, 400, TRUE );

//「......何だかプラズマみたいなのです。￥
	if (GetGlobalFlag(GADVMode)) { OutputLine("<color=#6972c1>梨花</color>", NULL, "<color=#6972c1>Rika</color>", NULL, Line_ContinueAfterTyping); }
	ModPlayVoiceLS(4, 5, "s20/05/440500127", 128, TRUE);
	OutputLine(NULL, "「……何だかプラズマみたいなのです。」",
		   NULL, "\"......It's kind of like plasma.\"", Line_Normal);
	ClearMessage();

//＜梨花
	DisableWindow();
	DrawSceneWithMask("background/res5", "right", 0, 0, 300 );
	ModDrawCharacterWithFiltering(3, 2, "sprite/normal/re1a_def_a1_", "0", "right", 1, 160, 0, FALSE, 0, 0, 0, 0, 0, 20, 300, TRUE );

//「プレイしてくださった皆さんはどうお感じになりましたか＠　ぜひ皆さんのご意見ご感想を聞かせてくださいね！＠
	if (GetGlobalFlag(GADVMode)) { OutputLine("<color=#f0953d>レナ</color>", NULL, "<color=#f0953d>Rena</color>", NULL, Line_ContinueAfterTyping); }
	ModPlayVoiceLS(4, 2, "s20/02/440200227", 128, TRUE);
	OutputLine(NULL, "「プレイしてくださった皆さんはどうお感じになりましたか？",
		   NULL, "\"What did you, the readers, think about it?", Line_WaitForInput);
	ModPlayVoiceLS(4, 2, "s20/02/440200228", 128, TRUE);
	OutputLine(NULL, "　ぜひ先に進む前に、色々と推理してみてくださいね！」",
		   NULL, " We'd certainly like to hear your thoughts and opinions!\"", GetGlobalFlag(GLinemodeSp));
	if (GetGlobalFlag(GADVMode)) { ClearMessage(); } else { OutputLineAll(NULL, "\n", Line_ContinueAfterTyping); }



	DisableWindow();
	ModDrawCharacterWithFiltering(1, 3, "sprite/normal/me1b_warai_a1_", "2", "left", 1, -160, 0, FALSE, 0, 0, 0, 0, 0, 0, 300, TRUE );

//「まだまだ先は長いですけど、頑張ってくださいね～！」
	if (GetGlobalFlag(GADVMode)) { OutputLine("<color=#5ec69a>魅音</color>", NULL, "<color=#5ec69a>Mion</color>", NULL, Line_ContinueAfterTyping); }
	ModPlayVoiceLS(4, 3, "s20/03/440300356", 128, TRUE);
	OutputLine(NULL, "「まだまだ先は長いですけど、頑張ってくださいね～！」",
		   NULL, "\"There's still a way to go, but do your best~!\"", GetGlobalFlag(GLinemodeSp));
	if (GetGlobalFlag(GADVMode)) { ClearMessage(); } else { OutputLineAll(NULL, "\n", Line_ContinueAfterTyping); }

	DisableWindow();
	ModDrawCharacter(3, 2, "sprite/normal/re1b_warai_b1_", "2", 160, 0, 0, FALSE, 0, 0, 0, 0, 0, 0, 0, 20, 200, TRUE );

	if (GetGlobalFlag(GADVMode)) { OutputLine("<color=#f0953d>レナ</color>", NULL, "<color=#f0953d>Rena</color>", NULL, Line_ContinueAfterTyping); }
	ModPlayVoiceLS(4, 2, "s20/02/440200229", 128, TRUE);
	OutputLine(NULL, "「それでは引き続き、『ひぐらしのなく頃に粋』をお楽しみ下さい。」",
		   NULL, "\"With that, please look forward to the rest of the Higurashi series.\"",  Line_Normal);
	ClearMessage();

//mov %CAMP_MUGIC,0
	DisableWindow();
	SetValidityOfInput( FALSE );
//	Wait( 3000 );
	DrawBustshotWithFiltering(6, "cinema", "x", 1, 0, 0, FALSE, 0, 0, 0, 0, 0, 25, 1500, TRUE );
	DrawBustshot(7, "title02", 0, 0, 0, FALSE, 0, 0, 0, 0, 0, 0, 0, 26, 3000, TRUE );
	Wait( 2000 );
	DrawBustshot(5, "black", 0, 0, 0, FALSE, 0, 0, 0, 0, 0, 0, 0, 25, 3000, TRUE );
	Wait( 1000 );
	FadeBustshotWithFiltering( 7, "x", 1, FALSE, 0, 0, 1000, TRUE );
	DrawScene("black", 3000 );
	SetValidityOfInput( TRUE );
	FadeOutBGM( 1, 1000, FALSE );
	FadeOutBGM( 2, 1000, TRUE );

//gosub *Omake_E
//mov %Omake_Game,1
//mov %SDB_In,1

//setwindow 31,16,22,16,26,26,0,2,20,1,1,#ffffff,0,0,639,479

	DrawScene("black", 1000 );
//	DrawSceneWithMask( "s_jump_back", "4", 0, 0, 1000 );
//bg ":c;BMP\Efe\Omake_Haikei.bmp",18,1500,":c;BMP\Efe\4.bmp"
//	PlaySE( 3, "wa_041", 128, 64 );
//bg ":c;BMP\Efe\Omake_SFB.bmp",18,1500,":c;BMP\Efe\5.bmp"
//	Wait( 10000 );
//bg ":c;BMP\Efe\Omake_Haikei.bmp",18,1500,":c;BMP\Efe\4.bmp"
//	PlaySE( 3, "wa_036", 128, 64 );
//	DrawSceneWithMask( "Ex_tata", "5", 0, 0, 1000 );
//bg ":c;BMP\Efe\Omake_Tatari.bmp",18,1500,":c;BMP\Efe\5.bmp"
//	Wait( 10000 );

	DrawScene("black", 1000 );
//gosub *Omake_E


//goto *Omake_mode


	GetAchievement("HIGURASHI_STORY_EP02_OMAKE");

}<|MERGE_RESOLUTION|>--- conflicted
+++ resolved
@@ -670,20 +670,12 @@
 	ModDrawCharacter(3, 4, "sprite/normal/sa1a_akuwarai_a1_", "1", 160, 0, 0, FALSE, 0, 0, 0, 0, 0, 0, 0, 20, 400, TRUE );
 
 //「意見も何も...、今回のシナリオで解明編なのではありませんことー＠　犯人は魅音さん＠　諸悪の根源はぜ～んぶ園崎家＠　それで決着でございませんの。＠
-<<<<<<< HEAD
-	if (GetGlobalFlag(GADVMode)) { OutputLine("<color=#fcdb77>沙都子</color>", NULL, "<color=#fcdb77>Satoko</color>", NULL, Line_ContinueAfterTyping); }
-	ModPlayVoiceLS(4, 4, "s20/04/440400179", 128, TRUE);
-	OutputLine(NULL, "「意見も何も…、今回のシナリオで解明編なのではありませんことー？",
-		   NULL, "\"An honest opinion... was the story this time not an answer chapter?", Line_WaitForInput);
-	ModPlayVoiceLS(4, 4, "s20/04/440400180", 128, TRUE);
-=======
 	//VoiceMatching
 	if(GetGlobalFlag(GCensor) >= 2){ModCallScriptSection("zomake_02_vm0x_n01","dialog000");}
 	if(GetGlobalFlag(GCensor) <= 1){ModCallScriptSection("zomake_02_vm00_n01","dialog000");}
 	//VoiceMatchingEnd
 
-	PlayVoice(4, "s20/04/440400180", 128);
->>>>>>> 14e92b15
+	ModPlayVoiceLS(4, 4, "s20/04/440400180", 128, TRUE);
 	OutputLine(NULL, "　犯人は魅音さん！",
 		   NULL, " The criminal was Mion-san!", Line_WaitForInput);
 	ModPlayVoiceLS(4, 4, "s20/04/440400181", 128, TRUE);
